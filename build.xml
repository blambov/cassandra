--- conflicted
+++ resolved
@@ -681,31 +681,11 @@
         <dependency groupId="org.slf4j" artifactId="log4j-over-slf4j"/>
         <dependency groupId="org.slf4j" artifactId="jcl-over-slf4j"/>
         <dependency groupId="org.apache.thrift" artifactId="libthrift"/>
-<<<<<<< HEAD
         <dependency groupId="com.carrotsearch" artifactId="hppc" version="0.5.4" />
         <dependency groupId="de.jflex" artifactId="jflex" version="1.6.0" />
         <dependency groupId="com.github.rholder" artifactId="snowball-stemmer" version="1.3.0.581.1" />
         <dependency groupId="com.googlecode.concurrent-trees" artifactId="concurrent-trees" version="2.4.0" />
 
-      </artifact:pom>
-      <artifact:pom id="dist-pom"
-                    artifactId="apache-cassandra"
-                    packaging="pom"
-=======
-      </artifact:pom>
-      <artifact:pom id="clientutil-pom"
-                    artifactId="cassandra-clientutil"
->>>>>>> 5508fecf
-                    url="https://cassandra.apache.org"
-                    name="Apache Cassandra">
-        <parent groupId="org.apache.cassandra"
-                artifactId="cassandra-parent"
-                version="${version}"/>
-        <scm connection="${scm.connection}" developerConnection="${scm.developerConnection}" url="${scm.url}"/>
-<<<<<<< HEAD
-=======
-  <dependency groupId="com.google.guava" artifactId="guava"/>
->>>>>>> 5508fecf
       </artifact:pom>
     </target>
 
@@ -2169,19 +2149,6 @@
             file="${build.dir}/${ant.project.name}-thrift-${version}-javadoc.jar"
             classifier="javadoc"/>
 
-<<<<<<< HEAD
-=======
-    <!-- the cassandra-clientutil jar -->
-    <deploy pomFile="${build.dir}/${ant.project.name}-clientutil-${version}.pom"
-            file="${build.dir}/${ant.project.name}-clientutil-${version}.jar"/>
-    <deploy pomFile="${build.dir}/${ant.project.name}-clientutil-${version}.pom"
-             file="${build.dir}/${ant.project.name}-clientutil-${version}-sources.jar"
-             classifier="sources"/>
-    <deploy pomFile="${build.dir}/${ant.project.name}-clientutil-${version}.pom"
-             file="${build.dir}/${ant.project.name}-clientutil-${version}-javadoc.jar"
-             classifier="javadoc"/>
-
->>>>>>> 5508fecf
     <!-- the cassandra-all jar -->
     <deploy pomFile="${build.dir}/${final.name}.pom"
             file="${build.dir}/${final.name}.jar"/>
