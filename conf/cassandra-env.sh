# Licensed to the Apache Software Foundation (ASF) under one
# or more contributor license agreements.  See the NOTICE file
# distributed with this work for additional information
# regarding copyright ownership.  The ASF licenses this file
# to you under the Apache License, Version 2.0 (the
# "License"); you may not use this file except in compliance
# with the License.  You may obtain a copy of the License at
#
#     http://www.apache.org/licenses/LICENSE-2.0
#
# Unless required by applicable law or agreed to in writing, software
# distributed under the License is distributed on an "AS IS" BASIS,
# WITHOUT WARRANTIES OR CONDITIONS OF ANY KIND, either express or implied.
# See the License for the specific language governing permissions and
# limitations under the License.

calculate_heap_sizes()
{
    case "`uname`" in
        Linux)
            system_memory_in_mb=`free -m | awk '/:/ {print $2;exit}'`
            system_cpu_cores=`egrep -c 'processor([[:space:]]+):.*' /proc/cpuinfo`
        ;;
        FreeBSD)
            system_memory_in_bytes=`sysctl hw.physmem | awk '{print $2}'`
            system_memory_in_mb=`expr $system_memory_in_bytes / 1024 / 1024`
            system_cpu_cores=`sysctl hw.ncpu | awk '{print $2}'`
        ;;
        SunOS)
            system_memory_in_mb=`prtconf | awk '/Memory size:/ {print $3}'`
            system_cpu_cores=`psrinfo | wc -l`
        ;;
        Darwin)
            system_memory_in_bytes=`sysctl hw.memsize | awk '{print $2}'`
            system_memory_in_mb=`expr $system_memory_in_bytes / 1024 / 1024`
            system_cpu_cores=`sysctl hw.ncpu | awk '{print $2}'`
        ;;
        *)
            # assume reasonable defaults for e.g. a modern desktop or
            # cheap server
            system_memory_in_mb="2048"
            system_cpu_cores="2"
        ;;
    esac

    # some systems like the raspberry pi don't report cores, use at least 1
    if [ "$system_cpu_cores" -lt "1" ]
    then
        system_cpu_cores="1"
    fi

    # set max heap size based on the following
    # max(min(1/2 ram, 1024MB), min(1/4 ram, 8GB))
    # calculate 1/2 ram and cap to 1024MB
    # calculate 1/4 ram and cap to 8192MB
    # pick the max
    half_system_memory_in_mb=`expr $system_memory_in_mb / 2`
    quarter_system_memory_in_mb=`expr $half_system_memory_in_mb / 2`
    if [ "$half_system_memory_in_mb" -gt "1024" ]
    then
        half_system_memory_in_mb="1024"
    fi
    if [ "$quarter_system_memory_in_mb" -gt "8192" ]
    then
        quarter_system_memory_in_mb="8192"
    fi
    if [ "$half_system_memory_in_mb" -gt "$quarter_system_memory_in_mb" ]
    then
        max_heap_size_in_mb="$half_system_memory_in_mb"
    else
        max_heap_size_in_mb="$quarter_system_memory_in_mb"
    fi
    MAX_HEAP_SIZE="${max_heap_size_in_mb}M"

    # Young gen: min(max_sensible_per_modern_cpu_core * num_cores, 1/4 * heap size)
    max_sensible_yg_per_core_in_mb="100"
    max_sensible_yg_in_mb=`expr $max_sensible_yg_per_core_in_mb "*" $system_cpu_cores`

    desired_yg_in_mb=`expr $max_heap_size_in_mb / 4`

    if [ "$desired_yg_in_mb" -gt "$max_sensible_yg_in_mb" ]
    then
        HEAP_NEWSIZE="${max_sensible_yg_in_mb}M"
    else
        HEAP_NEWSIZE="${desired_yg_in_mb}M"
    fi
}

# Determine the sort of JVM we'll be running on.
java_ver_output=`"${JAVA:-java}" -version 2>&1`
jvmver=`echo "$java_ver_output" | grep '[openjdk|java] version' | awk -F'"' 'NR==1 {print $2}' | cut -d\- -f1`
JVM_VERSION=${jvmver%_*}
JVM_PATCH_VERSION=${jvmver#*_}

if [ "$JVM_VERSION" \< "1.8" ] ; then
    echo "Cassandra 3.0 and later require Java 8u40 or later."
    exit 1;
fi

if [ "$JVM_VERSION" \< "1.8" ] && [ "$JVM_PATCH_VERSION" -lt 40 ] ; then
    echo "Cassandra 3.0 and later require Java 8u40 or later."
    exit 1;
fi

jvm=`echo "$java_ver_output" | grep -A 1 'java version' | awk 'NR==2 {print $1}'`
case "$jvm" in
    OpenJDK)
        JVM_VENDOR=OpenJDK
        # this will be "64-Bit" or "32-Bit"
        JVM_ARCH=`echo "$java_ver_output" | awk 'NR==3 {print $2}'`
        ;;
    "Java(TM)")
        JVM_VENDOR=Oracle
        # this will be "64-Bit" or "32-Bit"
        JVM_ARCH=`echo "$java_ver_output" | awk 'NR==3 {print $3}'`
        ;;
    *)
        # Help fill in other JVM values
        JVM_VENDOR=other
        JVM_ARCH=unknown
        ;;
esac

#GC log path has to be defined here because it needs to access CASSANDRA_HOME
JVM_OPTS="$JVM_OPTS -Xloggc:${CASSANDRA_HOME}/logs/gc.log"

# Here we create the arguments that will get passed to the jvm when
# starting cassandra.

# Read user-defined JVM options from jvm.options file
JVM_OPTS_FILE=$CASSANDRA_CONF/jvm.options
for opt in `grep "^-" $JVM_OPTS_FILE`
do
  JVM_OPTS="$JVM_OPTS $opt"
done

# Check what parameters were defined on jvm.options file to avoid conflicts
echo $JVM_OPTS | grep -q Xmn
DEFINED_XMN=$?
echo $JVM_OPTS | grep -q Xmx
DEFINED_XMX=$?
echo $JVM_OPTS | grep -q Xms
DEFINED_XMS=$?
echo $JVM_OPTS | grep -q UseConcMarkSweepGC
USING_CMS=$?
echo $JVM_OPTS | grep -q UseG1GC
USING_G1=$?

# Override these to set the amount of memory to allocate to the JVM at
# start-up. For production use you may wish to adjust this for your
# environment. MAX_HEAP_SIZE is the total amount of memory dedicated
# to the Java heap. HEAP_NEWSIZE refers to the size of the young
# generation. Both MAX_HEAP_SIZE and HEAP_NEWSIZE should be either set
# or not (if you set one, set the other).
#
# The main trade-off for the young generation is that the larger it
# is, the longer GC pause times will be. The shorter it is, the more
# expensive GC will be (usually).
#
# The example HEAP_NEWSIZE assumes a modern 8-core+ machine for decent pause
# times. If in doubt, and if you do not particularly want to tweak, go with
# 100 MB per physical CPU core.

#MAX_HEAP_SIZE="4G"
#HEAP_NEWSIZE="800M"

# Set this to control the amount of arenas per-thread in glibc
#export MALLOC_ARENA_MAX=4

# only calculate the size if it's not set manually
if [ "x$MAX_HEAP_SIZE" = "x" ] && [ "x$HEAP_NEWSIZE" = "x" -o $USING_G1 -eq 0 ]; then
    calculate_heap_sizes
elif [ "x$MAX_HEAP_SIZE" = "x" ] ||  [ "x$HEAP_NEWSIZE" = "x" -a $USING_G1 -ne 0 ]; then
    echo "please set or unset MAX_HEAP_SIZE and HEAP_NEWSIZE in pairs when using CMS GC (see cassandra-env.sh)"
    exit 1
fi

if [ "x$MALLOC_ARENA_MAX" = "x" ] ; then
    export MALLOC_ARENA_MAX=4
fi

# We only set -Xms and -Xmx if they were not defined on jvm.options file
# If defined, both Xmx and Xms should be defined together.
if [ $DEFINED_XMX -ne 0 ] && [ $DEFINED_XMS -ne 0 ]; then
     JVM_OPTS="$JVM_OPTS -Xms${MAX_HEAP_SIZE}"
     JVM_OPTS="$JVM_OPTS -Xmx${MAX_HEAP_SIZE}"
elif [ $DEFINED_XMX -ne 0 ] || [ $DEFINED_XMS -ne 0 ]; then
     echo "Please set or unset -Xmx and -Xms flags in pairs on jvm.options file."
     exit 1
fi

# We only set -Xmn flag if it was not defined in jvm.options file
# and if the CMS GC is being used
# If defined, both Xmn and Xmx should be defined together.
if [ $DEFINED_XMN -eq 0 ] && [ $DEFINED_XMX -ne 0 ]; then
    echo "Please set or unset -Xmx and -Xmn flags in pairs on jvm.options file."
    exit 1
elif [ $DEFINED_XMN -ne 0 ] && [ $USING_CMS -eq 0 ]; then
    JVM_OPTS="$JVM_OPTS -Xmn${HEAP_NEWSIZE}"
fi

if [ "$JVM_ARCH" = "64-Bit" ] && [ $USING_CMS -eq 0 ]; then
    JVM_OPTS="$JVM_OPTS -XX:+UseCondCardMark"
fi

# provides hints to the JIT compiler
JVM_OPTS="$JVM_OPTS -XX:CompileCommandFile=$CASSANDRA_CONF/hotspot_compiler"

# add the jamm javaagent
JVM_OPTS="$JVM_OPTS -javaagent:$CASSANDRA_HOME/lib/jamm-0.3.0.jar"

# set jvm HeapDumpPath with CASSANDRA_HEAPDUMP_DIR
if [ "x$CASSANDRA_HEAPDUMP_DIR" != "x" ]; then
    JVM_OPTS="$JVM_OPTS -XX:HeapDumpPath=$CASSANDRA_HEAPDUMP_DIR/cassandra-`date +%s`-pid$$.hprof"
fi

<<<<<<< HEAD
=======
# stop the jvm on OutOfMemoryError as it can result in some data corruption
# uncomment the preferred option
# ExitOnOutOfMemoryError and CrashOnOutOfMemoryError require a JRE greater or equals to 1.7 update 101 or 1.8 update 92
# For OnOutOfMemoryError we cannot use the JVM_OPTS variables because bash commands split words
# on white spaces without taking quotes into account
# JVM_OPTS="$JVM_OPTS -XX:+ExitOnOutOfMemoryError"
# JVM_OPTS="$JVM_OPTS -XX:+CrashOnOutOfMemoryError"
JVM_ON_OUT_OF_MEMORY_ERROR_OPT="-XX:OnOutOfMemoryError=kill -9 %p"

# print an heap histogram on OutOfMemoryError
# JVM_OPTS="$JVM_OPTS -Dcassandra.printHeapHistogramOnOutOfMemoryError=true"

# uncomment to have Cassandra JVM listen for remote debuggers/profilers on port 1414
# JVM_OPTS="$JVM_OPTS -agentlib:jdwp=transport=dt_socket,server=y,suspend=n,address=1414"

# uncomment to have Cassandra JVM log internal method compilation (developers only)
# JVM_OPTS="$JVM_OPTS -XX:+UnlockDiagnosticVMOptions -XX:+LogCompilation"
# JVM_OPTS="$JVM_OPTS -XX:+UnlockCommercialFeatures -XX:+FlightRecorder"

# Prefer binding to IPv4 network intefaces (when net.ipv6.bindv6only=1). See
# http://bugs.sun.com/bugdatabase/view_bug.do?bug_id=6342561 (short version:
# comment out this entry to enable IPv6 support).
JVM_OPTS="$JVM_OPTS -Djava.net.preferIPv4Stack=true"

>>>>>>> dd187d10
# jmx: metrics and administration interface
#
# add this if you're having trouble connecting:
# JVM_OPTS="$JVM_OPTS -Djava.rmi.server.hostname=<public name>"
#
# see
# https://blogs.oracle.com/jmxetc/entry/troubleshooting_connection_problems_in_jconsole
# for more on configuring JMX through firewalls, etc. (Short version:
# get it working with no firewall first.)
#
# Cassandra ships with JMX accessible *only* from localhost.  
# To enable remote JMX connections, uncomment lines below
# with authentication and/or ssl enabled. See https://wiki.apache.org/cassandra/JmxSecurity 
#
if [ "x$LOCAL_JMX" = "x" ]; then
    LOCAL_JMX=yes
fi

# Specifies the default port over which Cassandra will be available for
# JMX connections.
# For security reasons, you should not expose this port to the internet.  Firewall it if needed.
JMX_PORT="7199"

if [ "$LOCAL_JMX" = "yes" ]; then
  JVM_OPTS="$JVM_OPTS -Dcassandra.jmx.local.port=$JMX_PORT"
  JVM_OPTS="$JVM_OPTS -Dcom.sun.management.jmxremote.authenticate=false"
else
  JVM_OPTS="$JVM_OPTS -Dcassandra.jmx.remote.port=$JMX_PORT"
  # if ssl is enabled the same port cannot be used for both jmx and rmi so either
  # pick another value for this property or comment out to use a random port (though see CASSANDRA-7087 for origins)
  JVM_OPTS="$JVM_OPTS -Dcom.sun.management.jmxremote.rmi.port=$JMX_PORT"

  # turn on JMX authentication. See below for further options
  JVM_OPTS="$JVM_OPTS -Dcom.sun.management.jmxremote.authenticate=true"

  # jmx ssl options
  #JVM_OPTS="$JVM_OPTS -Dcom.sun.management.jmxremote.ssl=true"
  #JVM_OPTS="$JVM_OPTS -Dcom.sun.management.jmxremote.ssl.need.client.auth=true"
  #JVM_OPTS="$JVM_OPTS -Dcom.sun.management.jmxremote.ssl.enabled.protocols=<enabled-protocols>"
  #JVM_OPTS="$JVM_OPTS -Dcom.sun.management.jmxremote.ssl.enabled.cipher.suites=<enabled-cipher-suites>"
  #JVM_OPTS="$JVM_OPTS -Djavax.net.ssl.keyStore=/path/to/keystore"
  #JVM_OPTS="$JVM_OPTS -Djavax.net.ssl.keyStorePassword=<keystore-password>"
  #JVM_OPTS="$JVM_OPTS -Djavax.net.ssl.trustStore=/path/to/truststore"
  #JVM_OPTS="$JVM_OPTS -Djavax.net.ssl.trustStorePassword=<truststore-password>"
fi

# jmx authentication and authorization options. By default, auth is only
# activated for remote connections but they can also be enabled for local only JMX
## Basic file based authn & authz
JVM_OPTS="$JVM_OPTS -Dcom.sun.management.jmxremote.password.file=/etc/cassandra/jmxremote.password"
#JVM_OPTS="$JVM_OPTS -Dcom.sun.management.jmxremote.access.file=/etc/cassandra/jmxremote.access"
## Custom auth settings which can be used as alternatives to JMX's out of the box auth utilities.
## JAAS login modules can be used for authentication by uncommenting these two properties.
## Cassandra ships with a LoginModule implementation - org.apache.cassandra.auth.CassandraLoginModule -
## which delegates to the IAuthenticator configured in cassandra.yaml. See the sample JAAS configuration
## file cassandra-jaas.config
#JVM_OPTS="$JVM_OPTS -Dcassandra.jmx.remote.login.config=CassandraLogin"
#JVM_OPTS="$JVM_OPTS -Djava.security.auth.login.config=$CASSANDRA_HOME/conf/cassandra-jaas.config"

## Cassandra also ships with a helper for delegating JMX authz calls to the configured IAuthorizer,
## uncomment this to use it. Requires one of the two authentication options to be enabled
#JVM_OPTS="$JVM_OPTS -Dcassandra.jmx.authorizer=org.apache.cassandra.auth.jmx.AuthorizationProxy"

# To use mx4j, an HTML interface for JMX, add mx4j-tools.jar to the lib/
# directory.
# See http://wiki.apache.org/cassandra/Operations#Monitoring_with_MX4J
# By default mx4j listens on 0.0.0.0:8081. Uncomment the following lines
# to control its listen address and port.
#MX4J_ADDRESS="-Dmx4jaddress=127.0.0.1"
#MX4J_PORT="-Dmx4jport=8081"

# Cassandra uses SIGAR to capture OS metrics CASSANDRA-7838
# for SIGAR we have to set the java.library.path
# to the location of the native libraries.
JVM_OPTS="$JVM_OPTS -Djava.library.path=$CASSANDRA_HOME/lib/sigar-bin"

JVM_OPTS="$JVM_OPTS $MX4J_ADDRESS"
JVM_OPTS="$JVM_OPTS $MX4J_PORT"
JVM_OPTS="$JVM_OPTS $JVM_EXTRA_OPTS"<|MERGE_RESOLUTION|>--- conflicted
+++ resolved
@@ -214,8 +214,6 @@
     JVM_OPTS="$JVM_OPTS -XX:HeapDumpPath=$CASSANDRA_HEAPDUMP_DIR/cassandra-`date +%s`-pid$$.hprof"
 fi
 
-<<<<<<< HEAD
-=======
 # stop the jvm on OutOfMemoryError as it can result in some data corruption
 # uncomment the preferred option
 # ExitOnOutOfMemoryError and CrashOnOutOfMemoryError require a JRE greater or equals to 1.7 update 101 or 1.8 update 92
@@ -228,19 +226,6 @@
 # print an heap histogram on OutOfMemoryError
 # JVM_OPTS="$JVM_OPTS -Dcassandra.printHeapHistogramOnOutOfMemoryError=true"
 
-# uncomment to have Cassandra JVM listen for remote debuggers/profilers on port 1414
-# JVM_OPTS="$JVM_OPTS -agentlib:jdwp=transport=dt_socket,server=y,suspend=n,address=1414"
-
-# uncomment to have Cassandra JVM log internal method compilation (developers only)
-# JVM_OPTS="$JVM_OPTS -XX:+UnlockDiagnosticVMOptions -XX:+LogCompilation"
-# JVM_OPTS="$JVM_OPTS -XX:+UnlockCommercialFeatures -XX:+FlightRecorder"
-
-# Prefer binding to IPv4 network intefaces (when net.ipv6.bindv6only=1). See
-# http://bugs.sun.com/bugdatabase/view_bug.do?bug_id=6342561 (short version:
-# comment out this entry to enable IPv6 support).
-JVM_OPTS="$JVM_OPTS -Djava.net.preferIPv4Stack=true"
-
->>>>>>> dd187d10
 # jmx: metrics and administration interface
 #
 # add this if you're having trouble connecting:
