--- conflicted
+++ resolved
@@ -393,7 +393,6 @@
 # rpc_send_buff_size_in_bytes:
 # rpc_recv_buff_size_in_bytes:
 
-<<<<<<< HEAD
 # Uncomment to set socket buffer size for internode communication
 # Note that when setting this, the buffer size is limited by net.core.wmem_max
 # and when not setting it it is defined by net.ipv4.tcp_wmem
@@ -406,12 +405,7 @@
 # internode_send_buff_size_in_bytes:
 # internode_recv_buff_size_in_bytes:
 
-# Frame size for thrift (maximum field length).
-=======
 # Frame size for thrift (maximum message length).
-# 0 disables TFramedTransport in favor of TSocket. This option
-# is deprecated; we strongly recommend using Framed mode.
->>>>>>> ac19c121
 thrift_framed_transport_size_in_mb: 15
 
 # Set to true to have Cassandra create a hard link to each sstable
