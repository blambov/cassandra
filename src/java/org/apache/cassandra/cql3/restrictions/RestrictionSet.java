/*
 * Licensed to the Apache Software Foundation (ASF) under one
 * or more contributor license agreements.  See the NOTICE file
 * distributed with this work for additional information
 * regarding copyright ownership.  The ASF licenses this file
 * to you under the Apache License, Version 2.0 (the
 * "License"); you may not use this file except in compliance
 * with the License.  You may obtain a copy of the License at
 *
 *     http://www.apache.org/licenses/LICENSE-2.0
 *
 * Unless required by applicable law or agreed to in writing, software
 * distributed under the License is distributed on an "AS IS" BASIS,
 * WITHOUT WARRANTIES OR CONDITIONS OF ANY KIND, either express or implied.
 * See the License for the specific language governing permissions and
 * limitations under the License.
 */
package org.apache.cassandra.cql3.restrictions;

import java.util.*;

import com.google.common.collect.AbstractIterator;

import org.apache.cassandra.schema.ColumnMetadata;
import org.apache.cassandra.cql3.QueryOptions;
import org.apache.cassandra.cql3.functions.Function;
import org.apache.cassandra.cql3.restrictions.SingleColumnRestriction.ContainsRestriction;
import org.apache.cassandra.db.filter.RowFilter;
import org.apache.cassandra.exceptions.InvalidRequestException;
import org.apache.cassandra.index.IndexRegistry;
import org.apache.commons.lang3.builder.ToStringBuilder;
import org.apache.commons.lang3.builder.ToStringStyle;

/**
 * Sets of column restrictions.
 *
 * <p>This class is immutable.</p>
 */
final class RestrictionSet implements Restrictions, Iterable<SingleRestriction>
{
    /**
     * The comparator used to sort the <code>Restriction</code>s.
     */
    private static final Comparator<ColumnMetadata> COLUMN_DEFINITION_COMPARATOR = new Comparator<ColumnMetadata>()
    {
        @Override
        public int compare(ColumnMetadata column, ColumnMetadata otherColumn)
        {
            int value = Integer.compare(column.position(), otherColumn.position());
            return value != 0 ? value : column.name.bytes.compareTo(otherColumn.name.bytes);
        }
    };

    private static final TreeMap<ColumnDefinition, SingleRestriction> EMPTY = new TreeMap<>(COLUMN_DEFINITION_COMPARATOR);

    /**
     * The restrictions per column.
     */
    protected final TreeMap<ColumnMetadata, SingleRestriction> restrictions;

    /**
     * {@code true} if it contains multi-column restrictions, {@code false} otherwise.
     */
    private final boolean hasMultiColumnRestrictions;

    private final boolean hasIn;
    private final boolean hasContains;
    private final boolean hasSlice;
    private final boolean hasOnlyEqualityRestrictions;

    public RestrictionSet()
    {
<<<<<<< HEAD
        this(new TreeMap<ColumnMetadata, SingleRestriction>(COLUMN_DEFINITION_COMPARATOR), false);
    }

    private RestrictionSet(TreeMap<ColumnMetadata, SingleRestriction> restrictions,
                           boolean hasMultiColumnRestrictions)
=======
        this(EMPTY, false,
             false,
             false,
             false,
             true);
    }

    private RestrictionSet(TreeMap<ColumnDefinition, SingleRestriction> restrictions,
                           boolean hasMultiColumnRestrictions,
                           boolean hasIn,
                           boolean hasContains,
                           boolean hasSlice,
                           boolean hasOnlyEqualityRestrictions)
>>>>>>> 8333d0b0
    {
        this.restrictions = restrictions;
        this.hasMultiColumnRestrictions = hasMultiColumnRestrictions;
        this.hasIn = hasIn;
        this.hasContains = hasContains;
        this.hasSlice = hasSlice;
        this.hasOnlyEqualityRestrictions = hasOnlyEqualityRestrictions;
    }

    @Override
    public void addRowFilterTo(RowFilter filter, IndexRegistry indexRegistry, QueryOptions options) throws InvalidRequestException
    {
        for (Restriction restriction : restrictions.values())
            restriction.addRowFilterTo(filter, indexRegistry, options);
    }

    @Override
    public List<ColumnMetadata> getColumnDefs()
    {
        return new ArrayList<>(restrictions.keySet());
    }

    @Override
    public void addFunctionsTo(List<Function> functions)
    {
        for (Restriction restriction : this)
            restriction.addFunctionsTo(functions);
    }

    @Override
    public boolean isEmpty()
    {
        return restrictions.isEmpty();
    }

    @Override
    public int size()
    {
        return restrictions.size();
    }

    /**
     * Checks if one of the restrictions applies to a column of the specific kind.
     * @param kind the column kind
     * @return {@code true} if one of the restrictions applies to a column of the specific kind, {@code false} otherwise.
     */
    public boolean hasRestrictionFor(ColumnMetadata.Kind kind)
    {
        for (ColumnMetadata column : restrictions.keySet())
        {
            if (column.kind == kind)
                return true;
        }
        return false;
    }

    /**
     * Adds the specified restriction to this set of restrictions.
     *
     * @param restriction the restriction to add
     * @return the new set of restrictions
     */
    public RestrictionSet addRestriction(SingleRestriction restriction)
    {
        // RestrictionSet is immutable so we need to clone the restrictions map.
<<<<<<< HEAD
        TreeMap<ColumnMetadata, SingleRestriction> newRestrictions = new TreeMap<>(this.restrictions);
        return new RestrictionSet(mergeRestrictions(newRestrictions, restriction), hasMultiColumnRestrictions || restriction.isMultiColumn());
=======
        TreeMap<ColumnDefinition, SingleRestriction> newRestricitons = new TreeMap<>(this.restrictions);

        boolean newHasIn = hasIn || restriction.isIN();
        boolean newHasContains = hasContains || restriction.isContains();
        boolean newHasSlice = hasSlice || restriction.isSlice();
        boolean newHasOnlyEqualityRestrictions = hasOnlyEqualityRestrictions && (restriction.isEQ() || restriction.isIN());

        return new RestrictionSet(mergeRestrictions(newRestricitons, restriction),
                                  hasMultiColumnRestrictions || restriction.isMultiColumn(),
                                  newHasIn,
                                  newHasContains,
                                  newHasSlice,
                                  newHasOnlyEqualityRestrictions);
>>>>>>> 8333d0b0
    }

    private TreeMap<ColumnMetadata, SingleRestriction> mergeRestrictions(TreeMap<ColumnMetadata, SingleRestriction> restrictions,
                                                                         SingleRestriction restriction)
    {
        Collection<ColumnMetadata> columnDefs = restriction.getColumnDefs();
        Set<SingleRestriction> existingRestrictions = getRestrictions(columnDefs);

        if (existingRestrictions.isEmpty())
        {
            for (ColumnMetadata columnDef : columnDefs)
                restrictions.put(columnDef, restriction);
        }
        else
        {
            for (SingleRestriction existing : existingRestrictions)
            {
                SingleRestriction newRestriction = mergeRestrictions(existing, restriction);

                for (ColumnMetadata columnDef : columnDefs)
                    restrictions.put(columnDef, newRestriction);
            }
        }

        return restrictions;
    }

    @Override
    public Set<Restriction> getRestrictions(ColumnMetadata columnDef)
    {
        Restriction existing = restrictions.get(columnDef);
        return existing == null ? Collections.emptySet() : Collections.singleton(existing);
    }

    /**
     * Returns all the restrictions applied to the specified columns.
     *
     * @param columnDefs the column definitions
     * @return all the restrictions applied to the specified columns
     */
    private Set<SingleRestriction> getRestrictions(Collection<ColumnMetadata> columnDefs)
    {
        Set<SingleRestriction> set = new HashSet<>();
        for (ColumnMetadata columnDef : columnDefs)
        {
            SingleRestriction existing = restrictions.get(columnDef);
            if (existing != null)
                set.add(existing);
        }
        return set;
    }

    @Override
    public final boolean hasSupportingIndex(IndexRegistry indexRegistry)
    {
        for (Restriction restriction : restrictions.values())
        {
            if (restriction.hasSupportingIndex(indexRegistry))
                return true;
        }
        return false;
    }

    /**
     * Returns the column after the specified one.
     *
     * @param columnDef the column for which the next one need to be found
     * @return the column after the specified one.
     */
    ColumnMetadata nextColumn(ColumnMetadata columnDef)
    {
        return restrictions.tailMap(columnDef, false).firstKey();
    }

    @Override
    public ColumnMetadata getFirstColumn()
    {
        return isEmpty() ? null : this.restrictions.firstKey();
    }

    @Override
    public ColumnMetadata getLastColumn()
    {
        return isEmpty() ? null : this.restrictions.lastKey();
    }

    /**
     * Returns the last restriction.
     *
     * @return the last restriction.
     */
    SingleRestriction lastRestriction()
    {
        return isEmpty() ? null : this.restrictions.lastEntry().getValue();
    }

    /**
     * Merges the two specified restrictions.
     *
     * @param restriction the first restriction
     * @param otherRestriction the second restriction
     * @return the merged restriction
     * @throws InvalidRequestException if the two restrictions cannot be merged
     */
    private static SingleRestriction mergeRestrictions(SingleRestriction restriction,
                                                       SingleRestriction otherRestriction)
    {
        return restriction == null ? otherRestriction
                                   : restriction.mergeWith(otherRestriction);
    }

    /**
     * Checks if the restrictions contains multiple contains, contains key, or map[key] = value.
     *
     * @return <code>true</code> if the restrictions contains multiple contains, contains key, or ,
     * map[key] = value; <code>false</code> otherwise
     */
    public final boolean hasMultipleContains()
    {
        int numberOfContains = 0;
        for (SingleRestriction restriction : restrictions.values())
        {
            if (restriction.isContains())
            {
                ContainsRestriction contains = (ContainsRestriction) restriction;
                numberOfContains += (contains.numberOfValues() + contains.numberOfKeys() + contains.numberOfEntries());
            }
        }
        return numberOfContains > 1;
    }

    @Override
    public Iterator<SingleRestriction> iterator()
    {
        Iterator<SingleRestriction> iterator = restrictions.values().iterator();
        return hasMultiColumnRestrictions ? new DistinctIterator<>(iterator) : iterator;
    }

    /**
     * Checks if any of the underlying restriction is an IN.
     * @return <code>true</code> if any of the underlying restriction is an IN, <code>false</code> otherwise
     */
    public final boolean hasIN()
    {
        return hasIn;
    }

    public boolean hasContains()
    {
        return hasContains;
    }

    public final boolean hasSlice()
    {
        return hasSlice;
    }

    /**
     * Checks if all of the underlying restrictions are EQ or IN restrictions.
     *
     * @return <code>true</code> if all of the underlying restrictions are EQ or IN restrictions,
     * <code>false</code> otherwise
     */
    public final boolean hasOnlyEqualityRestrictions()
    {
        return hasOnlyEqualityRestrictions;
    }

    /**
     * {@code Iterator} decorator that removes duplicates in an ordered one.
     *
     * @param iterator the decorated iterator
     * @param <E> the iterator element type.
     */
    private static final class DistinctIterator<E> extends AbstractIterator<E>
    {
        /**
         * The decorated iterator.
         */
        private final Iterator<E> iterator;

        /**
         * The previous element.
         */
        private E previous;

        public DistinctIterator(Iterator<E> iterator)
        {
            this.iterator = iterator;
        }

        protected E computeNext()
        {
            while(iterator.hasNext())
            {
                E next = iterator.next();
                if (!next.equals(previous))
                {
                    previous = next;
                    return next;
                }
            }
            return endOfData();
        }
    }
    
    @Override
    public String toString()
    {
        return ToStringBuilder.reflectionToString(this, ToStringStyle.SHORT_PREFIX_STYLE);
    }
}<|MERGE_RESOLUTION|>--- conflicted
+++ resolved
@@ -51,7 +51,7 @@
         }
     };
 
-    private static final TreeMap<ColumnDefinition, SingleRestriction> EMPTY = new TreeMap<>(COLUMN_DEFINITION_COMPARATOR);
+    private static final TreeMap<ColumnMetadata, SingleRestriction> EMPTY = new TreeMap<>(COLUMN_DEFINITION_COMPARATOR);
 
     /**
      * The restrictions per column.
@@ -70,13 +70,6 @@
 
     public RestrictionSet()
     {
-<<<<<<< HEAD
-        this(new TreeMap<ColumnMetadata, SingleRestriction>(COLUMN_DEFINITION_COMPARATOR), false);
-    }
-
-    private RestrictionSet(TreeMap<ColumnMetadata, SingleRestriction> restrictions,
-                           boolean hasMultiColumnRestrictions)
-=======
         this(EMPTY, false,
              false,
              false,
@@ -84,13 +77,12 @@
              true);
     }
 
-    private RestrictionSet(TreeMap<ColumnDefinition, SingleRestriction> restrictions,
+    private RestrictionSet(TreeMap<ColumnMetadata, SingleRestriction> restrictions,
                            boolean hasMultiColumnRestrictions,
                            boolean hasIn,
                            boolean hasContains,
                            boolean hasSlice,
                            boolean hasOnlyEqualityRestrictions)
->>>>>>> 8333d0b0
     {
         this.restrictions = restrictions;
         this.hasMultiColumnRestrictions = hasMultiColumnRestrictions;
@@ -156,11 +148,7 @@
     public RestrictionSet addRestriction(SingleRestriction restriction)
     {
         // RestrictionSet is immutable so we need to clone the restrictions map.
-<<<<<<< HEAD
-        TreeMap<ColumnMetadata, SingleRestriction> newRestrictions = new TreeMap<>(this.restrictions);
-        return new RestrictionSet(mergeRestrictions(newRestrictions, restriction), hasMultiColumnRestrictions || restriction.isMultiColumn());
-=======
-        TreeMap<ColumnDefinition, SingleRestriction> newRestricitons = new TreeMap<>(this.restrictions);
+        TreeMap<ColumnMetadata, SingleRestriction> newRestricitons = new TreeMap<>(this.restrictions);
 
         boolean newHasIn = hasIn || restriction.isIN();
         boolean newHasContains = hasContains || restriction.isContains();
@@ -173,7 +161,6 @@
                                   newHasContains,
                                   newHasSlice,
                                   newHasOnlyEqualityRestrictions);
->>>>>>> 8333d0b0
     }
 
     private TreeMap<ColumnMetadata, SingleRestriction> mergeRestrictions(TreeMap<ColumnMetadata, SingleRestriction> restrictions,
