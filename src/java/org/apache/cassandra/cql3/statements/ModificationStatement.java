/*
 * Licensed to the Apache Software Foundation (ASF) under one
 * or more contributor license agreements.  See the NOTICE file
 * distributed with this work for additional information
 * regarding copyright ownership.  The ASF licenses this file
 * to you under the Apache License, Version 2.0 (the
 * "License"); you may not use this file except in compliance
 * with the License.  You may obtain a copy of the License at
 *
 *     http://www.apache.org/licenses/LICENSE-2.0
 *
 * Unless required by applicable law or agreed to in writing, software
 * distributed under the License is distributed on an "AS IS" BASIS,
 * WITHOUT WARRANTIES OR CONDITIONS OF ANY KIND, either express or implied.
 * See the License for the specific language governing permissions and
 * limitations under the License.
 */
package org.apache.cassandra.cql3.statements;

import java.nio.ByteBuffer;
import java.util.*;

import org.apache.cassandra.auth.Permission;
import org.apache.cassandra.config.CFMetaData;
import org.apache.cassandra.cql3.*;
import org.apache.cassandra.db.*;
import org.apache.cassandra.db.filter.ColumnSlice;
import org.apache.cassandra.db.filter.SliceQueryFilter;
import org.apache.cassandra.db.marshal.CompositeType;
import org.apache.cassandra.db.marshal.UTF8Type;
import org.apache.cassandra.db.marshal.ListType;
import org.apache.cassandra.db.marshal.BooleanType;
import org.apache.cassandra.exceptions.*;
import org.apache.cassandra.service.ClientState;
import org.apache.cassandra.service.QueryState;
import org.apache.cassandra.service.StorageProxy;
import org.apache.cassandra.service.pager.PagingState;
import org.apache.cassandra.thrift.ThriftValidation;
import org.apache.cassandra.transport.messages.ResultMessage;
import org.apache.cassandra.utils.Pair;
import org.apache.cassandra.utils.ByteBufferUtil;

/*
 * Abstract parent class of individual modifications, i.e. INSERT, UPDATE and DELETE.
 */
public abstract class ModificationStatement implements CQLStatement
{
    private static final ColumnIdentifier CAS_RESULT_COLUMN = new ColumnIdentifier("[applied]", false);

    private final int boundTerms;
    public final CFMetaData cfm;
    private final Attributes attrs;

    private final Map<ColumnIdentifier, List<Term>> processedKeys = new HashMap<ColumnIdentifier, List<Term>>();
    private final List<Operation> columnOperations = new ArrayList<Operation>();

    private List<Operation> columnConditions;
    private boolean ifNotExists;

    public ModificationStatement(int boundTerms, CFMetaData cfm, Attributes attrs)
    {
        this.boundTerms = boundTerms;
        this.cfm = cfm;
        this.attrs = attrs;
    }

    protected abstract boolean requireFullClusteringKey();
    public abstract ColumnFamily updateForKey(ByteBuffer key, ColumnNameBuilder builder, UpdateParameters params) throws InvalidRequestException;

    public int getBoundsTerms()
    {
        return boundTerms;
    }

    public String keyspace()
    {
        return cfm.ksName;
    }

    public String columnFamily()
    {
        return cfm.cfName;
    }

    public boolean isCounter()
    {
        return cfm.getDefaultValidator().isCommutative();
    }

    public long getTimestamp(long now, List<ByteBuffer> variables) throws InvalidRequestException
    {
        return attrs.getTimestamp(now, variables);
    }

    public boolean isTimestampSet()
    {
        return attrs.isTimestampSet();
    }

    public int getTimeToLive(List<ByteBuffer> variables) throws InvalidRequestException
    {
        return attrs.getTimeToLive(variables);
    }

    public void checkAccess(ClientState state) throws InvalidRequestException, UnauthorizedException
    {
        state.hasColumnFamilyAccess(keyspace(), columnFamily(), Permission.MODIFY);
    }

    public void validate(ClientState state) throws InvalidRequestException
    {
    }

    public void addOperation(Operation op)
    {
        columnOperations.add(op);
    }

    public List<Operation> getOperations()
    {
        return columnOperations;
    }

    public void addCondition(Operation op)
    {
        if (columnConditions == null)
            columnConditions = new ArrayList<Operation>();

<<<<<<< HEAD
        columnConditions.add(op);
    }

    public void setIfNotExistCondition()
    {
        ifNotExists = true;
    }

    private void addKeyValues(ColumnIdentifier name, List<Term> values) throws InvalidRequestException
    {
        if (processedKeys.put(name, values) != null)
            throw new InvalidRequestException(String.format("Multiple definitions found for PRIMARY KEY part %s", name));
    }
=======
        // The type should have been set by now or we have a bug
        assert type != null;

        Collection<? extends IMutation> mutations = getMutations(variables, false, cl, queryState.getTimestamp());
        if (mutations.isEmpty())
            return null;

        switch (type)
        {
            case LOGGED:
                if (mutations.size() > 1)
                    StorageProxy.mutateAtomically((Collection<RowMutation>) mutations, cl);
                else
                    StorageProxy.mutate(mutations, cl);
                break;
            case UNLOGGED:
            case COUNTER:
                StorageProxy.mutate(mutations, cl);
                break;
            default:
                throw new AssertionError();
        }
>>>>>>> dc457c5e

    public void addKeyValue(ColumnIdentifier name, Term value) throws InvalidRequestException
    {
        addKeyValues(name, Collections.singletonList(value));
    }

    public void processWhereClause(List<Relation> whereClause, ColumnSpecification[] names) throws InvalidRequestException
    {
        CFDefinition cfDef = cfm.getCfDef();
        for (Relation rel : whereClause)
        {
            CFDefinition.Name name = cfDef.get(rel.getEntity());
            if (name == null)
                throw new InvalidRequestException(String.format("Unknown key identifier %s", rel.getEntity()));

            switch (name.kind)
            {
                case KEY_ALIAS:
                case COLUMN_ALIAS:
                    List<Term.Raw> rawValues;
                    if (rel.operator() == Relation.Type.EQ)
                        rawValues = Collections.singletonList(rel.getValue());
                    else if (name.kind == CFDefinition.Name.Kind.KEY_ALIAS && rel.operator() == Relation.Type.IN)
                        rawValues = rel.getInValues();
                    else
                        throw new InvalidRequestException(String.format("Invalid operator %s for PRIMARY KEY part %s", rel.operator(), name));

                    List<Term> values = new ArrayList<Term>(rawValues.size());
                    for (Term.Raw raw : rawValues)
                    {
                        Term t = raw.prepare(name);
                        t.collectMarkerSpecification(names);
                        values.add(t);
                    }
                    addKeyValues(name.name, values);
                    break;
                case VALUE_ALIAS:
                case COLUMN_METADATA:
                    throw new InvalidRequestException(String.format("Non PRIMARY KEY %s found in where clause", name));
            }
        }
    }

    private List<ByteBuffer> buildPartitionKeyNames(List<ByteBuffer> variables)
    throws InvalidRequestException
    {
        CFDefinition cfDef = cfm.getCfDef();
        ColumnNameBuilder keyBuilder = cfDef.getKeyNameBuilder();
        List<ByteBuffer> keys = new ArrayList<ByteBuffer>();
        for (CFDefinition.Name name : cfDef.keys.values())
        {
            List<Term> values = processedKeys.get(name.name);
            if (values == null || values.isEmpty())
                throw new InvalidRequestException(String.format("Missing mandatory PRIMARY KEY part %s", name));

            if (keyBuilder.remainingCount() == 1)
            {
                for (Term t : values)
                {
                    ByteBuffer val = t.bindAndGet(variables);
                    if (val == null)
                        throw new InvalidRequestException(String.format("Invalid null value for partition key part %s", name));
                    keys.add(keyBuilder.copy().add(val).build());
                }
            }
            else
            {
                if (values.size() > 1)
                    throw new InvalidRequestException("IN is only supported on the last column of the partition key");
                ByteBuffer val = values.get(0).bindAndGet(variables);
                if (val == null)
                    throw new InvalidRequestException(String.format("Invalid null value for partition key part %s", name));
                keyBuilder.add(val);
            }
        }
        return keys;
    }

    private ColumnNameBuilder createClusteringPrefixBuilder(List<ByteBuffer> variables)
    throws InvalidRequestException
    {
        CFDefinition cfDef = cfm.getCfDef();
        ColumnNameBuilder builder = cfDef.getColumnNameBuilder();
        CFDefinition.Name firstEmptyKey = null;
        for (CFDefinition.Name name : cfDef.columns.values())
        {
            List<Term> values = processedKeys.get(name.name);
            if (values == null || values.isEmpty())
            {
                firstEmptyKey = name;
                if (requireFullClusteringKey() && cfDef.isComposite && !cfDef.isCompact)
                    throw new InvalidRequestException(String.format("Missing mandatory PRIMARY KEY part %s", name));
            }
            else if (firstEmptyKey != null)
            {
                throw new InvalidRequestException(String.format("Missing PRIMARY KEY part %s since %s is set", firstEmptyKey.name, name.name));
            }
            else
            {
                assert values.size() == 1; // We only allow IN for row keys so far
                ByteBuffer val = values.get(0).bindAndGet(variables);
                if (val == null)
                    throw new InvalidRequestException(String.format("Invalid null value for clustering key part %s", name));
                builder.add(val);
            }
        }
        return builder;
    }

    protected CFDefinition.Name getFirstEmptyKey()
    {
        for (CFDefinition.Name name : cfm.getCfDef().columns.values())
        {
            List<Term> values = processedKeys.get(name.name);
            if (values == null || values.isEmpty())
                return name;
        }
        return null;
    }

    protected Map<ByteBuffer, ColumnGroupMap> readRequiredRows(List<ByteBuffer> partitionKeys, ColumnNameBuilder clusteringPrefix, boolean local, ConsistencyLevel cl)
    throws RequestExecutionException, RequestValidationException
    {
        // Lists SET operation incurs a read.
        Set<ByteBuffer> toRead = null;
        for (Operation op : columnOperations)
        {
            if (op.requiresRead())
            {
                if (toRead == null)
                    toRead = new TreeSet<ByteBuffer>(UTF8Type.instance);
                toRead.add(op.columnName.key);
            }
        }

        return toRead == null ? null : readRows(partitionKeys, clusteringPrefix, toRead, (CompositeType)cfm.comparator, local, cl);
    }

    private Map<ByteBuffer, ColumnGroupMap> readRows(List<ByteBuffer> partitionKeys, ColumnNameBuilder clusteringPrefix, Set<ByteBuffer> toRead, CompositeType composite, boolean local, ConsistencyLevel cl)
    throws RequestExecutionException, RequestValidationException
    {
        try
        {
            cl.validateForRead(keyspace());
        }
        catch (InvalidRequestException e)
        {
            throw new InvalidRequestException(String.format("Write operation require a read but consistency %s is not supported on reads", cl));
        }

        ColumnSlice[] slices = new ColumnSlice[toRead.size()];
        int i = 0;
        for (ByteBuffer name : toRead)
        {
            ByteBuffer start = clusteringPrefix.copy().add(name).build();
            ByteBuffer finish = clusteringPrefix.copy().add(name).buildAsEndOfRange();
            slices[i++] = new ColumnSlice(start, finish);
        }

        List<ReadCommand> commands = new ArrayList<ReadCommand>(partitionKeys.size());
        long now = System.currentTimeMillis();
        for (ByteBuffer key : partitionKeys)
            commands.add(new SliceFromReadCommand(keyspace(),
                                                  key,
                                                  columnFamily(),
                                                  now,
                                                  new SliceQueryFilter(slices, false, Integer.MAX_VALUE)));

        List<Row> rows = local
                       ? SelectStatement.readLocally(keyspace(), commands)
                       : StorageProxy.read(commands, cl);

        Map<ByteBuffer, ColumnGroupMap> map = new HashMap<ByteBuffer, ColumnGroupMap>();
        for (Row row : rows)
        {
            if (row.cf == null || row.cf.getColumnCount() == 0)
                continue;

            ColumnGroupMap.Builder groupBuilder = new ColumnGroupMap.Builder(composite, true, now);
            for (Column column : row.cf)
                groupBuilder.add(column);

            List<ColumnGroupMap> groups = groupBuilder.groups();
            assert groups.isEmpty() || groups.size() == 1;
            if (!groups.isEmpty())
                map.put(row.key.key, groups.get(0));
        }
        return map;
    }

    public boolean hasConditions()
    {
        return ifNotExists || (columnConditions != null && !columnConditions.isEmpty());
    }

    public ResultMessage execute(QueryState queryState, QueryOptions options)
    throws RequestExecutionException, RequestValidationException
    {
        if (options.getConsistency() == null)
            throw new InvalidRequestException("Invalid empty consistency level");

        return hasConditions()
             ? executeWithCondition(queryState, options)
             : executeWithoutCondition(queryState, options);
    }

    private ResultMessage executeWithoutCondition(QueryState queryState, QueryOptions options)
    throws RequestExecutionException, RequestValidationException
    {
        ConsistencyLevel cl = options.getConsistency();
        if (isCounter())
            cl.validateCounterForWrite(cfm);
        else
            cl.validateForWrite(cfm.ksName);

        StorageProxy.mutateWithTriggers(getMutations(options.getValues(), false, cl, queryState.getTimestamp(), false), cl, false);
        return null;
    }

    public ResultMessage executeWithCondition(QueryState queryState, QueryOptions options)
    throws RequestExecutionException, RequestValidationException
    {
        List<ByteBuffer> variables = options.getValues();
        List<ByteBuffer> keys = buildPartitionKeyNames(variables);
        // We don't support IN for CAS operation so far
        if (keys.size() > 1)
            throw new InvalidRequestException("IN on the partition key is not supported with conditional updates");

        ColumnNameBuilder clusteringPrefix = createClusteringPrefixBuilder(variables);
        UpdateParameters params = new UpdateParameters(cfm, variables, getTimestamp(queryState.getTimestamp(), variables), getTimeToLive(variables), null);

        ByteBuffer key = keys.get(0);
        ThriftValidation.validateKey(cfm, key);

        ColumnFamily updates = updateForKey(key, clusteringPrefix, params);
        ColumnFamily expected = buildConditions(key, clusteringPrefix, params);

        ColumnFamily result = StorageProxy.cas(keyspace(), columnFamily(), key, clusteringPrefix, expected, updates, options.getConsistency(), options.getSerialConsistency());
        return new ResultMessage.Rows(buildCasResultSet(key, result));
    }

    private ResultSet buildCasResultSet(ByteBuffer key, ColumnFamily cf) throws InvalidRequestException
    {
        boolean success = cf == null;

        ColumnSpecification spec = new ColumnSpecification(keyspace(), columnFamily(), CAS_RESULT_COLUMN, BooleanType.instance);
        ResultSet.Metadata metadata = new ResultSet.Metadata(Collections.singletonList(spec));
        List<List<ByteBuffer>> rows = Collections.singletonList(Collections.singletonList(BooleanType.instance.decompose(success)));

        ResultSet rs = new ResultSet(metadata, rows);
        return success ? rs : merge(rs, buildCasFailureResultSet(key, cf));
    }

    private static ResultSet merge(ResultSet left, ResultSet right)
    {
        if (left.size() == 0)
            return right;
        else if (right.size() == 0)
            return left;

        assert left.size() == 1 && right.size() == 1;
        int size = left.metadata.names.size() + right.metadata.names.size();
        List<ColumnSpecification> specs = new ArrayList<ColumnSpecification>(size);
        specs.addAll(left.metadata.names);
        specs.addAll(right.metadata.names);
        List<ByteBuffer> row = new ArrayList<ByteBuffer>(size);
        row.addAll(left.rows.get(0));
        row.addAll(right.rows.get(0));
        return new ResultSet(new ResultSet.Metadata(specs), Collections.singletonList(row));
    }

    private ResultSet buildCasFailureResultSet(ByteBuffer key, ColumnFamily cf) throws InvalidRequestException
    {
        CFDefinition cfDef = cfm.getCfDef();

        Selection selection;
        if (ifNotExists)
        {
            selection = Selection.wildcard(cfDef);
        }
        else
        {
            List<CFDefinition.Name> names = new ArrayList<CFDefinition.Name>(columnConditions.size());
            for (Operation condition : columnConditions)
                names.add(cfDef.get(condition.columnName));
            selection = Selection.forColumns(names);
        }

        long now = System.currentTimeMillis();
        Selection.ResultSetBuilder builder = selection.resultSetBuilder(now);
        SelectStatement.forSelection(cfDef, selection).processColumnFamily(key, cf, Collections.<ByteBuffer>emptyList(), Integer.MAX_VALUE, now, builder);

        return builder.build();
    }

    public ResultMessage executeInternal(QueryState queryState) throws RequestValidationException, RequestExecutionException
    {
        if (hasConditions())
            throw new UnsupportedOperationException();

        for (IMutation mutation : getMutations(Collections.<ByteBuffer>emptyList(), true, null, queryState.getTimestamp(), false))
            mutation.apply();
        return null;
    }

    /**
     * Convert statement into a list of mutations to apply on the server
     *
     * @param variables value for prepared statement markers
     * @param local if true, any requests (for collections) performed by getMutation should be done locally only.
     * @param cl the consistency to use for the potential reads involved in generating the mutations (for lists set/delete operations)
     * @param now the current timestamp in microseconds to use if no timestamp is user provided.
     *
     * @return list of the mutations
     * @throws InvalidRequestException on invalid requests
     */
    public Collection<? extends IMutation> getMutations(List<ByteBuffer> variables, boolean local, ConsistencyLevel cl, long now, boolean isBatch)
    throws RequestExecutionException, RequestValidationException
    {
        List<ByteBuffer> keys = buildPartitionKeyNames(variables);
        ColumnNameBuilder clusteringPrefix = createClusteringPrefixBuilder(variables);

        // Some lists operation requires reading
        Map<ByteBuffer, ColumnGroupMap> rows = readRequiredRows(keys, clusteringPrefix, local, cl);
        UpdateParameters params = new UpdateParameters(cfm, variables, getTimestamp(now, variables), getTimeToLive(variables), rows);

        Collection<IMutation> mutations = new ArrayList<IMutation>();
        for (ByteBuffer key: keys)
        {
            ThriftValidation.validateKey(cfm, key);
            ColumnFamily cf = updateForKey(key, clusteringPrefix, params);
            mutations.add(makeMutation(key, cf, cl, isBatch));
        }
        return mutations;
    }

    private IMutation makeMutation(ByteBuffer key, ColumnFamily cf, ConsistencyLevel cl, boolean isBatch)
    {
        RowMutation rm;
        if (isBatch)
        {
            // we might group other mutations together with this one later, so make it mutable
            rm = new RowMutation(cfm.ksName, key);
            rm.add(cf);
        }
        else
        {
            rm = new RowMutation(cfm.ksName, key, cf);
        }
        return isCounter() ? new CounterMutation(rm, cl) : rm;
    }

    private ColumnFamily buildConditions(ByteBuffer key, ColumnNameBuilder clusteringPrefix, UpdateParameters params)
    throws InvalidRequestException
    {
        if (ifNotExists)
            return null;

        ColumnFamily cf = TreeMapBackedSortedColumns.factory.create(cfm);

        // CQL row marker
        CFDefinition cfDef = cfm.getCfDef();
        if (cfDef.isComposite && !cfDef.isCompact && !cfm.isSuper())
        {
            ByteBuffer name = clusteringPrefix.copy().add(ByteBufferUtil.EMPTY_BYTE_BUFFER).build();
            cf.addColumn(params.makeColumn(name, ByteBufferUtil.EMPTY_BYTE_BUFFER));
        }

        // Conditions
        for (Operation condition : columnConditions)
            condition.execute(key, cf, clusteringPrefix.copy(), params);

        assert !cf.isEmpty();
        return cf;
    }

    public static abstract class Parsed extends CFStatement
    {
        protected final Attributes.Raw attrs;
        private final List<Pair<ColumnIdentifier, Operation.RawUpdate>> conditions;
        private final boolean ifNotExists;

        protected Parsed(CFName name, Attributes.Raw attrs, List<Pair<ColumnIdentifier, Operation.RawUpdate>> conditions, boolean ifNotExists)
        {
            super(name);
            this.attrs = attrs;
            this.conditions = conditions == null ? Collections.<Pair<ColumnIdentifier, Operation.RawUpdate>>emptyList() : conditions;
            this.ifNotExists = ifNotExists;
        }

        public ParsedStatement.Prepared prepare() throws InvalidRequestException
        {
            ColumnSpecification[] boundNames = new ColumnSpecification[getBoundsTerms()];
            ModificationStatement statement = prepare(boundNames);
            return new ParsedStatement.Prepared(statement, Arrays.<ColumnSpecification>asList(boundNames));
        }

        public ModificationStatement prepare(ColumnSpecification[] boundNames) throws InvalidRequestException
        {
            CFMetaData metadata = ThriftValidation.validateColumnFamily(keyspace(), columnFamily());
            CFDefinition cfDef = metadata.getCfDef();

            Attributes preparedAttributes = attrs.prepare(keyspace(), columnFamily());
            preparedAttributes.collectMarkerSpecification(boundNames);

            ModificationStatement stmt = prepareInternal(cfDef, boundNames, preparedAttributes);

            if (ifNotExists || (conditions != null && !conditions.isEmpty()))
            {
                if (stmt.isCounter())
                    throw new InvalidRequestException("Conditional updates are not supported on counter tables");

                if (attrs.timestamp != null)
                    throw new InvalidRequestException("Cannot provide custom timestamp for conditional update");

                if (ifNotExists)
                {
                    // To have both 'IF NOT EXISTS' and some other conditions doesn't make sense.
                    // So far this is enforced by the parser, but let's assert it for sanity if ever the parse changes.
                    assert conditions.isEmpty();
                    stmt.setIfNotExistCondition();
                }
                else
                {
                    for (Pair<ColumnIdentifier, Operation.RawUpdate> entry : conditions)
                    {
                        CFDefinition.Name name = cfDef.get(entry.left);
                        if (name == null)
                            throw new InvalidRequestException(String.format("Unknown identifier %s", entry.left));

                        /*
                         * Lists column names are based on a server-side generated timeuuid. So we can't allow lists
                         * operation or that would yield unexpected results (update that should apply wouldn't). So for
                         * now, we just refuse lists, which also save use from having to bother about the read that some
                         * list operation involve.
                         */
                        if (name.type instanceof ListType)
                            throw new InvalidRequestException(String.format("List operation (%s) are not allowed in conditional updates", name));

                        Operation condition = entry.right.prepare(name);
                        assert !condition.requiresRead();

                        condition.collectMarkerSpecification(boundNames);

                        switch (name.kind)
                        {
                            case KEY_ALIAS:
                            case COLUMN_ALIAS:
                                throw new InvalidRequestException(String.format("PRIMARY KEY part %s found in SET part", entry.left));
                            case VALUE_ALIAS:
                            case COLUMN_METADATA:
                                stmt.addCondition(condition);
                                break;
                        }
                    }
                }
            }
            return stmt;
        }

        protected abstract ModificationStatement prepareInternal(CFDefinition cfDef, ColumnSpecification[] boundNames, Attributes attrs) throws InvalidRequestException;
    }
}<|MERGE_RESOLUTION|>--- conflicted
+++ resolved
@@ -126,7 +126,6 @@
         if (columnConditions == null)
             columnConditions = new ArrayList<Operation>();
 
-<<<<<<< HEAD
         columnConditions.add(op);
     }
 
@@ -140,30 +139,6 @@
         if (processedKeys.put(name, values) != null)
             throw new InvalidRequestException(String.format("Multiple definitions found for PRIMARY KEY part %s", name));
     }
-=======
-        // The type should have been set by now or we have a bug
-        assert type != null;
-
-        Collection<? extends IMutation> mutations = getMutations(variables, false, cl, queryState.getTimestamp());
-        if (mutations.isEmpty())
-            return null;
-
-        switch (type)
-        {
-            case LOGGED:
-                if (mutations.size() > 1)
-                    StorageProxy.mutateAtomically((Collection<RowMutation>) mutations, cl);
-                else
-                    StorageProxy.mutate(mutations, cl);
-                break;
-            case UNLOGGED:
-            case COUNTER:
-                StorageProxy.mutate(mutations, cl);
-                break;
-            default:
-                throw new AssertionError();
-        }
->>>>>>> dc457c5e
 
     public void addKeyValue(ColumnIdentifier name, Term value) throws InvalidRequestException
     {
@@ -216,7 +191,7 @@
         for (CFDefinition.Name name : cfDef.keys.values())
         {
             List<Term> values = processedKeys.get(name.name);
-            if (values == null || values.isEmpty())
+            if (values == null)
                 throw new InvalidRequestException(String.format("Missing mandatory PRIMARY KEY part %s", name));
 
             if (keyBuilder.remainingCount() == 1)
@@ -231,7 +206,7 @@
             }
             else
             {
-                if (values.size() > 1)
+                if (values.isEmpty() || values.size() > 1)
                     throw new InvalidRequestException("IN is only supported on the last column of the partition key");
                 ByteBuffer val = values.get(0).bindAndGet(variables);
                 if (val == null)
@@ -251,7 +226,7 @@
         for (CFDefinition.Name name : cfDef.columns.values())
         {
             List<Term> values = processedKeys.get(name.name);
-            if (values == null || values.isEmpty())
+            if (values == null)
             {
                 firstEmptyKey = name;
                 if (requireFullClusteringKey() && cfDef.isComposite && !cfDef.isCompact)
@@ -379,7 +354,10 @@
         else
             cl.validateForWrite(cfm.ksName);
 
-        StorageProxy.mutateWithTriggers(getMutations(options.getValues(), false, cl, queryState.getTimestamp(), false), cl, false);
+        Collection<? extends IMutation> mutations = getMutations(options.getValues(), false, cl, queryState.getTimestamp(), false);
+        if (!mutations.isEmpty())
+            StorageProxy.mutateWithTriggers(mutations, cl, false);
+
         return null;
     }
 
