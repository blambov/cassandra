--- conflicted
+++ resolved
@@ -97,11 +97,7 @@
         for (ModificationStatement statement : statements)
         {
             // Group mutation together, otherwise they won't get applied atomically
-<<<<<<< HEAD
-            for (IMutation m : statement.getMutationsInternal(variables, local, cl, now, true))
-=======
-            for (IMutation m : statement.getMutations(variables, local, cl, getTimestamp(now)))
->>>>>>> 1429c54b
+            for (IMutation m : statement.getMutationsInternal(variables, local, cl, getTimestamp(now), true))
             {
                 if (m instanceof CounterMutation && type != Type.COUNTER)
                     throw new InvalidRequestException("Counter mutations are only allowed in COUNTER batches");
