--- conflicted
+++ resolved
@@ -174,13 +174,9 @@
         totalCompressedBytesRead += length;
 
         // validate crc randomly
-<<<<<<< HEAD
         double crcCheckChance = this.crcCheckChanceSupplier.getAsDouble();
-        if (crcCheckChance > 0d && crcCheckChance > ThreadLocalRandom.current().nextDouble())
-=======
-        if (this.crcCheckChanceSupplier.get() >= 1d ||
-            this.crcCheckChanceSupplier.get() > ThreadLocalRandom.current().nextDouble())
->>>>>>> 4e74f014
+        if (crcCheckChance >= 1d ||
+            (crcCheckChance > 0d && crcCheckChance > ThreadLocalRandom.current().nextDouble()))
         {
             ByteBuffer crcBuf = compressed.duplicate();
             crcBuf.limit(length - CHECKSUM_LENGTH).position(0);
