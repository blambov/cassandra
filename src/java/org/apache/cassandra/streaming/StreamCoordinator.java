/*
 * Licensed to the Apache Software Foundation (ASF) under one
 * or more contributor license agreements.  See the NOTICE file
 * distributed with this work for additional information
 * regarding copyright ownership.  The ASF licenses this file
 * to you under the Apache License, Version 2.0 (the
 * "License"); you may not use this file except in compliance
 * with the License.  You may obtain a copy of the License at
 *
 *     http://www.apache.org/licenses/LICENSE-2.0
 *
 * Unless required by applicable law or agreed to in writing, software
 * distributed under the License is distributed on an "AS IS" BASIS,
 * WITHOUT WARRANTIES OR CONDITIONS OF ANY KIND, either express or implied.
 * See the License for the specific language governing permissions and
 * limitations under the License.
 */
package org.apache.cassandra.streaming;

import java.net.InetSocketAddress;
import java.util.*;
import java.util.concurrent.ConcurrentHashMap;

import com.google.common.annotations.VisibleForTesting;
import org.slf4j.Logger;
import org.slf4j.LoggerFactory;

import org.apache.cassandra.locator.InetAddressAndPort;
import org.apache.cassandra.utils.TimeUUID;

import static org.apache.cassandra.net.MessagingService.current_version;


/**
 * {@link StreamCoordinator} is a helper class that abstracts away maintaining multiple
 * StreamSession and ProgressInfo instances per peer.
 *
 * This class coordinates multiple SessionStreams per peer in both the outgoing StreamPlan context and on the
 * inbound StreamResultFuture context.
 */
public class StreamCoordinator
{
    private static final Logger logger = LoggerFactory.getLogger(StreamCoordinator.class);

    private final boolean connectSequentially;

<<<<<<< HEAD
    private final Map<InetSocketAddress, HostStreamingData> peerSessions = new HashMap<>();
=======
    private final Map<InetAddressAndPort, HostStreamingData> peerSessions = new ConcurrentHashMap<>();
>>>>>>> 00898588
    private final StreamOperation streamOperation;
    private final int connectionsPerHost;
    private final boolean follower;
    private StreamingChannel.Factory factory;
    private Iterator<StreamSession> sessionsToConnect = null;
    private final TimeUUID pendingRepair;
    private final PreviewKind previewKind;

    public StreamCoordinator(StreamOperation streamOperation, int connectionsPerHost, StreamingChannel.Factory factory,
                             boolean follower, boolean connectSequentially, TimeUUID pendingRepair, PreviewKind previewKind)
    {
        this.streamOperation = streamOperation;
        this.connectionsPerHost = connectionsPerHost;
        this.factory = factory;
        this.follower = follower;
        this.connectSequentially = connectSequentially;
        this.pendingRepair = pendingRepair;
        this.previewKind = previewKind;
    }

    public void setConnectionFactory(StreamingChannel.Factory factory)
    {
        this.factory = factory;
    }

    /**
     * @return true if any stream session is active
     */
    public synchronized boolean hasActiveSessions()
    {
        for (HostStreamingData data : peerSessions.values())
        {
            if (data.hasActiveSessions())
                return true;
        }
        return false;
    }

    public synchronized Collection<StreamSession> getAllStreamSessions()
    {
        Collection<StreamSession> results = new ArrayList<>();
        for (HostStreamingData data : peerSessions.values())
        {
            results.addAll(data.getAllStreamSessions());
        }
        return results;
    }

    public boolean isFollower()
    {
        return follower;
    }

    public void connect(StreamResultFuture future)
    {
        if (this.connectSequentially)
            connectSequentially(future);
        else
            connectAllStreamSessions();
    }

    private void connectAllStreamSessions()
    {
        for (HostStreamingData data : peerSessions.values())
            data.connectAllStreamSessions();
    }

    private void connectSequentially(StreamResultFuture future)
    {
        sessionsToConnect = getAllStreamSessions().iterator();
        future.addEventListener(new StreamEventHandler()
        {
            public void handleStreamEvent(StreamEvent event)
            {
                if (event.eventType == StreamEvent.Type.STREAM_PREPARED || event.eventType == StreamEvent.Type.STREAM_COMPLETE)
                    connectNext();
            }

            public void onSuccess(StreamState result)
            {

            }

            public void onFailure(Throwable t)
            {

            }
        });
        connectNext();
    }

    private void connectNext()
    {
        if (sessionsToConnect == null)
            return;

        if (sessionsToConnect.hasNext())
        {
            StreamSession next = sessionsToConnect.next();
            if (logger.isDebugEnabled())
                logger.debug("Connecting next session {} with {}.", next.planId(), next.peer.toString());
            startSession(next);
        }
        else
            logger.debug("Finished connecting all sessions");
    }

    public synchronized Set<InetSocketAddress> getPeers()
    {
        return new HashSet<>(peerSessions.keySet());
    }

    public synchronized StreamSession getOrCreateOutboundSession(InetAddressAndPort peer)
    {
        return getOrCreateHostData(peer).getOrCreateOutboundSession(peer);
    }

    public synchronized StreamSession getOrCreateInboundSession(InetAddressAndPort from, StreamingChannel channel, int messagingVersion, int id)
    {
        return getOrCreateHostData(from).getOrCreateInboundSession(from, channel, messagingVersion, id);
    }

    public StreamSession getSessionById(InetAddressAndPort peer, int id)
    {
        return getHostData(peer).getSessionById(id);
    }

    public synchronized void updateProgress(ProgressInfo info)
    {
        getHostData(info.peer).updateProgress(info);
    }

    public synchronized void addSessionInfo(SessionInfo session)
    {
        HostStreamingData data = getOrCreateHostData(session.peer);
        data.addSessionInfo(session);
    }

    public synchronized Set<SessionInfo> getAllSessionInfo()
    {
        Set<SessionInfo> result = new HashSet<>();
        for (HostStreamingData data : peerSessions.values())
        {
            result.addAll(data.getAllSessionInfo());
        }
        return result;
    }

    public synchronized void transferStreams(InetAddressAndPort to, Collection<OutgoingStream> streams)
    {
        HostStreamingData sessionList = getOrCreateHostData(to);

        if (connectionsPerHost > 1)
        {
            List<Collection<OutgoingStream>> buckets = bucketStreams(streams);

            for (Collection<OutgoingStream> bucket : buckets)
            {
                StreamSession session = sessionList.getOrCreateOutboundSession(to);
                session.addTransferStreams(bucket);
            }
        }
        else
        {
            StreamSession session = sessionList.getOrCreateOutboundSession(to);
            session.addTransferStreams(streams);
        }
    }

    private List<Collection<OutgoingStream>> bucketStreams(Collection<OutgoingStream> streams)
    {
        // There's no point in divvying things up into more buckets than we have sstableDetails
        int targetSlices = Math.min(streams.size(), connectionsPerHost);
        int step = Math.round((float) streams.size() / (float) targetSlices);
        int index = 0;

        List<Collection<OutgoingStream>> result = new ArrayList<>();
        List<OutgoingStream> slice = null;

        for (OutgoingStream stream: streams)
        {
            if (index % step == 0)
            {
                slice = new ArrayList<>();
                result.add(slice);
            }
            slice.add(stream);
            ++index;
        }
        return result;
    }

    private HostStreamingData getHostData(InetAddressAndPort peer)
    {
        HostStreamingData data = peerSessions.get(peer);

        if (data == null)
            throw new IllegalArgumentException("Unknown peer requested: " + peer);
        return data;
    }

    private HostStreamingData getOrCreateHostData(InetSocketAddress peer)
    {
        HostStreamingData data = peerSessions.get(peer);
        if (data == null)
        {
            data = new HostStreamingData();
            peerSessions.put(peer, data);
        }
        return data;
    }

    public TimeUUID getPendingRepair()
    {
        return pendingRepair;
    }

    private void startSession(StreamSession session)
    {
        session.start();
        logger.info("[Stream #{}, ID#{}] Beginning stream session with {}", session.planId(), session.sessionIndex(), session.peer);
    }

    private class HostStreamingData
    {
        private final Map<Integer, StreamSession> streamSessions = new HashMap<>();
        private final Map<Integer, SessionInfo> sessionInfos = new HashMap<>();

        private int lastReturned = -1;

        public boolean hasActiveSessions()
        {
            for (StreamSession session : streamSessions.values())
            {
                if (!session.state().isFinalState())
                    return true;
            }
            return false;
        }

        public StreamSession getOrCreateOutboundSession(InetAddressAndPort peer)
        {
            // create
            if (streamSessions.size() < connectionsPerHost)
            {
                StreamSession session = new StreamSession(streamOperation, peer, factory, null, current_version, isFollower(), streamSessions.size(),
                                                          pendingRepair, previewKind);
                streamSessions.put(++lastReturned, session);
                sessionInfos.put(lastReturned, session.getSessionInfo());
                return session;
            }
            // get
            else
            {
                if (lastReturned >= streamSessions.size() - 1)
                    lastReturned = 0;

                return streamSessions.get(lastReturned++);
            }
        }

        public void connectAllStreamSessions()
        {
            for (StreamSession session : streamSessions.values())
            {
                startSession(session);
            }
        }

        public Collection<StreamSession> getAllStreamSessions()
        {
            return Collections.unmodifiableCollection(streamSessions.values());
        }

        public StreamSession getOrCreateInboundSession(InetAddressAndPort from, StreamingChannel channel, int messagingVersion, int id)
        {
            StreamSession session = streamSessions.get(id);
            if (session == null)
            {
                session = new StreamSession(streamOperation, from, factory, channel, messagingVersion, isFollower(), id, pendingRepair, previewKind);
                streamSessions.put(id, session);
                sessionInfos.put(id, session.getSessionInfo());
            }
            return session;
        }

        public StreamSession getSessionById(int id)
        {
            return streamSessions.get(id);
        }

        public void updateProgress(ProgressInfo info)
        {
            sessionInfos.get(info.sessionIndex).updateProgress(info);
        }

        public void addSessionInfo(SessionInfo info)
        {
            sessionInfos.put(info.sessionIndex, info);
        }

        public Collection<SessionInfo> getAllSessionInfo()
        {
            return sessionInfos.values();
        }

        @VisibleForTesting
        public void shutdown()
        {
            streamSessions.values().forEach(ss -> ss.sessionFailed());
        }
    }
}<|MERGE_RESOLUTION|>--- conflicted
+++ resolved
@@ -44,11 +44,7 @@
 
     private final boolean connectSequentially;
 
-<<<<<<< HEAD
-    private final Map<InetSocketAddress, HostStreamingData> peerSessions = new HashMap<>();
-=======
-    private final Map<InetAddressAndPort, HostStreamingData> peerSessions = new ConcurrentHashMap<>();
->>>>>>> 00898588
+    private final Map<InetSocketAddress, HostStreamingData> peerSessions = new ConcurrentHashMap<>();
     private final StreamOperation streamOperation;
     private final int connectionsPerHost;
     private final boolean follower;
