--- conflicted
+++ resolved
@@ -163,23 +163,15 @@
      * @param connecting Actual connecting address
      * @param factory is used for establishing connection
      */
-<<<<<<< HEAD
-    public StreamSession(InetAddress peer, StreamConnectionFactory factory, int index, boolean keepSSTableLevel)
-=======
-    public StreamSession(InetAddress peer, InetAddress connecting, StreamConnectionFactory factory, int index)
->>>>>>> 6cca24f4
+    public StreamSession(InetAddress peer, InetAddress connecting, StreamConnectionFactory factory, int index, boolean keepSSTableLevel)
     {
         this.peer = peer;
         this.connecting = connecting;
         this.index = index;
         this.factory = factory;
         this.handler = new ConnectionHandler(this);
-<<<<<<< HEAD
-        this.metrics = StreamingMetrics.get(peer);
+        this.metrics = StreamingMetrics.get(connecting);
         this.keepSSTableLevel = keepSSTableLevel;
-=======
-        this.metrics = StreamingMetrics.get(connecting);
->>>>>>> 6cca24f4
     }
 
     public UUID planId()
