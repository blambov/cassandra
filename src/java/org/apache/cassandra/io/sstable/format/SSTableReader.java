/*
 * Licensed to the Apache Software Foundation (ASF) under one
 * or more contributor license agreements.  See the NOTICE file
 * distributed with this work for additional information
 * regarding copyright ownership.  The ASF licenses this file
 * to you under the Apache License, Version 2.0 (the
 * "License"); you may not use this file except in compliance
 * with the License.  You may obtain a copy of the License at
 *
 *     http://www.apache.org/licenses/LICENSE-2.0
 *
 * Unless required by applicable law or agreed to in writing, software
 * distributed under the License is distributed on an "AS IS" BASIS,
 * WITHOUT WARRANTIES OR CONDITIONS OF ANY KIND, either express or implied.
 * See the License for the specific language governing permissions and
 * limitations under the License.
 */
package org.apache.cassandra.io.sstable.format;

import java.io.*;
import java.lang.ref.WeakReference;
import java.nio.ByteBuffer;
import java.util.*;
import java.util.concurrent.*;
import java.util.concurrent.atomic.AtomicBoolean;
import java.util.concurrent.atomic.AtomicLong;

import com.google.common.annotations.VisibleForTesting;
import com.google.common.base.Predicate;
import com.google.common.collect.Iterables;
import com.google.common.collect.Ordering;
import com.google.common.primitives.Longs;
import com.google.common.util.concurrent.RateLimiter;
import org.slf4j.Logger;
import org.slf4j.LoggerFactory;

import com.clearspring.analytics.stream.cardinality.CardinalityMergeException;
import com.clearspring.analytics.stream.cardinality.HyperLogLogPlus;
import com.clearspring.analytics.stream.cardinality.ICardinality;

import org.apache.cassandra.cache.ChunkCache;
import org.apache.cassandra.cache.InstrumentingCache;
import org.apache.cassandra.cache.KeyCacheKey;
import org.apache.cassandra.concurrent.DebuggableThreadPoolExecutor;
import org.apache.cassandra.concurrent.NamedThreadFactory;
import org.apache.cassandra.concurrent.ScheduledExecutors;
import org.apache.cassandra.config.CFMetaData;
import org.apache.cassandra.config.Config;
import org.apache.cassandra.config.DatabaseDescriptor;
import org.apache.cassandra.config.Schema;
import org.apache.cassandra.config.SchemaConstants;
import org.apache.cassandra.db.*;
import org.apache.cassandra.db.filter.ColumnFilter;
import org.apache.cassandra.db.rows.*;
import org.apache.cassandra.dht.AbstractBounds;
import org.apache.cassandra.dht.Range;
import org.apache.cassandra.dht.Token;
import org.apache.cassandra.index.internal.CassandraIndex;
import org.apache.cassandra.io.FSError;
import org.apache.cassandra.io.compress.CompressionMetadata;
import org.apache.cassandra.io.sstable.*;
import org.apache.cassandra.io.sstable.metadata.*;
import org.apache.cassandra.io.util.*;
import org.apache.cassandra.metrics.RestorableMeter;
import org.apache.cassandra.metrics.StorageMetrics;
import org.apache.cassandra.net.*;
import org.apache.cassandra.schema.CachingParams;
import org.apache.cassandra.schema.IndexMetadata;
import org.apache.cassandra.service.ActiveRepairService;
import org.apache.cassandra.service.CacheService;
import org.apache.cassandra.utils.*;
import org.apache.cassandra.utils.concurrent.OpOrder;
import org.apache.cassandra.utils.concurrent.Ref;
import org.apache.cassandra.utils.concurrent.SelfRefCounted;

import static org.apache.cassandra.db.Directories.SECONDARY_INDEX_NAME_SEPARATOR;

/**
 * An SSTableReader can be constructed in a number of places, but typically is either
 * read from disk at startup, or constructed from a flushed memtable, or after compaction
 * to replace some existing sstables. However once created, an sstablereader may also be modified.
 *
 * A reader's OpenReason describes its current stage in its lifecycle, as follows:
 *
 *
 * <pre> {@code
 * NORMAL
 * From:       None        => Reader has been read from disk, either at startup or from a flushed memtable
 *             EARLY       => Reader is the final result of a compaction
 *             MOVED_START => Reader WAS being compacted, but this failed and it has been restored to NORMAL status
 *
 * EARLY
 * From:       None        => Reader is a compaction replacement that is either incomplete and has been opened
 *                            to represent its partial result status, or has been finished but the compaction
 *                            it is a part of has not yet completed fully
 *             EARLY       => Same as from None, only it is not the first time it has been
 *
 * MOVED_START
 * From:       NORMAL      => Reader is being compacted. This compaction has not finished, but the compaction result
 *                            is either partially or fully opened, to either partially or fully replace this reader.
 *                            This reader's start key has been updated to represent this, so that reads only hit
 *                            one or the other reader.
 *
 * METADATA_CHANGE
 * From:       NORMAL      => Reader has seen low traffic and the amount of memory available for index summaries is
 *                            constrained, so its index summary has been downsampled.
 *         METADATA_CHANGE => Same
 * } </pre>
 *
 * Note that in parallel to this, there are two different Descriptor types; TMPLINK and FINAL; the latter corresponds
 * to NORMAL state readers and all readers that replace a NORMAL one. TMPLINK is used for EARLY state readers and
 * no others.
 *
 * When a reader is being compacted, if the result is large its replacement may be opened as EARLY before compaction
 * completes in order to present the result to consumers earlier. In this case the reader will itself be changed to
 * a MOVED_START state, where its start no longer represents its on-disk minimum key. This is to permit reads to be
 * directed to only one reader when the two represent the same data. The EARLY file can represent a compaction result
 * that is either partially complete and still in-progress, or a complete and immutable sstable that is part of a larger
 * macro compaction action that has not yet fully completed.
 *
 * Currently ALL compaction results at least briefly go through an EARLY open state prior to completion, regardless
 * of if early opening is enabled.
 *
 * Since a reader can be created multiple times over the same shared underlying resources, and the exact resources
 * it shares between each instance differ subtly, we track the lifetime of any underlying resource with its own
 * reference count, which each instance takes a Ref to. Each instance then tracks references to itself, and once these
 * all expire it releases its Refs to these underlying resources.
 *
 * There is some shared cleanup behaviour needed only once all sstablereaders in a certain stage of their lifecycle
 * (i.e. EARLY or NORMAL opening), and some that must only occur once all readers of any kind over a single logical
 * sstable have expired. These are managed by the TypeTidy and GlobalTidy classes at the bottom, and are effectively
 * managed as another resource each instance tracks its own Ref instance to, to ensure all of these resources are
 * cleaned up safely and can be debugged otherwise.
 *
 * TODO: fill in details about Tracker and lifecycle interactions for tools, and for compaction strategies
 */
public abstract class SSTableReader extends SSTable implements SelfRefCounted<SSTableReader>
{
    private static final Logger logger = LoggerFactory.getLogger(SSTableReader.class);

    private static final ScheduledThreadPoolExecutor syncExecutor = initSyncExecutor();
    private static ScheduledThreadPoolExecutor initSyncExecutor()
    {
        if (DatabaseDescriptor.isClientOrToolInitialized())
            return null;

        // Do NOT start this thread pool in client mode

        ScheduledThreadPoolExecutor syncExecutor = new ScheduledThreadPoolExecutor(1, new NamedThreadFactory("read-hotness-tracker"));
        // Immediately remove readMeter sync task when cancelled.
        syncExecutor.setRemoveOnCancelPolicy(true);
        return syncExecutor;
    }
    private static final RateLimiter meterSyncThrottle = RateLimiter.create(100.0);

    public static final Comparator<SSTableReader> maxTimestampComparator = new Comparator<SSTableReader>()
    {
        public int compare(SSTableReader o1, SSTableReader o2)
        {
            long ts1 = o1.getMaxTimestamp();
            long ts2 = o2.getMaxTimestamp();
            return (ts1 > ts2 ? -1 : (ts1 == ts2 ? 0 : 1));
        }
    };

    // it's just an object, which we use regular Object equality on; we introduce a special class just for easy recognition
    public static final class UniqueIdentifier {}

    public static final Comparator<SSTableReader> sstableComparator = new Comparator<SSTableReader>()
    {
        public int compare(SSTableReader o1, SSTableReader o2)
        {
            return o1.first.compareTo(o2.first);
        }
    };

    public static final Ordering<SSTableReader> sstableOrdering = Ordering.from(sstableComparator);

    public static final Comparator<SSTableReader> sizeComparator = new Comparator<SSTableReader>()
    {
        public int compare(SSTableReader o1, SSTableReader o2)
        {
            return Longs.compare(o1.onDiskLength(), o2.onDiskLength());
        }
    };

    /**
     * maxDataAge is a timestamp in local server time (e.g. System.currentTimeMilli) which represents an upper bound
     * to the newest piece of data stored in the sstable. In other words, this sstable does not contain items created
     * later than maxDataAge.
     *
     * The field is not serialized to disk, so relying on it for more than what truncate does is not advised.
     *
     * When a new sstable is flushed, maxDataAge is set to the time of creation.
     * When a sstable is created from compaction, maxDataAge is set to max of all merged sstables.
     *
     * The age is in milliseconds since epoc and is local to this host.
     */
    public final long maxDataAge;

    public enum OpenReason
    {
        NORMAL,
        EARLY,
        METADATA_CHANGE,
        MOVED_START
    }

    public final OpenReason openReason;
    public final UniqueIdentifier instanceId = new UniqueIdentifier();

    // indexfile and datafile: might be null before a call to load()
    protected FileHandle ifile;
    protected FileHandle dfile;
    protected IndexSummary indexSummary;
    protected IFilter bf;

    protected final RowIndexEntry.IndexSerializer rowIndexEntrySerializer;

    protected InstrumentingCache<KeyCacheKey, RowIndexEntry> keyCache;

    protected final BloomFilterTracker bloomFilterTracker = new BloomFilterTracker();

    // technically isCompacted is not necessary since it should never be unreferenced unless it is also compacted,
    // but it seems like a good extra layer of protection against reference counting bugs to not delete data based on that alone
    protected final AtomicBoolean isSuspect = new AtomicBoolean(false);

    // not final since we need to be able to change level on a file.
    protected volatile StatsMetadata sstableMetadata;

    public final SerializationHeader header;

    protected final AtomicLong keyCacheHit = new AtomicLong(0);
    protected final AtomicLong keyCacheRequest = new AtomicLong(0);

    private final InstanceTidier tidy = new InstanceTidier(descriptor, metadata);
    private final Ref<SSTableReader> selfRef = new Ref<>(this, tidy);

    private RestorableMeter readMeter;

    private volatile double crcCheckChance;

    /**
     * Calculate approximate key count.
     * If cardinality estimator is available on all given sstables, then this method use them to estimate
     * key count.
     * If not, then this uses index summaries.
     *
     * @param sstables SSTables to calculate key count
     * @return estimated key count
     */
    public static long getApproximateKeyCount(Iterable<SSTableReader> sstables)
    {
        long count = -1;

        // check if cardinality estimator is available for all SSTables
        boolean cardinalityAvailable = !Iterables.isEmpty(sstables) && Iterables.all(sstables, new Predicate<SSTableReader>()
        {
            public boolean apply(SSTableReader sstable)
            {
                return sstable.descriptor.version.hasNewStatsFile();
            }
        });

        // if it is, load them to estimate key count
        if (cardinalityAvailable)
        {
            boolean failed = false;
            ICardinality cardinality = null;
            for (SSTableReader sstable : sstables)
            {
                if (sstable.openReason == OpenReason.EARLY)
                    continue;

                try
                {
                    CompactionMetadata metadata = (CompactionMetadata) sstable.descriptor.getMetadataSerializer().deserialize(sstable.descriptor, MetadataType.COMPACTION);
                    // If we can't load the CompactionMetadata, we are forced to estimate the keys using the index
                    // summary. (CASSANDRA-10676)
                    if (metadata == null)
                    {
                        logger.warn("Reading cardinality from Statistics.db failed for {}", sstable.getFilename());
                        failed = true;
                        break;
                    }

                    if (cardinality == null)
                        cardinality = metadata.cardinalityEstimator;
                    else
                        cardinality = cardinality.merge(metadata.cardinalityEstimator);
                }
                catch (IOException e)
                {
                    logger.warn("Reading cardinality from Statistics.db failed.", e);
                    failed = true;
                    break;
                }
                catch (CardinalityMergeException e)
                {
                    logger.warn("Cardinality merge failed.", e);
                    failed = true;
                    break;
                }
            }
            if (cardinality != null && !failed)
                count = cardinality.cardinality();
        }

        // if something went wrong above or cardinality is not available, calculate using index summary
        if (count < 0)
        {
            for (SSTableReader sstable : sstables)
                count += sstable.estimatedKeys();
        }
        return count;
    }

    /**
     * Estimates how much of the keys we would keep if the sstables were compacted together
     */
    public static double estimateCompactionGain(Set<SSTableReader> overlapping)
    {
        Set<ICardinality> cardinalities = new HashSet<>(overlapping.size());
        for (SSTableReader sstable : overlapping)
        {
            try
            {
                ICardinality cardinality = ((CompactionMetadata) sstable.descriptor.getMetadataSerializer().deserialize(sstable.descriptor, MetadataType.COMPACTION)).cardinalityEstimator;
                if (cardinality != null)
                    cardinalities.add(cardinality);
                else
                    logger.trace("Got a null cardinality estimator in: {}", sstable.getFilename());
            }
            catch (IOException e)
            {
                logger.warn("Could not read up compaction metadata for {}", sstable, e);
            }
        }
        long totalKeyCountBefore = 0;
        for (ICardinality cardinality : cardinalities)
        {
            totalKeyCountBefore += cardinality.cardinality();
        }
        if (totalKeyCountBefore == 0)
            return 1;

        long totalKeyCountAfter = mergeCardinalities(cardinalities).cardinality();
        logger.trace("Estimated compaction gain: {}/{}={}", totalKeyCountAfter, totalKeyCountBefore, ((double)totalKeyCountAfter)/totalKeyCountBefore);
        return ((double)totalKeyCountAfter)/totalKeyCountBefore;
    }

    private static ICardinality mergeCardinalities(Collection<ICardinality> cardinalities)
    {
        ICardinality base = new HyperLogLogPlus(13, 25); // see MetadataCollector.cardinality
        try
        {
            base = base.merge(cardinalities.toArray(new ICardinality[cardinalities.size()]));
        }
        catch (CardinalityMergeException e)
        {
            logger.warn("Could not merge cardinalities", e);
        }
        return base;
    }

    public static SSTableReader open(Descriptor descriptor) throws IOException
    {
        CFMetaData metadata;
        if (descriptor.cfname.contains(SECONDARY_INDEX_NAME_SEPARATOR))
        {
            int i = descriptor.cfname.indexOf(SECONDARY_INDEX_NAME_SEPARATOR);
            String parentName = descriptor.cfname.substring(0, i);
            String indexName = descriptor.cfname.substring(i + 1);
            CFMetaData parent = Schema.instance.getCFMetaData(descriptor.ksname, parentName);
            IndexMetadata def = parent.getIndexes()
                                      .get(indexName)
                                      .orElseThrow(() -> new AssertionError(
                                                                           "Could not find index metadata for index cf " + i));
            metadata = CassandraIndex.indexCfsMetadata(parent, def);
        }
        else
        {
            metadata = Schema.instance.getCFMetaData(descriptor.ksname, descriptor.cfname);
        }
        return open(descriptor, metadata);
    }

    public static SSTableReader open(Descriptor desc, CFMetaData metadata) throws IOException
    {
        return open(desc, componentsFor(desc), metadata);
    }

    public static SSTableReader open(Descriptor descriptor, Set<Component> components, CFMetaData metadata) throws IOException
    {
        return open(descriptor, components, metadata, true, true);
    }

    // use only for offline or "Standalone" operations
    public static SSTableReader openNoValidation(Descriptor descriptor, Set<Component> components, ColumnFamilyStore cfs) throws IOException
    {
        return open(descriptor, components, cfs.metadata, false, false); // do not track hotness
    }

    // use only for offline or "Standalone" operations
    public static SSTableReader openNoValidation(Descriptor descriptor, CFMetaData metadata) throws IOException
    {
        return open(descriptor, componentsFor(descriptor), metadata, false, false); // do not track hotness
    }

    /**
     * Open SSTable reader to be used in batch mode(such as sstableloader).
     *
     * @param descriptor
     * @param components
     * @param metadata
     * @return opened SSTableReader
     * @throws IOException
     */
    public static SSTableReader openForBatch(Descriptor descriptor, Set<Component> components, CFMetaData metadata) throws IOException
    {
        // Minimum components without which we can't do anything
        assert components.contains(Component.DATA) : "Data component is missing for sstable " + descriptor;
        assert components.contains(Component.PRIMARY_INDEX) : "Primary index component is missing for sstable " + descriptor;

        EnumSet<MetadataType> types = EnumSet.of(MetadataType.VALIDATION, MetadataType.STATS, MetadataType.HEADER);
        Map<MetadataType, MetadataComponent> sstableMetadata = descriptor.getMetadataSerializer().deserialize(descriptor, types);

        ValidationMetadata validationMetadata = (ValidationMetadata) sstableMetadata.get(MetadataType.VALIDATION);
        StatsMetadata statsMetadata = (StatsMetadata) sstableMetadata.get(MetadataType.STATS);
        SerializationHeader.Component header = (SerializationHeader.Component) sstableMetadata.get(MetadataType.HEADER);

        // Check if sstable is created using same partitioner.
        // Partitioner can be null, which indicates older version of sstable or no stats available.
        // In that case, we skip the check.
        String partitionerName = metadata.partitioner.getClass().getCanonicalName();
        if (validationMetadata != null && !partitionerName.equals(validationMetadata.partitioner))
        {
            logger.error("Cannot open {}; partitioner {} does not match system partitioner {}.  Note that the default partitioner starting with Cassandra 1.2 is Murmur3Partitioner, so you will need to edit that to match your old partitioner if upgrading.",
                         descriptor, validationMetadata.partitioner, partitionerName);
            System.exit(1);
        }

        long fileLength = new File(descriptor.filenameFor(Component.DATA)).length();
        logger.debug("Opening {} ({})", descriptor, FBUtilities.prettyPrintMemory(fileLength));
        SSTableReader sstable = internalOpen(descriptor,
                                             components,
                                             metadata,
                                             System.currentTimeMillis(),
                                             statsMetadata,
                                             OpenReason.NORMAL,
                                             header == null? null : header.toHeader(metadata));

        try(FileHandle.Builder ibuilder = new FileHandle.Builder(sstable.descriptor.filenameFor(Component.PRIMARY_INDEX))
                                                     .mmapped(DatabaseDescriptor.getIndexAccessMode() == Config.DiskAccessMode.mmap)
                                                     .withChunkCache(ChunkCache.instance);
            FileHandle.Builder dbuilder = new FileHandle.Builder(sstable.descriptor.filenameFor(Component.DATA)).compressed(sstable.compression)
                                                     .mmapped(DatabaseDescriptor.getDiskAccessMode() == Config.DiskAccessMode.mmap)
                                                     .withChunkCache(ChunkCache.instance))
        {
            if (!sstable.loadSummary())
                sstable.buildSummary(false, false, Downsampling.BASE_SAMPLING_LEVEL);
            long indexFileLength = new File(descriptor.filenameFor(Component.PRIMARY_INDEX)).length();
            int dataBufferSize = sstable.optimizationStrategy.bufferSize(statsMetadata.estimatedPartitionSize.percentile(DatabaseDescriptor.getDiskOptimizationEstimatePercentile()));
            int indexBufferSize = sstable.optimizationStrategy.bufferSize(indexFileLength / sstable.indexSummary.size());
            sstable.ifile = ibuilder.bufferSize(indexBufferSize).complete();
            sstable.dfile = dbuilder.bufferSize(dataBufferSize).complete();
            sstable.bf = FilterFactory.AlwaysPresent;
            sstable.setup(false);
            return sstable;
        }
    }

    public static SSTableReader open(Descriptor descriptor,
                                      Set<Component> components,
                                      CFMetaData metadata,
                                      boolean validate,
                                      boolean trackHotness) throws IOException
    {
        // Minimum components without which we can't do anything
        assert components.contains(Component.DATA) : "Data component is missing for sstable " + descriptor;
        assert !validate || components.contains(Component.PRIMARY_INDEX) : "Primary index component is missing for sstable " + descriptor;

        // For the 3.0+ sstable format, the (misnomed) stats component hold the serialization header which we need to deserialize the sstable content
        assert !descriptor.version.storeRows() || components.contains(Component.STATS) : "Stats component is missing for sstable " + descriptor;

        EnumSet<MetadataType> types = EnumSet.of(MetadataType.VALIDATION, MetadataType.STATS, MetadataType.HEADER);
        Map<MetadataType, MetadataComponent> sstableMetadata = descriptor.getMetadataSerializer().deserialize(descriptor, types);
        ValidationMetadata validationMetadata = (ValidationMetadata) sstableMetadata.get(MetadataType.VALIDATION);
        StatsMetadata statsMetadata = (StatsMetadata) sstableMetadata.get(MetadataType.STATS);
        SerializationHeader.Component header = (SerializationHeader.Component) sstableMetadata.get(MetadataType.HEADER);
        assert !descriptor.version.storeRows() || header != null;

        // Check if sstable is created using same partitioner.
        // Partitioner can be null, which indicates older version of sstable or no stats available.
        // In that case, we skip the check.
        String partitionerName = metadata.partitioner.getClass().getCanonicalName();
        if (validationMetadata != null && !partitionerName.equals(validationMetadata.partitioner))
        {
            logger.error("Cannot open {}; partitioner {} does not match system partitioner {}.  Note that the default partitioner starting with Cassandra 1.2 is Murmur3Partitioner, so you will need to edit that to match your old partitioner if upgrading.",
                         descriptor, validationMetadata.partitioner, partitionerName);
            System.exit(1);
        }

        long fileLength = new File(descriptor.filenameFor(Component.DATA)).length();
        logger.debug("Opening {} ({})", descriptor, FBUtilities.prettyPrintMemory(fileLength));
        SSTableReader sstable = internalOpen(descriptor,
                                             components,
                                             metadata,
                                             System.currentTimeMillis(),
                                             statsMetadata,
                                             OpenReason.NORMAL,
                                             header == null ? null : header.toHeader(metadata));

        try
        {
            // load index and filter
            long start = System.nanoTime();
            sstable.load(validationMetadata);
            logger.trace("INDEX LOAD TIME for {}: {} ms.", descriptor, TimeUnit.NANOSECONDS.toMillis(System.nanoTime() - start));

            sstable.setup(trackHotness);
            if (validate)
                sstable.validate();

            if (sstable.getKeyCache() != null)
                logger.trace("key cache contains {}/{} keys", sstable.getKeyCache().size(), sstable.getKeyCache().getCapacity());

            return sstable;
        }
        catch (Throwable t)
        {
            sstable.selfRef().release();
            throw t;
        }
    }

    public static void logOpenException(Descriptor descriptor, IOException e)
    {
        if (e instanceof FileNotFoundException)
            logger.error("Missing sstable component in {}; skipped because of {}", descriptor, e.getMessage());
        else
            logger.error("Corrupt sstable {}; skipped", descriptor, e);
    }

    public static Collection<SSTableReader> openAll(Set<Map.Entry<Descriptor, Set<Component>>> entries,
                                                    final CFMetaData metadata)
    {
        final Collection<SSTableReader> sstables = new LinkedBlockingQueue<>();

        ExecutorService executor = DebuggableThreadPoolExecutor.createWithFixedPoolSize("SSTableBatchOpen", FBUtilities.getAvailableProcessors());
        for (final Map.Entry<Descriptor, Set<Component>> entry : entries)
        {
            Runnable runnable = new Runnable()
            {
                public void run()
                {
                    SSTableReader sstable;
                    try
                    {
                        sstable = open(entry.getKey(), entry.getValue(), metadata);
                    }
                    catch (CorruptSSTableException ex)
                    {
                        FileUtils.handleCorruptSSTable(ex);
                        logger.error("Corrupt sstable {}; skipping table", entry, ex);
                        return;
                    }
                    catch (FSError ex)
                    {
                        FileUtils.handleFSError(ex);
                        logger.error("Cannot read sstable {}; file system error, skipping table", entry, ex);
                        return;
                    }
                    catch (IOException ex)
                    {
                        logger.error("Cannot read sstable {}; other IO error, skipping table", entry, ex);
                        return;
                    }
                    sstables.add(sstable);
                }
            };
            executor.submit(runnable);
        }

        executor.shutdown();
        try
        {
            executor.awaitTermination(7, TimeUnit.DAYS);
        }
        catch (InterruptedException e)
        {
            throw new AssertionError(e);
        }

        return sstables;

    }

    /**
     * Open a RowIndexedReader which already has its state initialized (by SSTableWriter).
     */
    public static SSTableReader internalOpen(Descriptor desc,
                                      Set<Component> components,
                                      CFMetaData metadata,
                                      FileHandle ifile,
                                      FileHandle dfile,
                                      IndexSummary isummary,
                                      IFilter bf,
                                      long maxDataAge,
                                      StatsMetadata sstableMetadata,
                                      OpenReason openReason,
                                      SerializationHeader header)
    {
        assert desc != null && ifile != null && dfile != null && isummary != null && bf != null && sstableMetadata != null;

        SSTableReader reader = internalOpen(desc, components, metadata, maxDataAge, sstableMetadata, openReason, header);

        reader.bf = bf;
        reader.ifile = ifile;
        reader.dfile = dfile;
        reader.indexSummary = isummary;
        reader.setup(true);

        return reader;
    }


    private static SSTableReader internalOpen(final Descriptor descriptor,
                                            Set<Component> components,
                                            CFMetaData metadata,
                                            Long maxDataAge,
                                            StatsMetadata sstableMetadata,
                                            OpenReason openReason,
                                            SerializationHeader header)
    {
        Factory readerFactory = descriptor.getFormat().getReaderFactory();

        return readerFactory.open(descriptor, components, metadata, maxDataAge, sstableMetadata, openReason, header);
    }

    protected SSTableReader(final Descriptor desc,
                            Set<Component> components,
                            CFMetaData metadata,
                            long maxDataAge,
                            StatsMetadata sstableMetadata,
                            OpenReason openReason,
                            SerializationHeader header)
    {
        super(desc, components, metadata, DatabaseDescriptor.getDiskOptimizationStrategy());
        this.sstableMetadata = sstableMetadata;
        this.header = header;
        this.maxDataAge = maxDataAge;
        this.openReason = openReason;
        this.rowIndexEntrySerializer = descriptor.version.getSSTableFormat().getIndexSerializer(metadata, desc.version, header);
    }

    public static long getTotalBytes(Iterable<SSTableReader> sstables)
    {
        long sum = 0;
        for (SSTableReader sstable : sstables)
            sum += sstable.onDiskLength();
        return sum;
    }

    public static long getTotalUncompressedBytes(Iterable<SSTableReader> sstables)
    {
        long sum = 0;
        for (SSTableReader sstable : sstables)
            sum += sstable.uncompressedLength();

        return sum;
    }

    public boolean equals(Object that)
    {
        return that instanceof SSTableReader && ((SSTableReader) that).descriptor.equals(this.descriptor);
    }

    public int hashCode()
    {
        return this.descriptor.hashCode();
    }

    public String getFilename()
    {
        return dfile.path();
    }

    public void setupOnline()
    {
        // under normal operation we can do this at any time, but SSTR is also used outside C* proper,
        // e.g. by BulkLoader, which does not initialize the cache.  As a kludge, we set up the cache
        // here when we know we're being wired into the rest of the server infrastructure.
        keyCache = CacheService.instance.keyCache;
        final ColumnFamilyStore cfs = Schema.instance.getColumnFamilyStoreInstance(metadata.cfId);
        if (cfs != null)
            setCrcCheckChance(cfs.getCrcCheckChance());
    }

    public boolean isKeyCacheSetup()
    {
        return keyCache != null;
    }

    private void load(ValidationMetadata validation) throws IOException
    {
        if (metadata.params.bloomFilterFpChance == 1.0)
        {
            // bf is disabled.
            load(false, true);
            bf = FilterFactory.AlwaysPresent;
        }
        else if (!components.contains(Component.PRIMARY_INDEX))
        {
            // avoid any reading of the missing primary index component.
            // this should only happen during StandaloneScrubber
            load(false, false);
        }
        else if (!components.contains(Component.FILTER) || validation == null)
        {
            // bf is enabled, but filter component is missing.
            load(true, true);
        }
        else if (validation.bloomFilterFPChance != metadata.params.bloomFilterFpChance)
        {
            // bf fp chance in sstable metadata and it has changed since compaction.
            load(true, true);
        }
        else
        {
            // bf is enabled and fp chance matches the currently configured value.
            load(false, true);
            loadBloomFilter(descriptor.version.hasOldBfHashOrder());
        }
    }

    /**
     * Load bloom filter from Filter.db file.
     *
     * @throws IOException
     */
    private void loadBloomFilter(boolean oldBfHashOrder) throws IOException
    {
        try (DataInputStream stream = new DataInputStream(new BufferedInputStream(new FileInputStream(descriptor.filenameFor(Component.FILTER)))))
        {
            bf = FilterFactory.deserialize(stream, true, oldBfHashOrder);
        }
    }

    /**
     * Loads ifile, dfile and indexSummary, and optionally recreates the bloom filter.
     * @param saveSummaryIfCreated for bulk loading purposes, if the summary was absent and needed to be built, you can
     *                             avoid persisting it to disk by setting this to false
     */
    private void load(boolean recreateBloomFilter, boolean saveSummaryIfCreated) throws IOException
    {
        try(FileHandle.Builder ibuilder = new FileHandle.Builder(descriptor.filenameFor(Component.PRIMARY_INDEX))
                                                     .mmapped(DatabaseDescriptor.getIndexAccessMode() == Config.DiskAccessMode.mmap)
                                                     .withChunkCache(ChunkCache.instance);
            FileHandle.Builder dbuilder = new FileHandle.Builder(descriptor.filenameFor(Component.DATA)).compressed(compression)
                                                     .mmapped(DatabaseDescriptor.getDiskAccessMode() == Config.DiskAccessMode.mmap)
                                                     .withChunkCache(ChunkCache.instance))
        {
            boolean summaryLoaded = loadSummary();
            boolean builtSummary = false;
            if (recreateBloomFilter || !summaryLoaded)
            {
                buildSummary(recreateBloomFilter, summaryLoaded, Downsampling.BASE_SAMPLING_LEVEL);
                builtSummary = true;
            }

            int dataBufferSize = optimizationStrategy.bufferSize(sstableMetadata.estimatedPartitionSize.percentile(DatabaseDescriptor.getDiskOptimizationEstimatePercentile()));

            if (components.contains(Component.PRIMARY_INDEX))
            {
                long indexFileLength = new File(descriptor.filenameFor(Component.PRIMARY_INDEX)).length();
                int indexBufferSize = optimizationStrategy.bufferSize(indexFileLength / indexSummary.size());
                ifile = ibuilder.bufferSize(indexBufferSize).complete();
            }

            dfile = dbuilder.bufferSize(dataBufferSize).complete();

            if (saveSummaryIfCreated && builtSummary)
                saveSummary();
        }
        catch (Throwable t)
        { // Because the tidier has not been set-up yet in SSTableReader.open(), we must release the files in case of error
            if (ifile != null)
            {
                ifile.close();
                ifile = null;
            }

            if (dfile != null)
            {
                dfile.close();
                dfile = null;
            }

            if (indexSummary != null)
            {
                indexSummary.close();
                indexSummary = null;
            }

            throw t;
        }
    }

    /**
     * Build index summary(and optionally bloom filter) by reading through Index.db file.
     *
     * @param recreateBloomFilter true if recreate bloom filter
     * @param summaryLoaded true if index summary is already loaded and not need to build again
     * @throws IOException
     */
    private void buildSummary(boolean recreateBloomFilter, boolean summaryLoaded, int samplingLevel) throws IOException
    {
         if (!components.contains(Component.PRIMARY_INDEX))
             return;

        // we read the positions in a BRAF so we don't have to worry about an entry spanning a mmap boundary.
        try (RandomAccessReader primaryIndex = RandomAccessReader.open(new File(descriptor.filenameFor(Component.PRIMARY_INDEX))))
        {
            long indexSize = primaryIndex.length();
            long histogramCount = sstableMetadata.estimatedPartitionSize.count();
            long estimatedKeys = histogramCount > 0 && !sstableMetadata.estimatedPartitionSize.isOverflowed()
                    ? histogramCount
                    : estimateRowsFromIndex(primaryIndex); // statistics is supposed to be optional

            if (recreateBloomFilter)
                bf = FilterFactory.getFilter(estimatedKeys, metadata.params.bloomFilterFpChance, true, descriptor.version.hasOldBfHashOrder());

            try (IndexSummaryBuilder summaryBuilder = summaryLoaded ? null : new IndexSummaryBuilder(estimatedKeys, metadata.params.minIndexInterval, samplingLevel))
            {
                long indexPosition;

                while ((indexPosition = primaryIndex.getFilePointer()) != indexSize)
                {
                    ByteBuffer key = ByteBufferUtil.readWithShortLength(primaryIndex);
                    RowIndexEntry.Serializer.skip(primaryIndex, descriptor.version);
                    DecoratedKey decoratedKey = decorateKey(key);
                    if (first == null)
                        first = decoratedKey;
                    last = decoratedKey;

                    if (recreateBloomFilter)
                        bf.add(decoratedKey);

                    // if summary was already read from disk we don't want to re-populate it using primary index
                    if (!summaryLoaded)
                    {
                        summaryBuilder.maybeAddEntry(decoratedKey, indexPosition);
                    }
                }

                if (!summaryLoaded)
                    indexSummary = summaryBuilder.build(getPartitioner());
            }
        }

        first = getMinimalKey(first);
        last = getMinimalKey(last);
    }

    /**
     * Load index summary from Summary.db file if it exists.
     *
     * if loaded index summary has different index interval from current value stored in schema,
     * then Summary.db file will be deleted and this returns false to rebuild summary.
     *
     * @return true if index summary is loaded successfully from Summary.db file.
     */
    @SuppressWarnings("resource")
    public boolean loadSummary()
    {
        File summariesFile = new File(descriptor.filenameFor(Component.SUMMARY));
        if (!summariesFile.exists())
            return false;

        DataInputStream iStream = null;
        try
        {
            iStream = new DataInputStream(new FileInputStream(summariesFile));
            indexSummary = IndexSummary.serializer.deserialize(
                    iStream, getPartitioner(), descriptor.version.hasSamplingLevel(),
                    metadata.params.minIndexInterval, metadata.params.maxIndexInterval);
            first = decorateKey(ByteBufferUtil.readWithLength(iStream));
            last = decorateKey(ByteBufferUtil.readWithLength(iStream));
        }
        catch (IOException e)
        {
            if (indexSummary != null)
                indexSummary.close();
            logger.trace("Cannot deserialize SSTable Summary File {}: {}", summariesFile.getPath(), e.getMessage());
            // corrupted; delete it and fall back to creating a new summary
            FileUtils.closeQuietly(iStream);
            // delete it and fall back to creating a new summary
            FileUtils.deleteWithConfirm(summariesFile);
            return false;
        }
        finally
        {
            FileUtils.closeQuietly(iStream);
        }

        return true;
    }

    /**
     * Save index summary to Summary.db file.
     */

    public void saveSummary()
    {
        saveSummary(this.descriptor, this.first, this.last, indexSummary);
    }

    private void saveSummary(IndexSummary newSummary)
    {
        saveSummary(this.descriptor, this.first, this.last, newSummary);
    }

    /**
     * Save index summary to Summary.db file.
     */
    public static void saveSummary(Descriptor descriptor, DecoratedKey first, DecoratedKey last, IndexSummary summary)
    {
        File summariesFile = new File(descriptor.filenameFor(Component.SUMMARY));
        if (summariesFile.exists())
            FileUtils.deleteWithConfirm(summariesFile);

        try (DataOutputStreamPlus oStream = new BufferedDataOutputStreamPlus(new FileOutputStream(summariesFile));)
        {
            IndexSummary.serializer.serialize(summary, oStream, descriptor.version.hasSamplingLevel());
            ByteBufferUtil.writeWithLength(first.getKey(), oStream);
            ByteBufferUtil.writeWithLength(last.getKey(), oStream);
        }
        catch (IOException e)
        {
            logger.trace("Cannot save SSTable Summary: ", e);

            // corrupted hence delete it and let it load it now.
            if (summariesFile.exists())
                FileUtils.deleteWithConfirm(summariesFile);
        }
    }

    public void setReplaced()
    {
        synchronized (tidy.global)
        {
            assert !tidy.isReplaced;
            tidy.isReplaced = true;
        }
    }

    public boolean isReplaced()
    {
        synchronized (tidy.global)
        {
            return tidy.isReplaced;
        }
    }

    // These runnables must NOT be an anonymous or non-static inner class, nor must it retain a reference chain to this reader
    public void runOnClose(final Runnable runOnClose)
    {
        synchronized (tidy.global)
        {
            final Runnable existing = tidy.runOnClose;
            tidy.runOnClose = AndThen.get(existing, runOnClose);
        }
    }

    private static class AndThen implements Runnable
    {
        final Runnable runFirst;
        final Runnable runSecond;

        private AndThen(Runnable runFirst, Runnable runSecond)
        {
            this.runFirst = runFirst;
            this.runSecond = runSecond;
        }

        public void run()
        {
            runFirst.run();
            runSecond.run();
        }

        static Runnable get(Runnable runFirst, Runnable runSecond)
        {
            if (runFirst == null)
                return runSecond;
            return new AndThen(runFirst, runSecond);
        }
    }

    /**
     * Clone this reader with the provided start and open reason, and set the clone as replacement.
     *
     * @param newFirst the first key for the replacement (which can be different from the original due to the pre-emptive
     * opening of compaction results).
     * @param reason the {@code OpenReason} for the replacement.
     *
     * @return the cloned reader. That reader is set as a replacement by the method.
     */
    private SSTableReader cloneAndReplace(DecoratedKey newFirst, OpenReason reason)
    {
        return cloneAndReplace(newFirst, reason, indexSummary.sharedCopy());
    }

    /**
     * Clone this reader with the new values and set the clone as replacement.
     *
     * @param newFirst the first key for the replacement (which can be different from the original due to the pre-emptive
     * opening of compaction results).
     * @param reason the {@code OpenReason} for the replacement.
     * @param newSummary the index summary for the replacement.
     *
     * @return the cloned reader. That reader is set as a replacement by the method.
     */
    private SSTableReader cloneAndReplace(DecoratedKey newFirst, OpenReason reason, IndexSummary newSummary)
    {
        SSTableReader replacement = internalOpen(descriptor,
                                                 components,
                                                 metadata,
                                                 ifile != null ? ifile.sharedCopy() : null,
                                                 dfile.sharedCopy(),
                                                 newSummary,
                                                 bf.sharedCopy(),
                                                 maxDataAge,
                                                 sstableMetadata,
                                                 reason,
                                                 header);
        replacement.first = newFirst;
        replacement.last = last;
        replacement.isSuspect.set(isSuspect.get());
        return replacement;
    }

    public SSTableReader cloneWithRestoredStart(DecoratedKey restoredStart)
    {
        synchronized (tidy.global)
        {
            return cloneAndReplace(restoredStart, OpenReason.NORMAL);
        }
    }

    // runOnClose must NOT be an anonymous or non-static inner class, nor must it retain a reference chain to this reader
    public SSTableReader cloneWithNewStart(DecoratedKey newStart, final Runnable runOnClose)
    {
        synchronized (tidy.global)
        {
            assert openReason != OpenReason.EARLY;
            // TODO: merge with caller's firstKeyBeyond() work,to save time
            if (newStart.compareTo(first) > 0)
            {
                final long dataStart = getPosition(newStart, Operator.EQ).position;
                final long indexStart = getIndexScanPosition(newStart);
                this.tidy.runOnClose = new DropPageCache(dfile, dataStart, ifile, indexStart, runOnClose);
            }

            return cloneAndReplace(newStart, OpenReason.MOVED_START);
        }
    }

    private static class DropPageCache implements Runnable
    {
        final FileHandle dfile;
        final long dfilePosition;
        final FileHandle ifile;
        final long ifilePosition;
        final Runnable andThen;

        private DropPageCache(FileHandle dfile, long dfilePosition, FileHandle ifile, long ifilePosition, Runnable andThen)
        {
            this.dfile = dfile;
            this.dfilePosition = dfilePosition;
            this.ifile = ifile;
            this.ifilePosition = ifilePosition;
            this.andThen = andThen;
        }

        public void run()
        {
            dfile.dropPageCache(dfilePosition);

            if (ifile != null)
                ifile.dropPageCache(ifilePosition);
            if (andThen != null)
                andThen.run();
        }
    }

    /**
     * Returns a new SSTableReader with the same properties as this SSTableReader except that a new IndexSummary will
     * be built at the target samplingLevel.  This (original) SSTableReader instance will be marked as replaced, have
     * its DeletingTask removed, and have its periodic read-meter sync task cancelled.
     * @param samplingLevel the desired sampling level for the index summary on the new SSTableReader
     * @return a new SSTableReader
     * @throws IOException
     */
    @SuppressWarnings("resource")
    public SSTableReader cloneWithNewSummarySamplingLevel(ColumnFamilyStore parent, int samplingLevel) throws IOException
    {
        assert descriptor.version.hasSamplingLevel();

        synchronized (tidy.global)
        {
            assert openReason != OpenReason.EARLY;

            int minIndexInterval = metadata.params.minIndexInterval;
            int maxIndexInterval = metadata.params.maxIndexInterval;
            double effectiveInterval = indexSummary.getEffectiveIndexInterval();

            IndexSummary newSummary;
            long oldSize = bytesOnDisk();

            // We have to rebuild the summary from the on-disk primary index in three cases:
            // 1. The sampling level went up, so we need to read more entries off disk
            // 2. The min_index_interval changed (in either direction); this changes what entries would be in the summary
            //    at full sampling (and consequently at any other sampling level)
            // 3. The max_index_interval was lowered, forcing us to raise the sampling level
            if (samplingLevel > indexSummary.getSamplingLevel() || indexSummary.getMinIndexInterval() != minIndexInterval || effectiveInterval > maxIndexInterval)
            {
                newSummary = buildSummaryAtLevel(samplingLevel);
            }
            else if (samplingLevel < indexSummary.getSamplingLevel())
            {
                // we can use the existing index summary to make a smaller one
                newSummary = IndexSummaryBuilder.downsample(indexSummary, samplingLevel, minIndexInterval, getPartitioner());
            }
            else
            {
                throw new AssertionError("Attempted to clone SSTableReader with the same index summary sampling level and " +
                        "no adjustments to min/max_index_interval");
            }

            // Always save the resampled index
            saveSummary(newSummary);

            long newSize = bytesOnDisk();
            StorageMetrics.load.inc(newSize - oldSize);
            parent.metric.liveDiskSpaceUsed.inc(newSize - oldSize);
            parent.metric.totalDiskSpaceUsed.inc(newSize - oldSize);

            return cloneAndReplace(first, OpenReason.METADATA_CHANGE, newSummary);
        }
    }

    private IndexSummary buildSummaryAtLevel(int newSamplingLevel) throws IOException
    {
        // we read the positions in a BRAF so we don't have to worry about an entry spanning a mmap boundary.
        RandomAccessReader primaryIndex = RandomAccessReader.open(new File(descriptor.filenameFor(Component.PRIMARY_INDEX)));
        try
        {
            long indexSize = primaryIndex.length();
            try (IndexSummaryBuilder summaryBuilder = new IndexSummaryBuilder(estimatedKeys(), metadata.params.minIndexInterval, newSamplingLevel))
            {
                long indexPosition;
                while ((indexPosition = primaryIndex.getFilePointer()) != indexSize)
                {
                    summaryBuilder.maybeAddEntry(decorateKey(ByteBufferUtil.readWithShortLength(primaryIndex)), indexPosition);
                    RowIndexEntry.Serializer.skip(primaryIndex, descriptor.version);
                }

                return summaryBuilder.build(getPartitioner());
            }
        }
        finally
        {
            FileUtils.closeQuietly(primaryIndex);
        }
    }

    public RestorableMeter getReadMeter()
    {
        return readMeter;
    }

    public int getIndexSummarySamplingLevel()
    {
        return indexSummary.getSamplingLevel();
    }

    public long getIndexSummaryOffHeapSize()
    {
        return indexSummary.getOffHeapSize();
    }

    public int getMinIndexInterval()
    {
        return indexSummary.getMinIndexInterval();
    }

    public double getEffectiveIndexInterval()
    {
        return indexSummary.getEffectiveIndexInterval();
    }

    public void releaseSummary()
    {
        tidy.releaseSummary();
        indexSummary = null;
    }

    private void validate()
    {
        if (this.first.compareTo(this.last) > 0)
        {
            throw new IllegalStateException(String.format("SSTable first key %s > last key %s", this.first, this.last));
        }
    }

    /**
     * Gets the position in the index file to start scanning to find the given key (at most indexInterval keys away,
     * modulo downsampling of the index summary). Always returns a {@code value >= 0}
     */
    public long getIndexScanPosition(PartitionPosition key)
    {
        if (openReason == OpenReason.MOVED_START && key.compareTo(first) < 0)
            key = first;

        return getIndexScanPositionFromBinarySearchResult(indexSummary.binarySearch(key), indexSummary);
    }

    @VisibleForTesting
    public static long getIndexScanPositionFromBinarySearchResult(int binarySearchResult, IndexSummary referencedIndexSummary)
    {
        if (binarySearchResult == -1)
            return 0;
        else
            return referencedIndexSummary.getPosition(getIndexSummaryIndexFromBinarySearchResult(binarySearchResult));
    }

    public static int getIndexSummaryIndexFromBinarySearchResult(int binarySearchResult)
    {
        if (binarySearchResult < 0)
        {
            // binary search gives us the first index _greater_ than the key searched for,
            // i.e., its insertion position
            int greaterThan = (binarySearchResult + 1) * -1;
            if (greaterThan == 0)
                return -1;
            return greaterThan - 1;
        }
        else
        {
            return binarySearchResult;
        }
    }

    /**
     * Returns the compression metadata for this sstable.
     * @throws IllegalStateException if the sstable is not compressed
     */
    public CompressionMetadata getCompressionMetadata()
    {
        if (!compression)
            throw new IllegalStateException(this + " is not compressed");

        return dfile.compressionMetadata().get();
    }

    /**
     * Returns the amount of memory in bytes used off heap by the compression meta-data.
     * @return the amount of memory in bytes used off heap by the compression meta-data
     */
    public long getCompressionMetadataOffHeapSize()
    {
        if (!compression)
            return 0;

        return getCompressionMetadata().offHeapSize();
    }

    /**
     * For testing purposes only.
     */
    public void forceFilterFailures()
    {
        bf = FilterFactory.AlwaysPresent;
    }

    public IFilter getBloomFilter()
    {
        return bf;
    }

    public long getBloomFilterSerializedSize()
    {
        return bf.serializedSize();
    }

    /**
     * Returns the amount of memory in bytes used off heap by the bloom filter.
     * @return the amount of memory in bytes used off heap by the bloom filter
     */
    public long getBloomFilterOffHeapSize()
    {
        return bf.offHeapSize();
    }

    /**
     * @return An estimate of the number of keys in this SSTable based on the index summary.
     */
    public long estimatedKeys()
    {
        return indexSummary.getEstimatedKeyCount();
    }

    /**
     * @param ranges
     * @return An estimate of the number of keys for given ranges in this SSTable.
     */
    public long estimatedKeysForRanges(Collection<Range<Token>> ranges)
    {
        long sampleKeyCount = 0;
        List<Pair<Integer, Integer>> sampleIndexes = getSampleIndexesForRanges(indexSummary, ranges);
        for (Pair<Integer, Integer> sampleIndexRange : sampleIndexes)
            sampleKeyCount += (sampleIndexRange.right - sampleIndexRange.left + 1);

        // adjust for the current sampling level: (BSL / SL) * index_interval_at_full_sampling
        long estimatedKeys = sampleKeyCount * ((long) Downsampling.BASE_SAMPLING_LEVEL * indexSummary.getMinIndexInterval()) / indexSummary.getSamplingLevel();
        return Math.max(1, estimatedKeys);
    }

    /**
     * Returns the number of entries in the IndexSummary.  At full sampling, this is approximately 1/INDEX_INTERVALth of
     * the keys in this SSTable.
     */
    public int getIndexSummarySize()
    {
        return indexSummary.size();
    }

    /**
     * Returns the approximate number of entries the IndexSummary would contain if it were at full sampling.
     */
    public int getMaxIndexSummarySize()
    {
        return indexSummary.getMaxNumberOfEntries();
    }

    /**
     * Returns the key for the index summary entry at `index`.
     */
    public byte[] getIndexSummaryKey(int index)
    {
        return indexSummary.getKey(index);
    }

    private static List<Pair<Integer,Integer>> getSampleIndexesForRanges(IndexSummary summary, Collection<Range<Token>> ranges)
    {
        // use the index to determine a minimal section for each range
        List<Pair<Integer,Integer>> positions = new ArrayList<>();

        for (Range<Token> range : Range.normalize(ranges))
        {
            PartitionPosition leftPosition = range.left.maxKeyBound();
            PartitionPosition rightPosition = range.right.maxKeyBound();

            int left = summary.binarySearch(leftPosition);
            if (left < 0)
                left = (left + 1) * -1;
            else
                // left range are start exclusive
                left = left + 1;
            if (left == summary.size())
                // left is past the end of the sampling
                continue;

            int right = Range.isWrapAround(range.left, range.right)
                    ? summary.size() - 1
                    : summary.binarySearch(rightPosition);
            if (right < 0)
            {
                // range are end inclusive so we use the previous index from what binarySearch give us
                // since that will be the last index we will return
                right = (right + 1) * -1;
                if (right == 0)
                    // Means the first key is already stricly greater that the right bound
                    continue;
                right--;
            }

            if (left > right)
                // empty range
                continue;
            positions.add(Pair.create(left, right));
        }
        return positions;
    }

    public Iterable<DecoratedKey> getKeySamples(final Range<Token> range)
    {
        final List<Pair<Integer, Integer>> indexRanges = getSampleIndexesForRanges(indexSummary, Collections.singletonList(range));

        if (indexRanges.isEmpty())
            return Collections.emptyList();

        return new Iterable<DecoratedKey>()
        {
            public Iterator<DecoratedKey> iterator()
            {
                return new Iterator<DecoratedKey>()
                {
                    private Iterator<Pair<Integer, Integer>> rangeIter = indexRanges.iterator();
                    private Pair<Integer, Integer> current;
                    private int idx;

                    public boolean hasNext()
                    {
                        if (current == null || idx > current.right)
                        {
                            if (rangeIter.hasNext())
                            {
                                current = rangeIter.next();
                                idx = current.left;
                                return true;
                            }
                            return false;
                        }

                        return true;
                    }

                    public DecoratedKey next()
                    {
                        byte[] bytes = indexSummary.getKey(idx++);
                        return decorateKey(ByteBuffer.wrap(bytes));
                    }

                    public void remove()
                    {
                        throw new UnsupportedOperationException();
                    }
                };
            }
        };
    }

    /**
     * Determine the minimal set of sections that can be extracted from this SSTable to cover the given ranges.
     * @return A sorted list of (offset,end) pairs that cover the given ranges in the datafile for this SSTable.
     */
    public List<Pair<Long,Long>> getPositionsForRanges(Collection<Range<Token>> ranges)
    {
        // use the index to determine a minimal section for each range
        List<Pair<Long,Long>> positions = new ArrayList<>();
        for (Range<Token> range : Range.normalize(ranges))
        {
            assert !range.isWrapAround() || range.right.isMinimum();
            // truncate the range so it at most covers the sstable
            AbstractBounds<PartitionPosition> bounds = Range.makeRowRange(range);
            PartitionPosition leftBound = bounds.left.compareTo(first) > 0 ? bounds.left : first.getToken().minKeyBound();
            PartitionPosition rightBound = bounds.right.isMinimum() ? last.getToken().maxKeyBound() : bounds.right;

            if (leftBound.compareTo(last) > 0 || rightBound.compareTo(first) < 0)
                continue;

            long left = getPosition(leftBound, Operator.GT).position;
            long right = (rightBound.compareTo(last) > 0)
                         ? uncompressedLength()
                         : getPosition(rightBound, Operator.GT).position;

            if (left == right)
                // empty range
                continue;

            assert left < right : String.format("Range=%s openReason=%s first=%s last=%s left=%d right=%d", range, openReason, first, last, left, right);
            positions.add(Pair.create(left, right));
        }
        return positions;
    }

    public KeyCacheKey getCacheKey(DecoratedKey key)
    {
        return new KeyCacheKey(metadata.ksAndCFName, descriptor, key.getKey());
    }

    public void cacheKey(DecoratedKey key, RowIndexEntry info)
    {
        CachingParams caching = metadata.params.caching;

        if (!caching.cacheKeys() || keyCache == null || keyCache.getCapacity() == 0)
            return;

        KeyCacheKey cacheKey = new KeyCacheKey(metadata.ksAndCFName, descriptor, key.getKey());
        logger.trace("Adding cache entry for {} -> {}", cacheKey, info);
        keyCache.put(cacheKey, info);
    }

    public RowIndexEntry getCachedPosition(DecoratedKey key, boolean updateStats)
    {
        return getCachedPosition(new KeyCacheKey(metadata.ksAndCFName, descriptor, key.getKey()), updateStats);
    }

    protected RowIndexEntry getCachedPosition(KeyCacheKey unifiedKey, boolean updateStats)
    {
        if (keyCache != null && keyCache.getCapacity() > 0 && metadata.params.caching.cacheKeys())
        {
            if (updateStats)
            {
                RowIndexEntry cachedEntry = keyCache.get(unifiedKey);
                keyCacheRequest.incrementAndGet();
                if (cachedEntry != null)
                {
                    keyCacheHit.incrementAndGet();
                    bloomFilterTracker.addTruePositive();
                }
                return cachedEntry;
            }
            else
            {
                return keyCache.getInternal(unifiedKey);
            }
        }
        return null;
    }

    /**
     * Get position updating key cache and stats.
     * @see #getPosition(PartitionPosition, SSTableReader.Operator, boolean)
     */
    public RowIndexEntry getPosition(PartitionPosition key, Operator op)
    {
        return getPosition(key, op, true, false);
    }

    public RowIndexEntry getPosition(PartitionPosition key, Operator op, boolean updateCacheAndStats)
    {
        return getPosition(key, op, updateCacheAndStats, false);
    }
    /**
     * @param key The key to apply as the rhs to the given Operator. A 'fake' key is allowed to
     * allow key selection by token bounds but only if op != * EQ
     * @param op The Operator defining matching keys: the nearest key to the target matching the operator wins.
     * @param updateCacheAndStats true if updating stats and cache
     * @return The index entry corresponding to the key, or null if the key is not present
     */
    protected abstract RowIndexEntry getPosition(PartitionPosition key, Operator op, boolean updateCacheAndStats, boolean permitMatchPastLast);

    public abstract UnfilteredRowIterator iterator(DecoratedKey key, Slices slices, ColumnFilter selectedColumns, boolean reversed, boolean isForThrift);
    public abstract UnfilteredRowIterator iterator(FileDataInput file, DecoratedKey key, RowIndexEntry indexEntry, Slices slices, ColumnFilter selectedColumns, boolean reversed, boolean isForThrift);

    public abstract UnfilteredRowIterator simpleIterator(FileDataInput file, DecoratedKey key, RowIndexEntry indexEntry, boolean tombstoneOnly);

    /**
     * Finds and returns the first key beyond a given token in this SSTable or null if no such key exists.
     */
    public DecoratedKey firstKeyBeyond(PartitionPosition token)
    {
        if (token.compareTo(first) < 0)
            return first;

        long sampledPosition = getIndexScanPosition(token);

        if (ifile == null)
            return null;

        String path = null;
        try (FileDataInput in = ifile.createReader(sampledPosition))
        {
            path = in.getPath();
            while (!in.isEOF())
            {
                ByteBuffer indexKey = ByteBufferUtil.readWithShortLength(in);
                DecoratedKey indexDecoratedKey = decorateKey(indexKey);
                if (indexDecoratedKey.compareTo(token) > 0)
                    return indexDecoratedKey;

                RowIndexEntry.Serializer.skip(in, descriptor.version);
            }
        }
        catch (IOException e)
        {
            markSuspect();
            throw new CorruptSSTableException(e, path);
        }

        return null;
    }

    /**
     * @return The length in bytes of the data for this SSTable. For
     * compressed files, this is not the same thing as the on disk size (see
     * onDiskLength())
     */
    public long uncompressedLength()
    {
        return dfile.dataLength();
    }

    /**
     * @return The length in bytes of the on disk size for this SSTable. For
     * compressed files, this is not the same thing as the data length (see
     * length())
     */
    public long onDiskLength()
    {
        return dfile.onDiskLength;
    }

    @VisibleForTesting
    public double getCrcCheckChance()
    {
        return crcCheckChance;
    }

    /**
     * Set the value of CRC check chance. The argument supplied is obtained
     * from the the property of the owning CFS. Called when either the SSTR
     * is initialized, or the CFS's property is updated via JMX
     * @param crcCheckChance
     */
    public void setCrcCheckChance(double crcCheckChance)
    {
        this.crcCheckChance = crcCheckChance;
        dfile.compressionMetadata().ifPresent(metadata -> metadata.parameters.setCrcCheckChance(crcCheckChance));
    }

    /**
     * Mark the sstable as obsolete, i.e., compacted into newer sstables.
     *
     * When calling this function, the caller must ensure that the SSTableReader is not referenced anywhere
     * except for threads holding a reference.
     *
     * multiple times is usually buggy (see exceptions in Tracker.unmarkCompacting and removeOldSSTablesSize).
     */
    public void markObsolete(Runnable tidier)
    {
        if (logger.isTraceEnabled())
            logger.trace("Marking {} compacted", getFilename());

        synchronized (tidy.global)
        {
            assert !tidy.isReplaced;
            assert tidy.global.obsoletion == null: this + " was already marked compacted";

            tidy.global.obsoletion = tidier;
            tidy.global.stopReadMeterPersistence();
        }
    }

    public boolean isMarkedCompacted()
    {
        return tidy.global.obsoletion != null;
    }

    public void markSuspect()
    {
        if (logger.isTraceEnabled())
            logger.trace("Marking {} as a suspect for blacklisting.", getFilename());

        isSuspect.getAndSet(true);
    }

    public boolean isMarkedSuspect()
    {
        return isSuspect.get();
    }


    /**
     * I/O SSTableScanner
     * @return A Scanner for seeking over the rows of the SSTable.
     */
    public ISSTableScanner getScanner()
    {
        return getScanner((RateLimiter) null);
    }

    /**
     * @param columns the columns to return.
     * @param dataRange filter to use when reading the columns
     * @return A Scanner for seeking over the rows of the SSTable.
     */
    public ISSTableScanner getScanner(ColumnFilter columns, DataRange dataRange, boolean isForThrift)
    {
        return getScanner(columns, dataRange, null, isForThrift);
    }

    /**
     * Direct I/O SSTableScanner over a defined range of tokens.
     *
     * @param range the range of keys to cover
     * @return A Scanner for seeking over the rows of the SSTable.
     */
    public ISSTableScanner getScanner(Range<Token> range, RateLimiter limiter)
    {
        if (range == null)
            return getScanner(limiter);
        return getScanner(Collections.singletonList(range), limiter);
    }

    /**
     * Direct I/O SSTableScanner over the entirety of the sstable..
     *
     * @return A Scanner over the full content of the SSTable.
     */
    public abstract ISSTableScanner getScanner(RateLimiter limiter);

    /**
     * Direct I/O SSTableScanner over a defined collection of ranges of tokens.
     *
     * @param ranges the range of keys to cover
     * @return A Scanner for seeking over the rows of the SSTable.
     */
    public abstract ISSTableScanner getScanner(Collection<Range<Token>> ranges, RateLimiter limiter);

    /**
     * Direct I/O SSTableScanner over an iterator of bounds.
     *
     * @param rangeIterator the keys to cover
     * @return A Scanner for seeking over the rows of the SSTable.
     */
    public abstract ISSTableScanner getScanner(Iterator<AbstractBounds<PartitionPosition>> rangeIterator);

    /**
     * @param columns the columns to return.
     * @param dataRange filter to use when reading the columns
     * @return A Scanner for seeking over the rows of the SSTable.
     */
    public abstract ISSTableScanner getScanner(ColumnFilter columns, DataRange dataRange, RateLimiter limiter, boolean isForThrift);

    public FileDataInput getFileDataInput(long position)
    {
        return dfile.createReader(position);
    }

    /**
     * Tests if the sstable contains data newer than the given age param (in localhost currentMilli time).
     * This works in conjunction with maxDataAge which is an upper bound on the create of data in this sstable.
     * @param age The age to compare the maxDataAre of this sstable. Measured in millisec since epoc on this host
     * @return True iff this sstable contains data that's newer than the given age parameter.
     */
    public boolean newSince(long age)
    {
        return maxDataAge > age;
    }

    public void createLinks(String snapshotDirectoryPath)
    {
        for (Component component : components)
        {
            File sourceFile = new File(descriptor.filenameFor(component));
            if (!sourceFile.exists())
                continue;
            File targetLink = new File(snapshotDirectoryPath, sourceFile.getName());
            FileUtils.createHardLink(sourceFile, targetLink);
        }
    }

    public boolean isRepaired()
    {
        return sstableMetadata.repairedAt != ActiveRepairService.UNREPAIRED_SSTABLE;
    }

    public DecoratedKey keyAt(long indexPosition) throws IOException
    {
        DecoratedKey key;
        try (FileDataInput in = ifile.createReader(indexPosition))
        {
            if (in.isEOF())
                return null;

            key = decorateKey(ByteBufferUtil.readWithShortLength(in));

            // hint read path about key location if caching is enabled
            // this saves index summary lookup and index file iteration which whould be pretty costly
            // especially in presence of promoted column indexes
            if (isKeyCacheSetup())
                cacheKey(key, rowIndexEntrySerializer.deserialize(in, in.getFilePointer()));
        }

        return key;
    }

    /**
     * Reads Clustering Key from the data file of current sstable.
     *
     * @param rowPosition start position of given row in the data file
     * @return Clustering of the row
     * @throws IOException
     */
    public Clustering clusteringAt(long rowPosition) throws IOException
    {
        Clustering clustering;
        try (FileDataInput in = dfile.createReader(rowPosition))
        {
            if (in.isEOF())
                return null;

            int flags = in.readUnsignedByte();
            int extendedFlags = UnfilteredSerializer.readExtendedFlags(in, flags);
            boolean isStatic = UnfilteredSerializer.isStatic(extendedFlags);

            if (isStatic)
                clustering = Clustering.STATIC_CLUSTERING;
            else
                // Since this is an internal call, we don't have to take care of protocol versions that use legacy layout
                clustering = Clustering.serializer.deserialize(in, MessagingService.VERSION_30, header.clusteringTypes());
        }

        return clustering;
    }

    /**
     * TODO: Move someplace reusable
     */
    public abstract static class Operator
    {
        public static final Operator EQ = new Equals();
        public static final Operator GE = new GreaterThanOrEqualTo();
        public static final Operator GT = new GreaterThan();

        /**
         * @param comparison The result of a call to compare/compareTo, with the desired field on the rhs.
         * @return less than 0 if the operator cannot match forward, 0 if it matches, greater than 0 if it might match forward.
         */
        public abstract int apply(int comparison);

        final static class Equals extends Operator
        {
            public int apply(int comparison) { return -comparison; }
        }

        final static class GreaterThanOrEqualTo extends Operator
        {
            public int apply(int comparison) { return comparison >= 0 ? 0 : 1; }
        }

        final static class GreaterThan extends Operator
        {
            public int apply(int comparison) { return comparison > 0 ? 0 : 1; }
        }
    }

    public long getBloomFilterFalsePositiveCount()
    {
        return bloomFilterTracker.getFalsePositiveCount();
    }

    public long getRecentBloomFilterFalsePositiveCount()
    {
        return bloomFilterTracker.getRecentFalsePositiveCount();
    }

    public long getBloomFilterTruePositiveCount()
    {
        return bloomFilterTracker.getTruePositiveCount();
    }

    public long getRecentBloomFilterTruePositiveCount()
    {
        return bloomFilterTracker.getRecentTruePositiveCount();
    }

    public InstrumentingCache<KeyCacheKey, RowIndexEntry> getKeyCache()
    {
        return keyCache;
    }

    public EstimatedHistogram getEstimatedPartitionSize()
    {
        return sstableMetadata.estimatedPartitionSize;
    }

    public EstimatedHistogram getEstimatedColumnCount()
    {
        return sstableMetadata.estimatedColumnCount;
    }

    public double getEstimatedDroppableTombstoneRatio(int gcBefore)
    {
        return sstableMetadata.getEstimatedDroppableTombstoneRatio(gcBefore);
    }

    public double getDroppableTombstonesBefore(int gcBefore)
    {
        return sstableMetadata.getDroppableTombstonesBefore(gcBefore);
    }

    public double getCompressionRatio()
    {
        return sstableMetadata.compressionRatio;
    }

    public long getMinTimestamp()
    {
        return sstableMetadata.minTimestamp;
    }

    public long getMaxTimestamp()
    {
        return sstableMetadata.maxTimestamp;
    }

    public int getMinLocalDeletionTime()
    {
        return sstableMetadata.minLocalDeletionTime;
    }

    public int getMaxLocalDeletionTime()
    {
        return sstableMetadata.maxLocalDeletionTime;
    }

<<<<<<< HEAD
    /** sstable contains no tombstones if maxLocalDeletionTime == Integer.MAX_VALUE */
=======
    /** sstable contains no tombstones if minLocalDeletionTime == Integer.MAX_VALUE */
>>>>>>> 7976d65a
    public boolean hasTombstones()
    {
        // sstable contains no tombstone if minLocalDeletionTime is still set to  the default value Integer.MAX_VALUE
        // which is bigger than any valid deletion times
        return getMinLocalDeletionTime() != Integer.MAX_VALUE;
    }

    public int getMinTTL()
    {
        return sstableMetadata.minTTL;
    }

    public int getMaxTTL()
    {
        return sstableMetadata.maxTTL;
    }

    public long getTotalColumnsSet()
    {
        return sstableMetadata.totalColumnsSet;
    }

    public long getTotalRows()
    {
        return sstableMetadata.totalRows;
    }

    public int getAvgColumnSetPerRow()
    {
        return sstableMetadata.totalRows < 0
             ? -1
             : (sstableMetadata.totalRows == 0 ? 0 : (int)(sstableMetadata.totalColumnsSet / sstableMetadata.totalRows));
    }

    public int getSSTableLevel()
    {
        return sstableMetadata.sstableLevel;
    }

    /**
     * Reloads the sstable metadata from disk.
     *
     * Called after level is changed on sstable, for example if the sstable is dropped to L0
     *
     * Might be possible to remove in future versions
     *
     * @throws IOException
     */
    public void reloadSSTableMetadata() throws IOException
    {
        this.sstableMetadata = (StatsMetadata) descriptor.getMetadataSerializer().deserialize(descriptor, MetadataType.STATS);
    }

    public StatsMetadata getSSTableMetadata()
    {
        return sstableMetadata;
    }

    public RandomAccessReader openDataReader(RateLimiter limiter)
    {
        assert limiter != null;
        return dfile.createReader(limiter);
    }

    public RandomAccessReader openDataReader()
    {
        return dfile.createReader();
    }

    public RandomAccessReader openIndexReader()
    {
        if (ifile != null)
            return ifile.createReader();
        return null;
    }

    public ChannelProxy getDataChannel()
    {
        return dfile.channel;
    }

    public ChannelProxy getIndexChannel()
    {
        return ifile.channel;
    }

    public FileHandle getIndexFile()
    {
        return ifile;
    }

    /**
     * @param component component to get timestamp.
     * @return last modified time for given component. 0 if given component does not exist or IO error occurs.
     */
    public long getCreationTimeFor(Component component)
    {
        return new File(descriptor.filenameFor(component)).lastModified();
    }

    /**
     * @return Number of key cache hit
     */
    public long getKeyCacheHit()
    {
        return keyCacheHit.get();
    }

    /**
     * @return Number of key cache request
     */
    public long getKeyCacheRequest()
    {
        return keyCacheRequest.get();
    }

    /**
     * Increment the total row read count and read rate for this SSTable.  This should not be incremented for range
     * slice queries, row cache hits, or non-query reads, like compaction.
     */
    public void incrementReadCount()
    {
        if (readMeter != null)
            readMeter.mark();
    }

    /**
     * Checks if this sstable can overlap with another one based on the min/man clustering values.
     * If this methods return false, we're guarantee that {@code this} and {@code other} have no overlapping
     * data, i.e. no cells to reconcile.
     */
    public boolean mayOverlapsWith(SSTableReader other)
    {
        StatsMetadata m1 = getSSTableMetadata();
        StatsMetadata m2 = other.getSSTableMetadata();

        if (m1.minClusteringValues.isEmpty() || m1.maxClusteringValues.isEmpty() || m2.minClusteringValues.isEmpty() || m2.maxClusteringValues.isEmpty())
            return true;

        return !(compare(m1.maxClusteringValues, m2.minClusteringValues) < 0 || compare(m1.minClusteringValues, m2.maxClusteringValues) > 0);
    }

    private int compare(List<ByteBuffer> values1, List<ByteBuffer> values2)
    {
        ClusteringComparator comparator = metadata.comparator;
        for (int i = 0; i < Math.min(values1.size(), values2.size()); i++)
        {
            int cmp = comparator.subtype(i).compare(values1.get(i), values2.get(i));
            if (cmp != 0)
                return cmp;
        }
        return 0;
    }

    public EncodingStats stats()
    {
        // We could return sstable.header.stats(), but this may not be as accurate than the actual sstable stats (see
        // SerializationHeader.make() for details) so we use the latter instead.
        return new EncodingStats(getMinTimestamp(), getMinLocalDeletionTime(), getMinTTL());
    }

    public Ref<SSTableReader> tryRef()
    {
        return selfRef.tryRef();
    }

    public Ref<SSTableReader> selfRef()
    {
        return selfRef;
    }

    public Ref<SSTableReader> ref()
    {
        return selfRef.ref();
    }

    void setup(boolean trackHotness)
    {
        tidy.setup(this, trackHotness);
        this.readMeter = tidy.global.readMeter;
    }

    @VisibleForTesting
    public void overrideReadMeter(RestorableMeter readMeter)
    {
        this.readMeter = tidy.global.readMeter = readMeter;
    }

    public void addTo(Ref.IdentityCollection identities)
    {
        identities.add(this);
        identities.add(tidy.globalRef);
        dfile.addTo(identities);
        ifile.addTo(identities);
        bf.addTo(identities);
        indexSummary.addTo(identities);

    }

    /**
     * One instance per SSTableReader we create.
     *
     * We can create many InstanceTidiers (one for every time we reopen an sstable with MOVED_START for example),
     * but there can only be one GlobalTidy for one single logical sstable.
     *
     * When the InstanceTidier cleansup, it releases its reference to its GlobalTidy; when all InstanceTidiers
     * for that type have run, the GlobalTidy cleans up.
     */
    private static final class InstanceTidier implements Tidy
    {
        private final Descriptor descriptor;
        private final CFMetaData metadata;
        private IFilter bf;
        private IndexSummary summary;

        private FileHandle dfile;
        private FileHandle ifile;
        private Runnable runOnClose;
        private boolean isReplaced = false;

        // a reference to our shared tidy instance, that
        // we will release when we are ourselves released
        private Ref<GlobalTidy> globalRef;
        private GlobalTidy global;

        private volatile boolean setup;

        void setup(SSTableReader reader, boolean trackHotness)
        {
            this.setup = true;
            this.bf = reader.bf;
            this.summary = reader.indexSummary;
            this.dfile = reader.dfile;
            this.ifile = reader.ifile;
            // get a new reference to the shared descriptor-type tidy
            this.globalRef = GlobalTidy.get(reader);
            this.global = globalRef.get();
            if (trackHotness)
                global.ensureReadMeter();
        }

        InstanceTidier(Descriptor descriptor, CFMetaData metadata)
        {
            this.descriptor = descriptor;
            this.metadata = metadata;
        }

        public void tidy()
        {
            if (logger.isTraceEnabled())
                logger.trace("Running instance tidier for {} with setup {}", descriptor, setup);

            // don't try to cleanup if the sstablereader was never fully constructed
            if (!setup)
                return;

            final ColumnFamilyStore cfs = Schema.instance.getColumnFamilyStoreInstance(metadata.cfId);
            final OpOrder.Barrier barrier;
            if (cfs != null)
            {
                barrier = cfs.readOrdering.newBarrier();
                barrier.issue();
            }
            else
                barrier = null;

            ScheduledExecutors.nonPeriodicTasks.execute(new Runnable()
            {
                public void run()
                {
                    if (logger.isTraceEnabled())
                        logger.trace("Async instance tidier for {}, before barrier", descriptor);

                    if (barrier != null)
                        barrier.await();

                    if (logger.isTraceEnabled())
                        logger.trace("Async instance tidier for {}, after barrier", descriptor);

                    if (bf != null)
                        bf.close();
                    if (summary != null)
                        summary.close();
                    if (runOnClose != null)
                        runOnClose.run();
                    if (dfile != null)
                        dfile.close();
                    if (ifile != null)
                        ifile.close();
                    globalRef.release();

                    if (logger.isTraceEnabled())
                        logger.trace("Async instance tidier for {}, completed", descriptor);
                }
            });
        }

        public String name()
        {
            return descriptor.toString();
        }

        void releaseSummary()
        {
            summary.close();
            assert summary.isCleanedUp();
            summary = null;
        }
    }

    /**
     * One instance per logical sstable. This both tracks shared cleanup and some shared state related
     * to the sstable's lifecycle.
     *
     * All InstanceTidiers, on setup(), ask the static get() method for their shared state,
     * and stash a reference to it to be released when they are. Once all such references are
     * released, this shared tidy will be performed.
     */
    static final class GlobalTidy implements Tidy
    {
        static WeakReference<ScheduledFuture<?>> NULL = new WeakReference<>(null);
        // keyed by descriptor, mapping to the shared GlobalTidy for that descriptor
        static final ConcurrentMap<Descriptor, Ref<GlobalTidy>> lookup = new ConcurrentHashMap<>();

        private final Descriptor desc;
        // the readMeter that is shared between all instances of the sstable, and can be overridden in all of them
        // at once also, for testing purposes
        private RestorableMeter readMeter;
        // the scheduled persistence of the readMeter, that we will cancel once all instances of this logical
        // sstable have been released
        private WeakReference<ScheduledFuture<?>> readMeterSyncFuture = NULL;
        // shared state managing if the logical sstable has been compacted; this is used in cleanup
        private volatile Runnable obsoletion;

        GlobalTidy(final SSTableReader reader)
        {
            this.desc = reader.descriptor;
        }

        void ensureReadMeter()
        {
            if (readMeter != null)
                return;

            // Don't track read rates for tables in the system keyspace and don't bother trying to load or persist
            // the read meter when in client mode.
            // Also, do not track read rates when running in client or tools mode (syncExecuter isn't available in these modes)
            if (SchemaConstants.isSystemKeyspace(desc.ksname) || DatabaseDescriptor.isClientOrToolInitialized())
            {
                readMeter = null;
                readMeterSyncFuture = NULL;
                return;
            }

            readMeter = SystemKeyspace.getSSTableReadMeter(desc.ksname, desc.cfname, desc.generation);
            // sync the average read rate to system.sstable_activity every five minutes, starting one minute from now
            readMeterSyncFuture = new WeakReference<>(syncExecutor.scheduleAtFixedRate(new Runnable()
            {
                public void run()
                {
                    if (obsoletion == null)
                    {
                        meterSyncThrottle.acquire();
                        SystemKeyspace.persistSSTableReadMeter(desc.ksname, desc.cfname, desc.generation, readMeter);
                    }
                }
            }, 1, 5, TimeUnit.MINUTES));
        }

        private void stopReadMeterPersistence()
        {
            ScheduledFuture<?> readMeterSyncFutureLocal = readMeterSyncFuture.get();
            if (readMeterSyncFutureLocal != null)
            {
                readMeterSyncFutureLocal.cancel(true);
                readMeterSyncFuture = NULL;
            }
        }

        public void tidy()
        {
            lookup.remove(desc);

            if (obsoletion != null)
                obsoletion.run();

            // don't ideally want to dropPageCache for the file until all instances have been released
            CLibrary.trySkipCache(desc.filenameFor(Component.DATA), 0, 0);
            CLibrary.trySkipCache(desc.filenameFor(Component.PRIMARY_INDEX), 0, 0);
        }

        public String name()
        {
            return desc.toString();
        }

        // get a new reference to the shared GlobalTidy for this sstable
        @SuppressWarnings("resource")
        public static Ref<GlobalTidy> get(SSTableReader sstable)
        {
            Descriptor descriptor = sstable.descriptor;
            Ref<GlobalTidy> refc = lookup.get(descriptor);
            if (refc != null)
                return refc.ref();
            final GlobalTidy tidy = new GlobalTidy(sstable);
            refc = new Ref<>(tidy, tidy);
            Ref<?> ex = lookup.putIfAbsent(descriptor, refc);
            if (ex != null)
            {
                refc.close();
                throw new AssertionError();
            }
            return refc;
        }
    }

    @VisibleForTesting
    public static void resetTidying()
    {
        GlobalTidy.lookup.clear();
    }

    public static abstract class Factory
    {
        public abstract SSTableReader open(final Descriptor descriptor,
                                           Set<Component> components,
                                           CFMetaData metadata,
                                           Long maxDataAge,
                                           StatsMetadata sstableMetadata,
                                           OpenReason openReason,
                                           SerializationHeader header);

    }
}<|MERGE_RESOLUTION|>--- conflicted
+++ resolved
@@ -1910,11 +1910,7 @@
         return sstableMetadata.maxLocalDeletionTime;
     }
 
-<<<<<<< HEAD
-    /** sstable contains no tombstones if maxLocalDeletionTime == Integer.MAX_VALUE */
-=======
     /** sstable contains no tombstones if minLocalDeletionTime == Integer.MAX_VALUE */
->>>>>>> 7976d65a
     public boolean hasTombstones()
     {
         // sstable contains no tombstone if minLocalDeletionTime is still set to  the default value Integer.MAX_VALUE
