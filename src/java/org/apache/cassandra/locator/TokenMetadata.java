--- conflicted
+++ resolved
@@ -107,15 +107,9 @@
 
     public TokenMetadata()
     {
-<<<<<<< HEAD
         this(SortedBiMultiValMap.<Token, InetAddressAndPort>create(),
              HashBiMap.create(),
-             new Topology(),
-=======
-        this(SortedBiMultiValMap.<Token, InetAddress>create(null, inetaddressCmp),
-             HashBiMap.<InetAddress, UUID>create(),
              Topology.empty(),
->>>>>>> 16c96c20
              DatabaseDescriptor.getPartitioner());
     }
 
@@ -193,12 +187,8 @@
         try
         {
             boolean shouldSortTokens = false;
-<<<<<<< HEAD
+            Topology.Builder topologyBuilder = topology.unbuild();
             for (InetAddressAndPort endpoint : endpointTokens.keySet())
-=======
-            Topology.Builder topologyBuilder = topology.unbuild();
-            for (InetAddress endpoint : endpointTokens.keySet())
->>>>>>> 16c96c20
             {
                 Collection<Token> tokens = endpointTokens.get(endpoint);
 
@@ -490,11 +480,7 @@
     /**
      * This is called when the snitch properties for this endpoint are updated, see CASSANDRA-10238.
      */
-<<<<<<< HEAD
-    public void updateTopology(InetAddressAndPort endpoint)
-=======
-    public Topology updateTopology(InetAddress endpoint)
->>>>>>> 16c96c20
+    public Topology updateTopology(InetAddressAndPort endpoint)
     {
         assert endpoint != null;
 
@@ -832,62 +818,31 @@
         long startedAt = System.currentTimeMillis();
         synchronized (pendingRanges)
         {
-<<<<<<< HEAD
             TokenMetadataDiagnostics.pendingRangeCalculationStarted(this, keyspaceName);
 
-            if (bootstrapTokens.isEmpty() && leavingEndpoints.isEmpty() && movingEndpoints.isEmpty())
-            {
-                if (logger.isTraceEnabled())
-                    logger.trace("No bootstrapping, leaving or moving nodes -> empty pending ranges for {}", keyspaceName);
-=======
             // create clone of current state
-            BiMultiValMap<Token, InetAddress> bootstrapTokensClone;
-            Set<InetAddress> leavingEndpointsClone;
-            Set<Pair<Token, InetAddress>> movingEndpointsClone;
+            BiMultiValMap<Token, InetAddressAndPort> bootstrapTokensClone;
+            Set<InetAddressAndPort> leavingEndpointsClone;
+            Set<Pair<Token, InetAddressAndPort>> movingEndpointsClone;
             TokenMetadata metadata;
->>>>>>> 16c96c20
 
             lock.readLock().lock();
             try
             {
+
                 if (bootstrapTokens.isEmpty() && leavingEndpoints.isEmpty() && movingEndpoints.isEmpty())
                 {
                     if (logger.isTraceEnabled())
                         logger.trace("No bootstrapping, leaving or moving nodes -> empty pending ranges for {}", keyspaceName);
-
-<<<<<<< HEAD
-                // create clone of current state
-                BiMultiValMap<Token, InetAddressAndPort> bootstrapTokensClone = new BiMultiValMap<>();
-                Set<InetAddressAndPort> leavingEndpointsClone = new HashSet<>();
-                Set<Pair<Token, InetAddressAndPort>> movingEndpointsClone = new HashSet<>();
-                TokenMetadata metadata;
-
-                lock.readLock().lock();
-                try
-                {
-                    bootstrapTokensClone.putAll(this.bootstrapTokens);
-                    leavingEndpointsClone.addAll(this.leavingEndpoints);
-                    movingEndpointsClone.addAll(this.movingEndpoints);
-                    metadata = this.cloneOnlyTokenMap();
+                    if (bootstrapTokens.isEmpty() && leavingEndpoints.isEmpty() && movingEndpoints.isEmpty())
+                    {
+                        if (logger.isTraceEnabled())
+                            logger.trace("No bootstrapping, leaving or moving nodes -> empty pending ranges for {}", keyspaceName);
+                        pendingRanges.put(keyspaceName, new PendingRangeMaps());
+
+                        return;
+                    }
                 }
-                finally
-                {
-                    lock.readLock().unlock();
-                }
-
-                pendingRanges.put(keyspaceName, calculatePendingRanges(strategy, metadata, bootstrapTokensClone,
-                                                                       leavingEndpointsClone, movingEndpointsClone));
-                long took = System.currentTimeMillis() - startedAt;
-
-=======
-                    pendingRanges.put(keyspaceName, new PendingRangeMaps());
-
-                    return;
-                }
-
->>>>>>> 16c96c20
-                if (logger.isDebugEnabled())
-                    logger.debug("Starting pending range calculation for {}", keyspaceName);
 
                 bootstrapTokensClone  = new BiMultiValMap<>(this.bootstrapTokens);
                 leavingEndpointsClone = new HashSet<>(this.leavingEndpoints);
@@ -901,6 +856,9 @@
 
             pendingRanges.put(keyspaceName, calculatePendingRanges(strategy, metadata, bootstrapTokensClone,
                                                                    leavingEndpointsClone, movingEndpointsClone));
+            if (logger.isDebugEnabled())
+                logger.debug("Starting pending range calculation for {}", keyspaceName);
+
             long took = System.currentTimeMillis() - startedAt;
 
             if (logger.isDebugEnabled())
@@ -1075,14 +1033,17 @@
         }
     }
 
-    /**
-     * We think the size() operation is safe enough, so we call it without the read lock on purpose.
-     *
-     * see CASSANDRA-12999
-     */
     public int getSizeOfAllEndpoints()
     {
-        return endpointToHostIdMap.size();
+        lock.readLock().lock();
+        try
+        {
+            return endpointToHostIdMap.size();
+        }
+        finally
+        {
+            lock.readLock().unlock();
+        }
     }
 
     /** caller should not modify leavingEndpoints */
@@ -1099,14 +1060,17 @@
         }
     }
 
-    /**
-     * We think the size() operation is safe enough, so we call it without the read lock on purpose.
-     *
-     * see CASSANDRA-12999
-     */
     public int getSizeOfLeavingEndpoints()
     {
-        return leavingEndpoints.size();
+        lock.readLock().lock();
+        try
+        {
+            return leavingEndpoints.size();
+        }
+        finally
+        {
+            lock.readLock().unlock();
+        }
     }
 
     /**
@@ -1126,14 +1090,17 @@
         }
     }
 
-    /**
-     * We think the size() operation is safe enough, so we call it without the read lock on purpose.
-     *
-     * see CASSANDRA-12999
-     */
     public int getSizeOfMovingEndpoints()
     {
-        return movingEndpoints.size();
+        lock.readLock().lock();
+        try
+        {
+            return movingEndpoints.size();
+        }
+        finally
+        {
+            lock.readLock().unlock();
+        }
     }
 
     public static int firstTokenIndex(final ArrayList<Token> ring, Token start, boolean insertMin)
@@ -1380,26 +1347,18 @@
     public static class Topology
     {
         /** multi-map of DC to endpoints in that DC */
-<<<<<<< HEAD
-        private final Multimap<String, InetAddressAndPort> dcEndpoints;
+        private final ImmutableMultimap<String, InetAddressAndPort> dcEndpoints;
         /** map of DC to multi-map of rack to endpoints in that rack */
-        private final Map<String, Multimap<String, InetAddressAndPort>> dcRacks;
+        private final ImmutableMap<String, ImmutableMultimap<String, InetAddressAndPort>> dcRacks;
         /** reverse-lookup map for endpoint to current known dc/rack assignment */
-        private final Map<InetAddressAndPort, Pair<String, String>> currentLocations;
-=======
-        private final ImmutableMultimap<String, InetAddress> dcEndpoints;
-        /** map of DC to multi-map of rack to endpoints in that rack */
-        private final ImmutableMap<String, ImmutableMultimap<String, InetAddress>> dcRacks;
-        /** reverse-lookup map for endpoint to current known dc/rack assignment */
-        private final ImmutableMap<InetAddress, Pair<String, String>> currentLocations;
->>>>>>> 16c96c20
+        private final ImmutableMap<InetAddressAndPort, Pair<String, String>> currentLocations;
 
         private Topology(Builder builder)
         {
             this.dcEndpoints = ImmutableMultimap.copyOf(builder.dcEndpoints);
 
-            ImmutableMap.Builder<String, ImmutableMultimap<String, InetAddress>> dcRackBuilder = ImmutableMap.builder();
-            for (Map.Entry<String, Multimap<String, InetAddress>> entry : builder.dcRacks.entrySet())
+            ImmutableMap.Builder<String, ImmutableMultimap<String, InetAddressAndPort>> dcRackBuilder = ImmutableMap.builder();
+            for (Map.Entry<String, Multimap<String, InetAddressAndPort>> entry : builder.dcRacks.entrySet())
                 dcRackBuilder.put(entry.getKey(), ImmutableMultimap.copyOf(entry.getValue()));
             this.dcRacks = dcRackBuilder.build();
 
@@ -1409,7 +1368,7 @@
         /**
          * @return multi-map of DC to endpoints in that DC
          */
-        public Multimap<String, InetAddress> getDatacenterEndpoints()
+        public Multimap<String, InetAddressAndPort> getDatacenterEndpoints()
         {
             return dcEndpoints;
         }
@@ -1417,7 +1376,7 @@
         /**
          * @return map of DC to multi-map of rack to endpoints in that rack
          */
-        public ImmutableMap<String, ImmutableMultimap<String, InetAddress>> getDatacenterRacks()
+        public ImmutableMap<String, ImmutableMultimap<String, InetAddressAndPort>> getDatacenterRacks()
         {
             return dcRacks;
         }
@@ -1425,64 +1384,34 @@
         /**
          * @return The DC and rack of the given endpoint.
          */
-<<<<<<< HEAD
-        void addEndpoint(InetAddressAndPort ep)
-=======
-        public Pair<String, String> getLocation(InetAddress addr)
->>>>>>> 16c96c20
+        public Pair<String, String> getLocation(InetAddressAndPort addr)
         {
             return currentLocations.get(addr);
         }
 
-<<<<<<< HEAD
-        private void doAddEndpoint(InetAddressAndPort ep, String dc, String rack)
-        {
-            dcEndpoints.put(dc, ep);
-
-            if (!dcRacks.containsKey(dc))
-                dcRacks.put(dc, HashMultimap.create());
-            dcRacks.get(dc).put(rack, ep);
-
-            currentLocations.put(ep, Pair.create(dc, rack));
-        }
-
-        /**
-         * Removes current DC/rack assignment for ep
-         */
-        void removeEndpoint(InetAddressAndPort ep)
-=======
         Builder unbuild()
         {
             return new Builder(this);
         }
 
         static Builder builder()
->>>>>>> 16c96c20
         {
             return new Builder();
         }
 
-<<<<<<< HEAD
-        private void doRemoveEndpoint(InetAddressAndPort ep, Pair<String, String> current)
-=======
         static Topology empty()
->>>>>>> 16c96c20
         {
             return builder().build();
         }
 
-<<<<<<< HEAD
-        void updateEndpoint(InetAddressAndPort ep)
-=======
         private static class Builder
->>>>>>> 16c96c20
         {
             /** multi-map of DC to endpoints in that DC */
-            private final Multimap<String, InetAddress> dcEndpoints;
+            private final Multimap<String, InetAddressAndPort> dcEndpoints;
             /** map of DC to multi-map of rack to endpoints in that rack */
-            private final Map<String, Multimap<String, InetAddress>> dcRacks;
+            private final Map<String, Multimap<String, InetAddressAndPort>> dcRacks;
             /** reverse-lookup map for endpoint to current known dc/rack assignment */
-            private final Map<InetAddress, Pair<String, String>> currentLocations;
+            private final Map<InetAddressAndPort, Pair<String, String>> currentLocations;
 
             Builder()
             {
@@ -1496,7 +1425,7 @@
                 this.dcEndpoints = HashMultimap.create(from.dcEndpoints);
 
                 this.dcRacks = Maps.newHashMapWithExpectedSize(from.dcRacks.size());
-                for (Map.Entry<String, ImmutableMultimap<String, InetAddress>> entry : from.dcRacks.entrySet())
+                for (Map.Entry<String, ImmutableMultimap<String, InetAddressAndPort>> entry : from.dcRacks.entrySet())
                     dcRacks.put(entry.getKey(), HashMultimap.create(entry.getValue()));
 
                 this.currentLocations = new HashMap<>(from.currentLocations);
@@ -1505,7 +1434,7 @@
             /**
              * Stores current DC/rack assignment for ep
              */
-            Builder addEndpoint(InetAddress ep)
+            Builder addEndpoint(InetAddressAndPort ep)
             {
                 IEndpointSnitch snitch = DatabaseDescriptor.getEndpointSnitch();
                 String dc = snitch.getDatacenter(ep);
@@ -1522,12 +1451,12 @@
                 return this;
             }
 
-            private void doAddEndpoint(InetAddress ep, String dc, String rack)
+            private void doAddEndpoint(InetAddressAndPort ep, String dc, String rack)
             {
                 dcEndpoints.put(dc, ep);
 
                 if (!dcRacks.containsKey(dc))
-                    dcRacks.put(dc, HashMultimap.<String, InetAddress>create());
+                    dcRacks.put(dc, HashMultimap.<String, InetAddressAndPort>create());
                 dcRacks.get(dc).put(rack, ep);
 
                 currentLocations.put(ep, Pair.create(dc, rack));
@@ -1536,7 +1465,7 @@
             /**
              * Removes current DC/rack assignment for ep
              */
-            Builder removeEndpoint(InetAddress ep)
+            Builder removeEndpoint(InetAddressAndPort ep)
             {
                 if (!currentLocations.containsKey(ep))
                     return this;
@@ -1545,74 +1474,35 @@
                 return this;
             }
 
-            private void doRemoveEndpoint(InetAddress ep, Pair<String, String> current)
+            private void doRemoveEndpoint(InetAddressAndPort ep, Pair<String, String> current)
             {
                 dcRacks.get(current.left).remove(current.right, ep);
                 dcEndpoints.remove(current.left, ep);
             }
 
-            Builder updateEndpoint(InetAddress ep)
+            Builder updateEndpoint(InetAddressAndPort ep)
             {
                 IEndpointSnitch snitch = DatabaseDescriptor.getEndpointSnitch();
                 if (snitch == null || !currentLocations.containsKey(ep))
                     return this;
 
-<<<<<<< HEAD
-            for (InetAddressAndPort ep : currentLocations.keySet())
-=======
->>>>>>> 16c96c20
                 updateEndpoint(ep, snitch);
                 return this;
             }
 
-<<<<<<< HEAD
-        private void updateEndpoint(InetAddressAndPort ep, IEndpointSnitch snitch)
-        {
-            Pair<String, String> current = currentLocations.get(ep);
-            String dc = snitch.getDatacenter(ep);
-            String rack = snitch.getRack(ep);
-            if (dc.equals(current.left) && rack.equals(current.right))
-                return;
-=======
             Builder updateEndpoints()
             {
                 IEndpointSnitch snitch = DatabaseDescriptor.getEndpointSnitch();
                 if (snitch == null)
                     return this;
->>>>>>> 16c96c20
-
-                for (InetAddress ep : currentLocations.keySet())
+
+                for (InetAddressAndPort ep : currentLocations.keySet())
                     updateEndpoint(ep, snitch);
 
-<<<<<<< HEAD
-        /**
-         * @return multi-map of DC to endpoints in that DC
-         */
-        public Multimap<String, InetAddressAndPort> getDatacenterEndpoints()
-        {
-            return dcEndpoints;
-        }
-
-        /**
-         * @return map of DC to multi-map of rack to endpoints in that rack
-         */
-        public Map<String, Multimap<String, InetAddressAndPort>> getDatacenterRacks()
-        {
-            return dcRacks;
-        }
-
-        /**
-         * @return The DC and rack of the given endpoint.
-         */
-        public Pair<String, String> getLocation(InetAddressAndPort addr)
-        {
-            return currentLocations.get(addr);
-        }
-=======
                 return this;
             }
 
-            private void updateEndpoint(InetAddress ep, IEndpointSnitch snitch)
+            private void updateEndpoint(InetAddressAndPort ep, IEndpointSnitch snitch)
             {
                 Pair<String, String> current = currentLocations.get(ep);
                 String dc = snitch.getDatacenter(ep);
@@ -1623,7 +1513,6 @@
                 doRemoveEndpoint(ep, current);
                 doAddEndpoint(ep, dc, rack);
             }
->>>>>>> 16c96c20
 
             Topology build()
             {
