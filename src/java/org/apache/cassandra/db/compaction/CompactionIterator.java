--- conflicted
+++ resolved
@@ -208,7 +208,8 @@
         {
             private boolean rowProcessingNeeded()
             {
-                return type == OperationType.COMPACTION && controller.cfs.indexManager.hasIndexes();
+                return (type == OperationType.COMPACTION || type == OperationType.MAJOR_COMPACTION)
+                       && controller.cfs.indexManager.handles(IndexTransaction.Type.COMPACTION);
             }
 
             @Override
@@ -232,16 +233,9 @@
 
                 CompactionIterator.this.updateCounterFor(merged);
 
-<<<<<<< HEAD
-                if ( (type != OperationType.COMPACTION && type != OperationType.MAJOR_COMPACTION) 
-                    || !controller.cfs.indexManager.handles(IndexTransaction.Type.COMPACTION) ) 
-                {
-=======
                 if (!rowProcessingNeeded())
->>>>>>> 4974a823
                     return null;
-                }
-                
+
                 Columns statics = Columns.NONE;
                 Columns regulars = Columns.NONE;
                 for (int i=0, isize=versions.size(); i<isize; i++)
