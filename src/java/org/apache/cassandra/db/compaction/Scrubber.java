/*
 * Licensed to the Apache Software Foundation (ASF) under one
 * or more contributor license agreements.  See the NOTICE file
 * distributed with this work for additional information
 * regarding copyright ownership.  The ASF licenses this file
 * to you under the Apache License, Version 2.0 (the
 * "License"); you may not use this file except in compliance
 * with the License.  You may obtain a copy of the License at
 *
 *     http://www.apache.org/licenses/LICENSE-2.0
 *
 * Unless required by applicable law or agreed to in writing, software
 * distributed under the License is distributed on an "AS IS" BASIS,
 * WITHOUT WARRANTIES OR CONDITIONS OF ANY KIND, either express or implied.
 * See the License for the specific language governing permissions and
 * limitations under the License.
 */
package org.apache.cassandra.db.compaction;

import java.nio.ByteBuffer;
import java.io.*;
import java.util.*;

import com.google.common.annotations.VisibleForTesting;
import com.google.common.base.Throwables;

import org.apache.cassandra.config.CFMetaData;
import org.apache.cassandra.db.*;
import org.apache.cassandra.db.lifecycle.LifecycleTransaction;
import org.apache.cassandra.db.rows.*;
import org.apache.cassandra.db.partitions.*;
import org.apache.cassandra.io.sstable.*;
import org.apache.cassandra.io.sstable.format.SSTableReader;
import org.apache.cassandra.io.sstable.format.SSTableWriter;
import org.apache.cassandra.io.util.FileUtils;
import org.apache.cassandra.io.util.RandomAccessReader;
import org.apache.cassandra.service.ActiveRepairService;
import org.apache.cassandra.utils.*;

public class Scrubber implements Closeable
{
    private final ColumnFamilyStore cfs;
    private final SSTableReader sstable;
    private final LifecycleTransaction transaction;
    private final File destination;
    private final boolean skipCorrupted;

    private final boolean isCommutative;
    private final boolean isIndex;
    private final boolean checkData;
    private final long expectedBloomFilterSize;

    private final RandomAccessReader dataFile;
    private final RandomAccessReader indexFile;
    private final ScrubInfo scrubInfo;
    private final RowIndexEntry.IndexSerializer rowIndexEntrySerializer;

    private int goodRows;
    private int badRows;
    private int emptyRows;

    private ByteBuffer currentIndexKey;
    private ByteBuffer nextIndexKey;
    long currentRowPositionFromIndex;
    long nextRowPositionFromIndex;

    private final OutputHandler outputHandler;

    private static final Comparator<Partition> partitionComparator = new Comparator<Partition>()
    {
         public int compare(Partition r1, Partition r2)
         {
             return r1.partitionKey().compareTo(r2.partitionKey());
         }
    };
    private final SortedSet<Partition> outOfOrder = new TreeSet<>(partitionComparator);

    public Scrubber(ColumnFamilyStore cfs, LifecycleTransaction transaction, boolean skipCorrupted, boolean checkData)
    {
        this(cfs, transaction, skipCorrupted, new OutputHandler.LogOutput(), checkData);
    }

    @SuppressWarnings("resource")
    public Scrubber(ColumnFamilyStore cfs,
                    LifecycleTransaction transaction,
                    boolean skipCorrupted,
                    OutputHandler outputHandler,
                    boolean checkData)
    {
        this.cfs = cfs;
        this.transaction = transaction;
        this.sstable = transaction.onlyOne();
        this.outputHandler = outputHandler;
        this.skipCorrupted = skipCorrupted;
        this.rowIndexEntrySerializer = sstable.descriptor.version.getSSTableFormat().getIndexSerializer(sstable.metadata,
                                                                                                        sstable.descriptor.version,
                                                                                                        sstable.header);

        List<SSTableReader> toScrub = Collections.singletonList(sstable);

        int locIndex = CompactionStrategyManager.getCompactionStrategyIndex(cfs, cfs.getDirectories(), sstable);
        this.destination = cfs.getDirectories().getLocationForDisk(cfs.getDirectories().getWriteableLocations()[locIndex]);
        this.isCommutative = cfs.metadata.isCounter();

        boolean hasIndexFile = (new File(sstable.descriptor.filenameFor(Component.PRIMARY_INDEX))).exists();
        this.isIndex = cfs.isIndex();
        if (!hasIndexFile)
        {
            // if there's any corruption in the -Data.db then rows can't be skipped over. but it's worth a shot.
            outputHandler.warn("Missing component: " + sstable.descriptor.filenameFor(Component.PRIMARY_INDEX));
        }
        this.checkData = checkData && !this.isIndex; //LocalByPartitionerType does not support validation
        this.expectedBloomFilterSize = Math.max(
            cfs.metadata.params.minIndexInterval,
            hasIndexFile ? SSTableReader.getApproximateKeyCount(toScrub) : 0);

        // loop through each row, deserializing to check for damage.
        // we'll also loop through the index at the same time, using the position from the index to recover if the
        // row header (key or data size) is corrupt. (This means our position in the index file will be one row
        // "ahead" of the data file.)
        this.dataFile = transaction.isOffline()
                        ? sstable.openDataReader()
                        : sstable.openDataReader(CompactionManager.instance.getRateLimiter());

        this.indexFile = hasIndexFile
                ? RandomAccessReader.open(new File(sstable.descriptor.filenameFor(Component.PRIMARY_INDEX)))
                : null;

        this.scrubInfo = new ScrubInfo(dataFile, sstable);

        this.currentRowPositionFromIndex = 0;
        this.nextRowPositionFromIndex = 0;
    }

    private UnfilteredRowIterator withValidation(UnfilteredRowIterator iter, String filename)
    {
        return checkData ? UnfilteredRowIterators.withValidation(iter, filename) : iter;
    }

    public void scrub()
    {
        List<SSTableReader> finished = new ArrayList<>();
        boolean completed = false;
        outputHandler.output(String.format("Scrubbing %s (%s)", sstable, FBUtilities.prettyPrintMemory(dataFile.length())));
        try (SSTableRewriter writer = SSTableRewriter.construct(cfs, transaction, false, sstable.maxDataAge))
        {
            nextIndexKey = indexAvailable() ? ByteBufferUtil.readWithShortLength(indexFile) : null;
            if (indexAvailable())
            {
                // throw away variable so we don't have a side effect in the assert
                long firstRowPositionFromIndex = rowIndexEntrySerializer.deserializePositionAndSkip(indexFile);
                assert firstRowPositionFromIndex == 0 : firstRowPositionFromIndex;
            }

            writer.switchWriter(CompactionManager.createWriter(cfs, destination, expectedBloomFilterSize, sstable.getSSTableMetadata().repairedAt, sstable, transaction));

            DecoratedKey prevKey = null;

            while (!dataFile.isEOF())
            {
                if (scrubInfo.isStopRequested())
                    throw new CompactionInterruptedException(scrubInfo.getCompactionInfo());

                long rowStart = dataFile.getFilePointer();
                outputHandler.debug("Reading row at " + rowStart);

                DecoratedKey key = null;
                try
                {
                    key = sstable.decorateKey(ByteBufferUtil.readWithShortLength(dataFile));
                }
                catch (Throwable th)
                {
                    throwIfFatal(th);
                    // check for null key below
                }

                updateIndexKey();

                long dataStart = dataFile.getFilePointer();

                long dataStartFromIndex = -1;
                long dataSizeFromIndex = -1;
                if (currentIndexKey != null)
                {
                    dataStartFromIndex = currentRowPositionFromIndex + 2 + currentIndexKey.remaining();
                    dataSizeFromIndex = nextRowPositionFromIndex - dataStartFromIndex;
                }

                // avoid an NPE if key is null
                String keyName = key == null ? "(unreadable key)" : ByteBufferUtil.bytesToHex(key.getKey());
                outputHandler.debug(String.format("row %s is %s", keyName, FBUtilities.prettyPrintMemory(dataSizeFromIndex)));

                assert currentIndexKey != null || !indexAvailable();

                try
                {
                    if (key == null)
                        throw new IOError(new IOException("Unable to read row key from data file"));

                    if (currentIndexKey != null && !key.getKey().equals(currentIndexKey))
                    {
                        throw new IOError(new IOException(String.format("Key from data file (%s) does not match key from index file (%s)",
                                //ByteBufferUtil.bytesToHex(key.getKey()), ByteBufferUtil.bytesToHex(currentIndexKey))));
                                "_too big_", ByteBufferUtil.bytesToHex(currentIndexKey))));
                    }

                    if (indexFile != null && dataSizeFromIndex > dataFile.length())
                        throw new IOError(new IOException("Impossible row size (greater than file length): " + dataSizeFromIndex));

                    if (indexFile != null && dataStart != dataStartFromIndex)
                        outputHandler.warn(String.format("Data file row position %d differs from index file row position %d", dataStart, dataStartFromIndex));

<<<<<<< HEAD
                    try (UnfilteredRowIterator iterator = withValidation(new RowMergingSSTableIterator(SSTableIdentityIterator.create(sstable, dataFile, key)),
                                                                         dataFile.getPath()))
                    {
                        if (prevKey != null && prevKey.compareTo(key) > 0)
                        {
                            saveOutOfOrderRow(prevKey, key, iterator);
                            continue;
                        }

                        if (writer.tryAppend(iterator) == null)
                            emptyRows++;
                        else
                            goodRows++;
                    }

                    prevKey = key;
=======
                    if (tryAppend(prevKey, key, writer))
                        prevKey = key;
>>>>>>> cb97649f
                }
                catch (Throwable th)
                {
                    throwIfFatal(th);
                    outputHandler.warn("Error reading row (stacktrace follows):", th);

                    if (currentIndexKey != null
                        && (key == null || !key.getKey().equals(currentIndexKey) || dataStart != dataStartFromIndex))
                    {
                        outputHandler.output(String.format("Retrying from row index; data is %s bytes starting at %s",
                                                  dataSizeFromIndex, dataStartFromIndex));
                        key = sstable.decorateKey(currentIndexKey);
                        try
                        {
                            dataFile.seek(dataStartFromIndex);

<<<<<<< HEAD
                            try (UnfilteredRowIterator iterator = withValidation(SSTableIdentityIterator.create(sstable, dataFile, key), dataFile.getPath()))
                            {
                                if (prevKey != null && prevKey.compareTo(key) > 0)
                                {
                                    saveOutOfOrderRow(prevKey, key, iterator);
                                    continue;
                                }

                                if (writer.tryAppend(iterator) == null)
                                    emptyRows++;
                                else
                                    goodRows++;
                            }

                            prevKey = key;
=======
                            if (tryAppend(prevKey, key, writer))
                                prevKey = key;
>>>>>>> cb97649f
                        }
                        catch (Throwable th2)
                        {
                            throwIfFatal(th2);
                            throwIfCannotContinue(key, th2);

                            outputHandler.warn("Retry failed too. Skipping to next row (retry's stacktrace follows)", th2);
                            badRows++;
                            seekToNextRow();
                        }
                    }
                    else
                    {
                        throwIfCannotContinue(key, th);

                        outputHandler.warn("Row starting at position " + dataStart + " is unreadable; skipping to next");
                        badRows++;
                        if (currentIndexKey != null)
                            seekToNextRow();
                    }
                }
            }

            if (!outOfOrder.isEmpty())
            {
                // out of order rows, but no bad rows found - we can keep our repairedAt time
                long repairedAt = badRows > 0 ? ActiveRepairService.UNREPAIRED_SSTABLE : sstable.getSSTableMetadata().repairedAt;
                SSTableReader newInOrderSstable;
                try (SSTableWriter inOrderWriter = CompactionManager.createWriter(cfs, destination, expectedBloomFilterSize, repairedAt, sstable, transaction))
                {
                    for (Partition partition : outOfOrder)
                        inOrderWriter.append(partition.unfilteredIterator());
                    newInOrderSstable = inOrderWriter.finish(-1, sstable.maxDataAge, true);
                }
                transaction.update(newInOrderSstable, false);
                finished.add(newInOrderSstable);
                outputHandler.warn(String.format("%d out of order rows found while scrubbing %s; Those have been written (in order) to a new sstable (%s)", outOfOrder.size(), sstable, newInOrderSstable));
            }

            // finish obsoletes the old sstable
            finished.addAll(writer.setRepairedAt(badRows > 0 ? ActiveRepairService.UNREPAIRED_SSTABLE : sstable.getSSTableMetadata().repairedAt).finish());
            completed = true;
        }
        catch (IOException e)
        {
            throw Throwables.propagate(e);
        }
        finally
        {
            if (transaction.isOffline())
                finished.forEach(sstable -> sstable.selfRef().release());
        }

        if (completed)
        {
            if (badRows > 0)
                outputHandler.warn("No valid rows found while scrubbing " + sstable + "; it is marked for deletion now. If you want to attempt manual recovery, you can find a copy in the pre-scrub snapshot");
            else
                outputHandler.output("Scrub of " + sstable + " complete; looks like all " + emptyRows + " rows were tombstoned");
        }
        else
        {
            outputHandler.output("Scrub of " + sstable + " complete: " + goodRows + " rows in new sstable and " + emptyRows + " empty (tombstoned) rows dropped");
            if (badRows > 0)
                outputHandler.warn("Unable to recover " + badRows + " rows that were skipped.  You can attempt manual recovery from the pre-scrub snapshot.  You can also run nodetool repair to transfer the data from a healthy replica, if any");
        }
    }

    @SuppressWarnings("resource")
    private boolean tryAppend(DecoratedKey prevKey, DecoratedKey key, SSTableRewriter writer)
    {
        // OrderCheckerIterator will check, at iteration time, that the rows are in the proper order. If it detects
        // that one row is out of order, it will stop returning them. The remaining rows will be sorted and added
        // to the outOfOrder set that will be later written to a new SSTable.
        OrderCheckerIterator sstableIterator = new OrderCheckerIterator(new RowMergingSSTableIterator(sstable, dataFile, key),
                                                                        cfs.metadata.comparator);

        try (UnfilteredRowIterator iterator = withValidation(sstableIterator, dataFile.getPath()))
        {
            if (prevKey != null && prevKey.compareTo(key) > 0)
            {
                saveOutOfOrderRow(prevKey, key, iterator);
                return false;
            }

            if (writer.tryAppend(iterator) == null)
                emptyRows++;
            else
                goodRows++;
        }

        if (sstableIterator.hasRowsOutOfOrder())
        {
            outputHandler.warn(String.format("Out of order rows found in partition: %s", key));
            outOfOrder.add(sstableIterator.getRowsOutOfOrder());
        }

        return true;
    }

    private void updateIndexKey()
    {
        currentIndexKey = nextIndexKey;
        currentRowPositionFromIndex = nextRowPositionFromIndex;
        try
        {
            nextIndexKey = !indexAvailable() ? null : ByteBufferUtil.readWithShortLength(indexFile);

            nextRowPositionFromIndex = !indexAvailable()
                    ? dataFile.length()
                    : rowIndexEntrySerializer.deserializePositionAndSkip(indexFile);
        }
        catch (Throwable th)
        {
            JVMStabilityInspector.inspectThrowable(th);
            outputHandler.warn("Error reading index file", th);
            nextIndexKey = null;
            nextRowPositionFromIndex = dataFile.length();
        }
    }

    private boolean indexAvailable()
    {
        return indexFile != null && !indexFile.isEOF();
    }

    private void seekToNextRow()
    {
        while(nextRowPositionFromIndex < dataFile.length())
        {
            try
            {
                dataFile.seek(nextRowPositionFromIndex);
                return;
            }
            catch (Throwable th)
            {
                throwIfFatal(th);
                outputHandler.warn(String.format("Failed to seek to next row position %d", nextRowPositionFromIndex), th);
                badRows++;
            }

            updateIndexKey();
        }
    }

    private void saveOutOfOrderRow(DecoratedKey prevKey, DecoratedKey key, UnfilteredRowIterator iterator)
    {
        // TODO bitch if the row is too large?  if it is there's not much we can do ...
        outputHandler.warn(String.format("Out of order row detected (%s found after %s)", key, prevKey));
        outOfOrder.add(ImmutableBTreePartition.create(iterator));
    }

    private void throwIfFatal(Throwable th)
    {
        if (th instanceof Error && !(th instanceof AssertionError || th instanceof IOError))
            throw (Error) th;
    }

    private void throwIfCannotContinue(DecoratedKey key, Throwable th)
    {
        if (isIndex)
        {
            outputHandler.warn(String.format("An error occurred while scrubbing the row with key '%s' for an index table. " +
                                             "Scrubbing will abort for this table and the index will be rebuilt.", key));
            throw new IOError(th);
        }

        if (isCommutative && !skipCorrupted)
        {
            outputHandler.warn(String.format("An error occurred while scrubbing the row with key '%s'.  Skipping corrupt " +
                                             "rows in counter tables will result in undercounts for the affected " +
                                             "counters (see CASSANDRA-2759 for more details), so by default the scrub will " +
                                             "stop at this point.  If you would like to skip the row anyway and continue " +
                                             "scrubbing, re-run the scrub with the --skip-corrupted option.", key));
            throw new IOError(th);
        }
    }

    public void close()
    {
        FileUtils.closeQuietly(dataFile);
        FileUtils.closeQuietly(indexFile);
    }

    public CompactionInfo.Holder getScrubInfo()
    {
        return scrubInfo;
    }

    private static class ScrubInfo extends CompactionInfo.Holder
    {
        private final RandomAccessReader dataFile;
        private final SSTableReader sstable;
        private final UUID scrubCompactionId;

        public ScrubInfo(RandomAccessReader dataFile, SSTableReader sstable)
        {
            this.dataFile = dataFile;
            this.sstable = sstable;
            scrubCompactionId = UUIDGen.getTimeUUID();
        }

        public CompactionInfo getCompactionInfo()
        {
            try
            {
                return new CompactionInfo(sstable.metadata,
                                          OperationType.SCRUB,
                                          dataFile.getFilePointer(),
                                          dataFile.length(),
                                          scrubCompactionId);
            }
            catch (Exception e)
            {
                throw new RuntimeException(e);
            }
        }
    }

    @VisibleForTesting
    public ScrubResult scrubWithResult()
    {
        scrub();
        return new ScrubResult(this);
    }

    public static final class ScrubResult
    {
        public final int goodRows;
        public final int badRows;
        public final int emptyRows;

        public ScrubResult(Scrubber scrubber)
        {
            this.goodRows = scrubber.goodRows;
            this.badRows = scrubber.badRows;
            this.emptyRows = scrubber.emptyRows;
        }
    }

    /**
     * During 2.x migration, under some circumstances rows might have gotten duplicated.
     * Merging iterator merges rows with same clustering.
     *
     * For more details, refer to CASSANDRA-12144.
     */
    private static class RowMergingSSTableIterator extends WrappingUnfilteredRowIterator
    {
        Unfiltered nextToOffer = null;

        RowMergingSSTableIterator(UnfilteredRowIterator source)
        {
            super(source);
        }

        @Override
        public boolean hasNext()
        {
            return nextToOffer != null || wrapped.hasNext();
        }

        @Override
        public Unfiltered next()
        {
            Unfiltered next = nextToOffer != null ? nextToOffer : wrapped.next();

            if (next.isRow())
            {
                while (wrapped.hasNext())
                {
                    Unfiltered peek = wrapped.next();
                    if (!peek.isRow() || !next.clustering().equals(peek.clustering()))
                    {
                        nextToOffer = peek; // Offer peek in next call
                        return next;
                    }
    
                    // Duplicate row, merge it.
                    next = Rows.merge((Row) next, (Row) peek, FBUtilities.nowInSeconds());
                }
            }

            nextToOffer = null;
            return next;
        }
    }

    /**
     * In some case like CASSANDRA-12127 the cells might have been stored in the wrong order. This decorator check the
     * cells order and collect the out of order cells to correct the problem.
     */
    private static final class OrderCheckerIterator extends AbstractIterator<Unfiltered> implements UnfilteredRowIterator
    {
        /**
         * The decorated iterator.
         */
        private final UnfilteredRowIterator iterator;

        private final ClusteringComparator comparator;

        private Unfiltered previous;

        /**
         * The partition containing the rows which are out of order.
         */
        private Partition rowsOutOfOrder;

        public OrderCheckerIterator(UnfilteredRowIterator iterator, ClusteringComparator comparator)
        {
            this.iterator = iterator;
            this.comparator = comparator;
        }

        public CFMetaData metadata()
        {
            return iterator.metadata();
        }

        public boolean isReverseOrder()
        {
            return iterator.isReverseOrder();
        }

        public PartitionColumns columns()
        {
            return iterator.columns();
        }

        public DecoratedKey partitionKey()
        {
            return iterator.partitionKey();
        }

        public Row staticRow()
        {
            return iterator.staticRow();
        }

        @Override
        public boolean isEmpty()
        {
            return iterator.isEmpty();
        }

        public void close()
        {
            iterator.close();
        }

        public DeletionTime partitionLevelDeletion()
        {
            return iterator.partitionLevelDeletion();
        }

        public EncodingStats stats()
        {
            return iterator.stats();
        }

        public boolean hasRowsOutOfOrder()
        {
            return rowsOutOfOrder != null;
        }

        public Partition getRowsOutOfOrder()
        {
            return rowsOutOfOrder;
        }

        protected Unfiltered computeNext()
        {
            if (!iterator.hasNext())
                return endOfData();

            Unfiltered next = iterator.next();

            // If we detect that some rows are out of order we will store and sort the remaining ones to insert them
            // in a separate SSTable.
            if (previous != null && comparator.compare(next, previous) < 0)
            {
                rowsOutOfOrder = ImmutableBTreePartition.create(UnfilteredRowIterators.concat(next, iterator), false);
                return endOfData();
            }
            previous = next;
            return next;
        }

    }
}<|MERGE_RESOLUTION|>--- conflicted
+++ resolved
@@ -211,27 +211,8 @@
                     if (indexFile != null && dataStart != dataStartFromIndex)
                         outputHandler.warn(String.format("Data file row position %d differs from index file row position %d", dataStart, dataStartFromIndex));
 
-<<<<<<< HEAD
-                    try (UnfilteredRowIterator iterator = withValidation(new RowMergingSSTableIterator(SSTableIdentityIterator.create(sstable, dataFile, key)),
-                                                                         dataFile.getPath()))
-                    {
-                        if (prevKey != null && prevKey.compareTo(key) > 0)
-                        {
-                            saveOutOfOrderRow(prevKey, key, iterator);
-                            continue;
-                        }
-
-                        if (writer.tryAppend(iterator) == null)
-                            emptyRows++;
-                        else
-                            goodRows++;
-                    }
-
-                    prevKey = key;
-=======
                     if (tryAppend(prevKey, key, writer))
                         prevKey = key;
->>>>>>> cb97649f
                 }
                 catch (Throwable th)
                 {
@@ -248,26 +229,8 @@
                         {
                             dataFile.seek(dataStartFromIndex);
 
-<<<<<<< HEAD
-                            try (UnfilteredRowIterator iterator = withValidation(SSTableIdentityIterator.create(sstable, dataFile, key), dataFile.getPath()))
-                            {
-                                if (prevKey != null && prevKey.compareTo(key) > 0)
-                                {
-                                    saveOutOfOrderRow(prevKey, key, iterator);
-                                    continue;
-                                }
-
-                                if (writer.tryAppend(iterator) == null)
-                                    emptyRows++;
-                                else
-                                    goodRows++;
-                            }
-
-                            prevKey = key;
-=======
                             if (tryAppend(prevKey, key, writer))
                                 prevKey = key;
->>>>>>> cb97649f
                         }
                         catch (Throwable th2)
                         {
@@ -342,7 +305,7 @@
         // OrderCheckerIterator will check, at iteration time, that the rows are in the proper order. If it detects
         // that one row is out of order, it will stop returning them. The remaining rows will be sorted and added
         // to the outOfOrder set that will be later written to a new SSTable.
-        OrderCheckerIterator sstableIterator = new OrderCheckerIterator(new RowMergingSSTableIterator(sstable, dataFile, key),
+        OrderCheckerIterator sstableIterator = new OrderCheckerIterator(new RowMergingSSTableIterator(SSTableIdentityIterator.create(sstable, dataFile, key)),
                                                                         cfs.metadata.comparator);
 
         try (UnfilteredRowIterator iterator = withValidation(sstableIterator, dataFile.getPath()))
