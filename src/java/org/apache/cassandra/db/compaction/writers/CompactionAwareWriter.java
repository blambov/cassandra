--- conflicted
+++ resolved
@@ -158,12 +158,11 @@
      */
     protected void maybeSwitchWriter(DecoratedKey key)
     {
-<<<<<<< HEAD
         if (diskBoundaries == null)
         {
             if (locationIndex < 0)
             {
-                Directories.DataDirectory defaultLocation = getWriteDirectory(nonExpiredSSTables, cfs.getExpectedCompactedFileSize(nonExpiredSSTables, OperationType.UNKNOWN));
+                Directories.DataDirectory defaultLocation = getWriteDirectory(nonExpiredSSTables, getExpectedWriteSize());
                 switchCompactionLocation(defaultLocation);
                 locationIndex = 0;
             }
@@ -179,11 +178,6 @@
         if (prevIdx >= 0)
             logger.debug("Switching write location from {} to {}", locations.get(prevIdx), locations.get(locationIndex));
         switchCompactionLocation(locations.get(locationIndex));
-=======
-        if (!isInitialized)
-            switchCompactionLocation(getDirectories().getWriteableLocation(getExpectedWriteSize()));
-        isInitialized = true;
->>>>>>> b58a5c86
     }
 
     /**
