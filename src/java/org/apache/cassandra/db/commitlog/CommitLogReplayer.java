/*
 * Licensed to the Apache Software Foundation (ASF) under one
 * or more contributor license agreements.  See the NOTICE file
 * distributed with this work for additional information
 * regarding copyright ownership.  The ASF licenses this file
 * to you under the Apache License, Version 2.0 (the
 * "License"); you may not use this file except in compliance
 * with the License.  You may obtain a copy of the License at
 *
 *   http://www.apache.org/licenses/LICENSE-2.0
 *
 * Unless required by applicable law or agreed to in writing,
 * software distributed under the License is distributed on an
 * "AS IS" BASIS, WITHOUT WARRANTIES OR CONDITIONS OF ANY
 * KIND, either express or implied.  See the License for the
 * specific language governing permissions and limitations
 * under the License.
 */
package org.apache.cassandra.db.commitlog;

import java.io.DataInputStream;
import java.io.DataOutputStream;
import java.io.EOFException;
import java.io.File;
import java.io.FileNotFoundException;
import java.io.FileOutputStream;
import java.io.IOException;
import java.nio.ByteBuffer;
import java.util.ArrayList;
import java.util.Arrays;
import java.util.Collection;
import java.util.Collections;
import java.util.HashMap;
import java.util.List;
import java.util.Map;
import java.util.Set;
import java.util.UUID;
import java.util.concurrent.Future;
import java.util.concurrent.atomic.AtomicInteger;

import org.apache.cassandra.concurrent.Stage;
import org.apache.cassandra.concurrent.StageManager;
import org.apache.cassandra.config.Schema;
import org.apache.cassandra.db.Cell;
import org.apache.cassandra.db.ColumnFamily;
import org.apache.cassandra.db.ColumnFamilyStore;
import org.apache.cassandra.db.ColumnSerializer;
import org.apache.cassandra.db.Keyspace;
import org.apache.cassandra.db.Mutation;
import org.apache.cassandra.db.SystemKeyspace;
import org.apache.cassandra.db.UnknownColumnFamilyException;
import org.apache.cassandra.exceptions.ConfigurationException;
import org.apache.cassandra.io.compress.CompressionParameters;
import org.apache.cassandra.io.compress.ICompressor;
import org.apache.cassandra.io.util.ByteBufferDataInput;
import org.apache.cassandra.io.util.FastByteArrayInputStream;
import org.apache.cassandra.io.util.FileDataInput;
import org.apache.cassandra.io.util.FileUtils;
import org.apache.cassandra.io.util.RandomAccessReader;
import org.apache.cassandra.utils.ByteBufferUtil;
import org.apache.cassandra.utils.FBUtilities;
import org.apache.cassandra.utils.PureJavaCrc32;
import org.apache.cassandra.utils.WrappedRunnable;
import org.apache.commons.lang3.StringUtils;
import org.cliffc.high_scale_lib.NonBlockingHashSet;
import org.slf4j.Logger;
import org.slf4j.LoggerFactory;

import com.google.common.base.Predicate;
import com.google.common.collect.HashMultimap;
import com.google.common.collect.Iterables;
import com.google.common.collect.Multimap;
import com.google.common.collect.Ordering;

public class CommitLogReplayer
{
    private static final Logger logger = LoggerFactory.getLogger(CommitLogReplayer.class);
    private static final int MAX_OUTSTANDING_REPLAY_COUNT = 1024;
    private static final int LEGACY_END_OF_SEGMENT_MARKER = 0;

    private final Set<Keyspace> keyspacesRecovered;
    private final List<Future<?>> futures;
    private final Map<UUID, AtomicInteger> invalidMutations;
    private final AtomicInteger replayedCount;
    private final Map<UUID, ReplayPosition> cfPositions;
    private final ReplayPosition globalPosition;
    private final PureJavaCrc32 checksum;
    private byte[] buffer;
    private byte[] uncompressedBuffer;

    public CommitLogReplayer()
    {
        this.keyspacesRecovered = new NonBlockingHashSet<Keyspace>();
        this.futures = new ArrayList<Future<?>>();
        this.buffer = new byte[4096];
        this.uncompressedBuffer = new byte[4096];
        this.invalidMutations = new HashMap<UUID, AtomicInteger>();
        // count the number of replayed mutation. We don't really care about atomicity, but we need it to be a reference.
        this.replayedCount = new AtomicInteger();
        this.checksum = new PureJavaCrc32();

        // compute per-CF and global replay positions
        cfPositions = new HashMap<UUID, ReplayPosition>();
        Ordering<ReplayPosition> replayPositionOrdering = Ordering.from(ReplayPosition.comparator);
        for (ColumnFamilyStore cfs : ColumnFamilyStore.all())
        {
            // it's important to call RP.gRP per-cf, before aggregating all the positions w/ the Ordering.min call
            // below: gRP will return NONE if there are no flushed sstables, which is important to have in the
            // list (otherwise we'll just start replay from the first flush position that we do have, which is not correct).
            ReplayPosition rp = ReplayPosition.getReplayPosition(cfs.getSSTables());

            // but, if we've truncted the cf in question, then we need to need to start replay after the truncation
            ReplayPosition truncatedAt = SystemKeyspace.getTruncatedPosition(cfs.metadata.cfId);
            if (truncatedAt != null)
                rp = replayPositionOrdering.max(Arrays.asList(rp, truncatedAt));

            cfPositions.put(cfs.metadata.cfId, rp);
        }
        globalPosition = replayPositionOrdering.min(cfPositions.values());
        logger.debug("Global replay position is {} from columnfamilies {}", globalPosition, FBUtilities.toString(cfPositions));
    }

    public void recover(File[] clogs) throws IOException
    {
        for (final File file : clogs)
            recover(file);
    }

    public int blockForWrites()
    {
        for (Map.Entry<UUID, AtomicInteger> entry : invalidMutations.entrySet())
            logger.info(String.format("Skipped %d mutations from unknown (probably removed) CF with id %s", entry.getValue().intValue(), entry.getKey()));

        // wait for all the writes to finish on the mutation stage
        FBUtilities.waitOnFutures(futures);
        logger.debug("Finished waiting on mutations from recovery");

        // flush replayed keyspaces
        futures.clear();
        for (Keyspace keyspace : keyspacesRecovered)
            futures.addAll(keyspace.flush());
        FBUtilities.waitOnFutures(futures);
        return replayedCount.get();
    }

    private int readSyncMarker(CommitLogDescriptor descriptor, int offset, RandomAccessReader reader) throws IOException
    {
        if (offset > reader.length() - CommitLogSegment.SYNC_MARKER_SIZE)
        {
            if (offset != reader.length() && offset != Integer.MAX_VALUE)
                logger.warn("Encountered bad header at position {} of Commit log {}; not enough room for a header", offset, reader.getPath());
            // cannot possibly be a header here. if we're == length(), assume it's a correctly written final segment
            return -1;
        }
        reader.seek(offset);
        PureJavaCrc32 crc = new PureJavaCrc32();
        crc.updateInt((int) (descriptor.id & 0xFFFFFFFFL));
        crc.updateInt((int) (descriptor.id >>> 32));
        crc.updateInt((int) reader.getPosition());
        int end = reader.readInt();
        long filecrc;
        if (descriptor.version < CommitLogDescriptor.VERSION_21)
            filecrc = reader.readLong();
        else
            filecrc = reader.readInt() & 0xffffffffL;
        if (crc.getValue() != filecrc)
        {
            if (end != 0 || filecrc != 0)
            {
                logger.warn("Encountered bad header at position {} of commit log {}, with invalid CRC. The end of segment marker should be zero.", offset, reader.getPath());
            }
            return -1;
        }
        else if (end < offset || end > reader.length())
        {
            logger.warn("Encountered bad header at position {} of commit log {}, with bad position but valid CRC", offset, reader.getPath());
            return -1;
        }
        return end;
    }

    private int getStartOffset(long segmentId, int version, int headerSize)
    {
        if (globalPosition.segment < segmentId)
        {
            if (version >= CommitLogDescriptor.VERSION_21)
                return headerSize + CommitLogSegment.SYNC_MARKER_SIZE;
            else
                return 0;
        }
        else if (globalPosition.segment == segmentId)
        {
            if (version >= CommitLogDescriptor.VERSION_22)
                return headerSize + CommitLogSegment.SYNC_MARKER_SIZE;
            else
                return globalPosition.position;
        }
        else
            return -1;
    }

    private abstract static class ReplayFilter
    {
        public abstract Iterable<ColumnFamily> filter(Mutation mutation);

        public static ReplayFilter create()
        {
            // If no replaylist is supplied an empty array of strings is used to replay everything.
            if (System.getProperty("cassandra.replayList") == null)
                return new AlwaysReplayFilter();

            Multimap<String, String> toReplay = HashMultimap.create();
            for (String rawPair : System.getProperty("cassandra.replayList").split(","))
            {
                String[] pair = rawPair.trim().split("\\.");
                if (pair.length != 2)
                    throw new IllegalArgumentException("Each table to be replayed must be fully qualified with keyspace name, e.g., 'system.peers'");

                Keyspace ks = Schema.instance.getKeyspaceInstance(pair[0]);
                if (ks == null)
                    throw new IllegalArgumentException("Unknown keyspace " + pair[0]);
                if (ks.getColumnFamilyStore(pair[1]) == null)
                    throw new IllegalArgumentException(String.format("Unknown table %s.%s", pair[0], pair[1]));

                toReplay.put(pair[0], pair[1]);
            }
            return new CustomReplayFilter(toReplay);
        }
    }

    private static class AlwaysReplayFilter extends ReplayFilter
    {
        public Iterable<ColumnFamily> filter(Mutation mutation)
        {
            return mutation.getColumnFamilies();
        }
    }

    private static class CustomReplayFilter extends ReplayFilter
    {
        private Multimap<String, String> toReplay;

        public CustomReplayFilter(Multimap<String, String> toReplay)
        {
            this.toReplay = toReplay;
        }

        public Iterable<ColumnFamily> filter(Mutation mutation)
        {
            final Collection<String> cfNames = toReplay.get(mutation.getKeyspaceName());
            if (cfNames == null)
                return Collections.emptySet();

            return Iterables.filter(mutation.getColumnFamilies(), new Predicate<ColumnFamily>()
            {
                public boolean apply(ColumnFamily cf)
                {
                    return cfNames.contains(cf.metadata().cfName);
                }
            });
        }
    }

    public void recover(File file) throws IOException
    {
        final ReplayFilter replayFilter = ReplayFilter.create();
        logger.info("Replaying {}", file.getPath());
        CommitLogDescriptor desc = CommitLogDescriptor.fromFileName(file.getName());
        final long segmentId = desc.id;
        RandomAccessReader reader = RandomAccessReader.open(new File(file.getAbsolutePath()));
        try
        {
            int headerSize = 0;
            if (desc.version >= CommitLogDescriptor.VERSION_21)
            {
                try
                {
                    desc = CommitLogDescriptor.readHeader(reader);
                    headerSize = (int) reader.getFilePointer();
                }
                catch (IOException e)
                {
                    desc = null;
                }
                if (desc == null) {
                    logger.warn("Could not read commit log descriptor in file {}", file);
                    return;
                }
            }
            logger.info("Replaying {} (CL version {}, messaging version {}, compression {})",
                    file.getPath(),
                    desc.version,
                    desc.getMessagingVersion(),
                    desc.compression);
            assert segmentId == desc.id;
            ICompressor compressor = null;
            if (desc.compression != null)
            {
                try
                {
                    compressor = CompressionParameters.createCompressor(desc.compression);
                }
                catch (ConfigurationException e)
                {
                    logger.warn("Unknown compression: {}", e.getMessage());
                    return;
                }
            }

            assert reader.length() <= Integer.MAX_VALUE;
            int offset = getStartOffset(segmentId, desc.version, headerSize);
            if (offset < 0)
            {
                logger.debug("skipping replay of fully-flushed {}", file);
                return;
            }

            int uncompressedPos = headerSize + CommitLogSegment.SYNC_MARKER_SIZE;
            int end = headerSize;
            for (; true; offset = end + CommitLogSegment.SYNC_MARKER_SIZE)
            {
                int prevEnd = end;
                if (desc.version < CommitLogDescriptor.VERSION_21)
                    end = Integer.MAX_VALUE;
                else
                {
                    do { end = readSyncMarker(desc, end, reader); }
                    while (end < offset && end > prevEnd);
                }

                if (end < prevEnd)
                    break;

                if (logger.isDebugEnabled())
                    logger.debug("Replaying {} between {} and {}", file, offset, end);

                reader.seek(offset);

                FileDataInput sectionReader = reader;
                int sectionEnd = end;
                if (compressor != null)
                {
                    if (logger.isDebugEnabled())
                        logger.debug("Decompressing {} between {} and {}", file, offset, end);
                    int uncompressedLength = reader.readInt();
                    int compressedLength = end - offset - 4;
                    int sectionStart = uncompressedPos;
                    uncompressedPos += uncompressedLength + CommitLogSegment.SYNC_MARKER_SIZE;
                    if (segmentId == globalPosition.segment && uncompressedPos < globalPosition.position)
                        // Skip over flushed section.
                        continue;
                    if (compressedLength > buffer.length)
                        buffer = new byte[(int) (1.2 * compressedLength)];
                    reader.readFully(buffer, 0, compressedLength);
                    if (uncompressedLength > uncompressedBuffer.length)
                        uncompressedBuffer = new byte[(int) (1.2 * uncompressedLength)];
                    compressedLength = compressor.uncompress(buffer, 0, compressedLength, uncompressedBuffer, 0);
                    sectionReader = new ByteBufferDataInput(ByteBuffer.wrap(uncompressedBuffer), reader.getPath(), sectionStart, 0);
                    sectionEnd = sectionStart + uncompressedLength;
                }

<<<<<<< HEAD
                    /* deserialize the commit log entry */
                    FastByteArrayInputStream bufIn = new FastByteArrayInputStream(buffer, 0, serializedSize);
                    final Mutation mutation;
                    try
                    {
                        mutation = Mutation.serializer.deserialize(new DataInputStream(bufIn),
                                                                   desc.getMessagingVersion(),
                                                                   ColumnSerializer.Flag.LOCAL);
                        // doublecheck that what we read is [still] valid for the current schema
                        for (ColumnFamily cf : mutation.getColumnFamilies())
                            for (Cell cell : cf)
                                cf.getComparator().validate(cell.name());
                    }
                    catch (UnknownColumnFamilyException ex)
                    {
                        if (ex.cfId == null)
                            continue;
                        AtomicInteger i = invalidMutations.get(ex.cfId);
                        if (i == null)
                        {
                            i = new AtomicInteger(1);
                            invalidMutations.put(ex.cfId, i);
                        }
                        else
                            i.incrementAndGet();
                        continue;
                    }
                    catch (Throwable t)
                    {
                        JVMStabilityInspector.inspectThrowable(t);
                        File f = File.createTempFile("mutation", "dat");
                        DataOutputStream out = new DataOutputStream(new FileOutputStream(f));
                        try
                        {
                            out.write(buffer, 0, serializedSize);
                        }
                        finally
                        {
                            out.close();
                        }
                        String st = String.format("Unexpected error deserializing mutation; saved to %s and ignored.  This may be caused by replaying a mutation against a table with the same name but incompatible schema.  Exception follows: ",
                                                  f.getAbsolutePath());
                        logger.error(st, t);
                        continue;
                    }
=======
                if (!replaySyncSection(sectionReader, sectionEnd, desc, replayFilter))
                    break;
            }
        }
        finally
        {
            FileUtils.closeQuietly(reader);
            logger.info("Finished reading {}", file);
        }
    }
>>>>>>> 71ab6610

    /**
     * Replays a sync section containing a list of mutations.
     *
     * @return Whether replay should continue with the next section.
     */
    private boolean replaySyncSection(FileDataInput reader, int end, CommitLogDescriptor desc,
            final ReplayFilter replayFilter) throws IOException, FileNotFoundException
    {
         /* read the logs populate Mutation and apply */
        while (reader.getFilePointer() < end && !reader.isEOF())
        {
            if (logger.isDebugEnabled())
                logger.debug("Reading mutation at {}", reader.getFilePointer());

            long claimedCRC32;
            int serializedSize;
            try
            {
                // any of the reads may hit EOF
                serializedSize = reader.readInt();
                if (serializedSize == LEGACY_END_OF_SEGMENT_MARKER)
                {
                    logger.debug("Encountered end of segment marker at {}", reader.getFilePointer());
                    return false;
                }

                // Mutation must be at LEAST 10 bytes:
                // 3 each for a non-empty Keyspace and Key (including the
                // 2-byte length from writeUTF/writeWithShortLength) and 4 bytes for column count.
                // This prevents CRC by being fooled by special-case garbage in the file; see CASSANDRA-2128
                if (serializedSize < 10)
                    return false;

                long claimedSizeChecksum;
                if (desc.version < CommitLogDescriptor.VERSION_21)
                    claimedSizeChecksum = reader.readLong();
                else
                    claimedSizeChecksum = reader.readInt() & 0xffffffffL;
                checksum.reset();
                if (desc.version < CommitLogDescriptor.VERSION_20)
                    checksum.update(serializedSize);
                else
                    checksum.updateInt(serializedSize);

                if (checksum.getValue() != claimedSizeChecksum)
                    return false;
                // ok.

                if (serializedSize > buffer.length)
                    buffer = new byte[(int) (1.2 * serializedSize)];
                reader.readFully(buffer, 0, serializedSize);
                if (desc.version < CommitLogDescriptor.VERSION_21)
                    claimedCRC32 = reader.readLong();
                else
                    claimedCRC32 = reader.readInt() & 0xffffffffL;
            }
            catch (EOFException eof)
            {
                return false; // last CL entry didn't get completely written. that's ok.
            }

            checksum.update(buffer, 0, serializedSize);
            if (claimedCRC32 != checksum.getValue())
            {
                // this entry must not have been fsynced. probably the rest is bad too,
                // but just in case there is no harm in trying them (since we still read on an entry boundary)
                continue;
            }
            replayMutation(buffer, serializedSize, reader.getFilePointer(), desc, replayFilter);
        }
        return desc.version >= CommitLogDescriptor.VERSION_21;
    }

    /**
     * Deserializes and replays a commit log entry.
     */
    private void replayMutation(byte[] inputBuffer, int size,
            final long entryLocation, final CommitLogDescriptor desc, final ReplayFilter replayFilter) throws IOException,
            FileNotFoundException
    {
        FastByteArrayInputStream bufIn = new FastByteArrayInputStream(inputBuffer, 0, size);
        final Mutation mutation;
        try
        {
            mutation = Mutation.serializer.deserialize(new DataInputStream(bufIn),
                                                       desc.getMessagingVersion(),
                                                       ColumnSerializer.Flag.LOCAL);
            // doublecheck that what we read is [still] valid for the current schema
            for (ColumnFamily cf : mutation.getColumnFamilies())
                for (Cell cell : cf)
                    cf.getComparator().validate(cell.name());
        }
        catch (UnknownColumnFamilyException ex)
        {
            if (ex.cfId == null)
                return;
            AtomicInteger i = invalidMutations.get(ex.cfId);
            if (i == null)
            {
                i = new AtomicInteger(1);
                invalidMutations.put(ex.cfId, i);
            }
            else
                i.incrementAndGet();
            return;
        }
        catch (Throwable t)
        {
            File f = File.createTempFile("mutation", "dat");
            DataOutputStream out = new DataOutputStream(new FileOutputStream(f));
            try
            {
                out.write(inputBuffer, 0, size);
            }
            finally
            {
                out.close();
            }
            String st = String.format("Unexpected error deserializing mutation; saved to %s and ignored.  This may be caused by replaying a mutation against a table with the same name but incompatible schema.  Exception follows: ",
                                      f.getAbsolutePath());
            logger.error(st, t);
            return;
        }

        if (logger.isDebugEnabled())
            logger.debug("replaying mutation for {}.{}: {}", mutation.getKeyspaceName(), ByteBufferUtil.bytesToHex(mutation.key()), "{" + StringUtils.join(mutation.getColumnFamilies().iterator(), ", ") + "}");

        Runnable runnable = new WrappedRunnable()
        {
            public void runMayThrow() throws IOException
            {
                if (Schema.instance.getKSMetaData(mutation.getKeyspaceName()) == null)
                    return;
                if (pointInTimeExceeded(mutation))
                    return;

                final Keyspace keyspace = Keyspace.open(mutation.getKeyspaceName());

                // Rebuild the mutation, omitting column families that
                //    a) the user has requested that we ignore,
                //    b) have already been flushed,
                // or c) are part of a cf that was dropped.
                // Keep in mind that the cf.name() is suspect. do every thing based on the cfid instead.
                Mutation newMutation = null;
                for (ColumnFamily columnFamily : replayFilter.filter(mutation))
                {
                    if (Schema.instance.getCF(columnFamily.id()) == null)
                        continue; // dropped

                    ReplayPosition rp = cfPositions.get(columnFamily.id());

                    // replay if current segment is newer than last flushed one or,
                    // if it is the last known segment, if we are after the replay position
                    if (desc.id > rp.segment || (desc.id == rp.segment && entryLocation > rp.position))
                    {
                        if (newMutation == null)
                            newMutation = new Mutation(mutation.getKeyspaceName(), mutation.key());
                        newMutation.add(columnFamily);
                        replayedCount.incrementAndGet();
                    }
                }
                if (newMutation != null)
                {
                    assert !newMutation.isEmpty();
                    Keyspace.open(newMutation.getKeyspaceName()).apply(newMutation, false);
                    keyspacesRecovered.add(keyspace);
                }
            }
        };
        futures.add(StageManager.getStage(Stage.MUTATION).submit(runnable));
        if (futures.size() > MAX_OUTSTANDING_REPLAY_COUNT)
        {
            FBUtilities.waitOnFutures(futures);
            futures.clear();
        }
    }

    protected boolean pointInTimeExceeded(Mutation fm)
    {
        long restoreTarget = CommitLog.instance.archiver.restorePointInTime;

        for (ColumnFamily families : fm.getColumnFamilies())
        {
            if (CommitLog.instance.archiver.precision.toMillis(families.maxTimestamp()) > restoreTarget)
                return true;
        }
        return false;
    }
}<|MERGE_RESOLUTION|>--- conflicted
+++ resolved
@@ -26,29 +26,23 @@
 import java.io.FileOutputStream;
 import java.io.IOException;
 import java.nio.ByteBuffer;
-import java.util.ArrayList;
-import java.util.Arrays;
-import java.util.Collection;
-import java.util.Collections;
-import java.util.HashMap;
-import java.util.List;
-import java.util.Map;
-import java.util.Set;
-import java.util.UUID;
+import java.util.*;
 import java.util.concurrent.Future;
 import java.util.concurrent.atomic.AtomicInteger;
+
+import com.google.common.base.Predicate;
+import com.google.common.collect.HashMultimap;
+import com.google.common.collect.Iterables;
+import com.google.common.collect.Multimap;
+import com.google.common.collect.Ordering;
+import org.apache.commons.lang3.StringUtils;
+import org.slf4j.Logger;
+import org.slf4j.LoggerFactory;
 
 import org.apache.cassandra.concurrent.Stage;
 import org.apache.cassandra.concurrent.StageManager;
 import org.apache.cassandra.config.Schema;
-import org.apache.cassandra.db.Cell;
-import org.apache.cassandra.db.ColumnFamily;
-import org.apache.cassandra.db.ColumnFamilyStore;
-import org.apache.cassandra.db.ColumnSerializer;
-import org.apache.cassandra.db.Keyspace;
-import org.apache.cassandra.db.Mutation;
-import org.apache.cassandra.db.SystemKeyspace;
-import org.apache.cassandra.db.UnknownColumnFamilyException;
+import org.apache.cassandra.db.*;
 import org.apache.cassandra.exceptions.ConfigurationException;
 import org.apache.cassandra.io.compress.CompressionParameters;
 import org.apache.cassandra.io.compress.ICompressor;
@@ -59,18 +53,10 @@
 import org.apache.cassandra.io.util.RandomAccessReader;
 import org.apache.cassandra.utils.ByteBufferUtil;
 import org.apache.cassandra.utils.FBUtilities;
+import org.apache.cassandra.utils.JVMStabilityInspector;
 import org.apache.cassandra.utils.PureJavaCrc32;
 import org.apache.cassandra.utils.WrappedRunnable;
-import org.apache.commons.lang3.StringUtils;
 import org.cliffc.high_scale_lib.NonBlockingHashSet;
-import org.slf4j.Logger;
-import org.slf4j.LoggerFactory;
-
-import com.google.common.base.Predicate;
-import com.google.common.collect.HashMultimap;
-import com.google.common.collect.Iterables;
-import com.google.common.collect.Multimap;
-import com.google.common.collect.Ordering;
 
 public class CommitLogReplayer
 {
@@ -190,7 +176,7 @@
         }
         else if (globalPosition.segment == segmentId)
         {
-            if (version >= CommitLogDescriptor.VERSION_22)
+            if (version >= CommitLogDescriptor.VERSION_30)
                 return headerSize + CommitLogSegment.SYNC_MARKER_SIZE;
             else
                 return globalPosition.position;
@@ -359,53 +345,6 @@
                     sectionEnd = sectionStart + uncompressedLength;
                 }
 
-<<<<<<< HEAD
-                    /* deserialize the commit log entry */
-                    FastByteArrayInputStream bufIn = new FastByteArrayInputStream(buffer, 0, serializedSize);
-                    final Mutation mutation;
-                    try
-                    {
-                        mutation = Mutation.serializer.deserialize(new DataInputStream(bufIn),
-                                                                   desc.getMessagingVersion(),
-                                                                   ColumnSerializer.Flag.LOCAL);
-                        // doublecheck that what we read is [still] valid for the current schema
-                        for (ColumnFamily cf : mutation.getColumnFamilies())
-                            for (Cell cell : cf)
-                                cf.getComparator().validate(cell.name());
-                    }
-                    catch (UnknownColumnFamilyException ex)
-                    {
-                        if (ex.cfId == null)
-                            continue;
-                        AtomicInteger i = invalidMutations.get(ex.cfId);
-                        if (i == null)
-                        {
-                            i = new AtomicInteger(1);
-                            invalidMutations.put(ex.cfId, i);
-                        }
-                        else
-                            i.incrementAndGet();
-                        continue;
-                    }
-                    catch (Throwable t)
-                    {
-                        JVMStabilityInspector.inspectThrowable(t);
-                        File f = File.createTempFile("mutation", "dat");
-                        DataOutputStream out = new DataOutputStream(new FileOutputStream(f));
-                        try
-                        {
-                            out.write(buffer, 0, serializedSize);
-                        }
-                        finally
-                        {
-                            out.close();
-                        }
-                        String st = String.format("Unexpected error deserializing mutation; saved to %s and ignored.  This may be caused by replaying a mutation against a table with the same name but incompatible schema.  Exception follows: ",
-                                                  f.getAbsolutePath());
-                        logger.error(st, t);
-                        continue;
-                    }
-=======
                 if (!replaySyncSection(sectionReader, sectionEnd, desc, replayFilter))
                     break;
             }
@@ -416,7 +355,6 @@
             logger.info("Finished reading {}", file);
         }
     }
->>>>>>> 71ab6610
 
     /**
      * Replays a sync section containing a list of mutations.
@@ -526,6 +464,7 @@
         }
         catch (Throwable t)
         {
+            JVMStabilityInspector.inspectThrowable(t);
             File f = File.createTempFile("mutation", "dat");
             DataOutputStream out = new DataOutputStream(new FileOutputStream(f));
             try
