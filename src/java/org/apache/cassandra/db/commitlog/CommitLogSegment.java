--- conflicted
+++ resolved
@@ -19,14 +19,9 @@
 
 import java.io.File;
 import java.io.IOException;
-import java.io.RandomAccessFile;
 import java.nio.ByteBuffer;
-<<<<<<< HEAD
-import java.nio.MappedByteBuffer;
 import java.nio.channels.FileChannel;
 import java.nio.file.StandardOpenOption;
-=======
->>>>>>> 71ab6610
 import java.util.ArrayList;
 import java.util.Collection;
 import java.util.Comparator;
@@ -37,6 +32,9 @@
 import java.util.concurrent.ConcurrentHashMap;
 import java.util.concurrent.ConcurrentMap;
 import java.util.concurrent.atomic.AtomicInteger;
+
+import org.slf4j.Logger;
+import org.slf4j.LoggerFactory;
 
 import org.apache.cassandra.config.CFMetaData;
 import org.apache.cassandra.config.DatabaseDescriptor;
@@ -50,8 +48,6 @@
 import org.apache.cassandra.utils.concurrent.OpOrder;
 import org.apache.cassandra.utils.concurrent.WaitQueue;
 import org.cliffc.high_scale_lib.NonBlockingHashMap;
-import org.slf4j.Logger;
-import org.slf4j.LoggerFactory;
 
 /*
  * A single commit log file on disk. Manages creation of the file and writing mutations to disk,
@@ -104,19 +100,12 @@
 
     public final long id;
 
-<<<<<<< HEAD
-    private final File logFile;
-    private final FileChannel channel;
-    private final int fd;
-
-    private final MappedByteBuffer buffer;
-=======
-    protected RandomAccessFile logFileAccessor;
-    int fd;
+    final File logFile;
+    final FileChannel channel;
+    final int fd;
+
     protected ByteBuffer buffer;
     protected int bufferSize;
-    protected final File logFile;
->>>>>>> 71ab6610
 
     public final CommitLogDescriptor descriptor;
 
@@ -148,66 +137,13 @@
         id = getNextId();
         descriptor = new CommitLogDescriptor(id);
         logFile = new File(DatabaseDescriptor.getCommitLogLocation(), descriptor.fileName());
-<<<<<<< HEAD
-
-        try
-        {
-            if (filePath != null)
-            {
-                File oldFile = new File(filePath);
-
-                if (oldFile.exists())
-                {
-                    logger.debug("Re-using discarded CommitLog segment for {} from {}", id, filePath);
-                    if (!oldFile.renameTo(logFile))
-                        throw new IOException("Rename from " + filePath + " to " + id + " failed");
-                }
-                else
-                {
-                    logger.debug("Creating new CommitLog segment: {}", logFile);
-                }
-            }
-
-            // Extend or truncate the file size to the standard segment size as we may have restarted after a segment
-            // size configuration change, leaving "incorrectly" sized segments on disk.
-            // NOTE: while we're using RAF to easily adjust file size, we need to avoid using RAF
-            // for grabbing the FileChannel due to FILE_SHARE_DELETE flag bug on windows.
-            // See: https://bugs.openjdk.java.net/browse/JDK-6357433 and CASSANDRA-8308
-            if (logFile.length() != DatabaseDescriptor.getCommitLogSegmentSize())
-            {
-                try (RandomAccessFile raf = new RandomAccessFile(logFile, "rw"))
-                {
-                    raf.setLength(DatabaseDescriptor.getCommitLogSegmentSize());
-                }
-                catch (IOException e)
-                {
-                    throw new FSWriteError(e, logFile);
-                }
-            }
-
-            channel = FileChannel.open(logFile.toPath(), StandardOpenOption.WRITE, StandardOpenOption.READ);
-
-            fd = CLibrary.getfd(channel);
-            buffer = channel.map(FileChannel.MapMode.READ_WRITE, 0, DatabaseDescriptor.getCommitLogSegmentSize());
-
-            CommitLogDescriptor.writeHeader(buffer, descriptor);
-
-            // mark the initial sync marker as uninitialised
-            buffer.putInt(CommitLogDescriptor.HEADER_SIZE, 0);
-            buffer.putLong(CommitLogDescriptor.HEADER_SIZE + 4, 0);
-            allocatePosition.set(CommitLogDescriptor.HEADER_SIZE + SYNC_MARKER_SIZE);
-            lastSyncedOffset = CommitLogDescriptor.HEADER_SIZE;
-=======
         if (filePath != null)
             recycleFile(filePath);
 
         try
         {
-            // Open the initial the segment file
-            logFileAccessor = new RandomAccessFile(logFile, "rw");
-
-            fd = CLibrary.getfd(logFileAccessor.getFD());
->>>>>>> 71ab6610
+            channel = FileChannel.open(logFile.toPath(), StandardOpenOption.WRITE, StandardOpenOption.READ);
+            fd = CLibrary.getfd(channel);
         }
         catch (IOException e)
         {
@@ -463,13 +399,7 @@
     {
         try
         {
-<<<<<<< HEAD
-            if (FileUtils.isCleanerAvailable())
-                FileUtils.clean(buffer);
             channel.close();
-=======
-            logFileAccessor.close();
->>>>>>> 71ab6610
         }
         catch (IOException e)
         {
