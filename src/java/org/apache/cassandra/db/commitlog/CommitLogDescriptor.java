--- conflicted
+++ resolved
@@ -33,23 +33,16 @@
 import java.util.regex.Pattern;
 
 import com.google.common.annotations.VisibleForTesting;
-<<<<<<< HEAD
-
+import com.google.common.base.Objects;
 import com.github.tjake.ICRC32;
-import org.apache.cassandra.io.FSReadError;
-import org.apache.cassandra.net.MessagingService;
-import org.apache.cassandra.utils.CRC32Factory;
-=======
-import com.google.common.base.Objects;
 
 import org.apache.cassandra.config.DatabaseDescriptor;
 import org.apache.cassandra.config.ParametrizedClass;
 import org.apache.cassandra.exceptions.ConfigurationException;
 import org.apache.cassandra.io.FSReadError;
 import org.apache.cassandra.net.MessagingService;
-import org.apache.cassandra.utils.PureJavaCrc32;
+import org.apache.cassandra.utils.CRC32Factory;
 import org.json.simple.JSONValue;
->>>>>>> 1c3d853f
 
 public class CommitLogDescriptor
 {
@@ -90,14 +83,8 @@
 
     public static void writeHeader(ByteBuffer out, CommitLogDescriptor descriptor)
     {
-<<<<<<< HEAD
-        out.putInt(0, descriptor.version);
-        out.putLong(4, descriptor.id);
         ICRC32 crc = CRC32Factory.instance.create();
-=======
-        PureJavaCrc32 crc = new PureJavaCrc32();
         out.putInt(descriptor.version);
->>>>>>> 1c3d853f
         crc.updateInt(descriptor.version);
         out.putLong(descriptor.id);
         crc.updateInt((int) (descriptor.id & 0xFFFFFFFFL));
@@ -134,20 +121,7 @@
         try (RandomAccessFile raf = new RandomAccessFile(file, "r"))
         {
             assert raf.getFilePointer() == 0;
-<<<<<<< HEAD
-            int version = raf.readInt();
-            long id = raf.readLong();
-            int crc = raf.readInt();
-            ICRC32 checkcrc = CRC32Factory.instance.create();
-            checkcrc.updateInt(version);
-            checkcrc.updateInt((int) (id & 0xFFFFFFFFL));
-            checkcrc.updateInt((int) (id >>> 32));
-            if (crc == checkcrc.getCrc())
-                return new CommitLogDescriptor(version, id);
-            return null;
-=======
             return readHeader(raf);
->>>>>>> 1c3d853f
         }
         catch (EOFException e)
         {
@@ -161,7 +135,7 @@
 
     public static CommitLogDescriptor readHeader(DataInput input) throws IOException
     {
-        PureJavaCrc32 checkcrc = new PureJavaCrc32();
+        ICRC32 checkcrc = CRC32Factory.instance.create();
         int version = input.readInt();
         checkcrc.updateInt(version);
         long id = input.readLong();
