/*
 * Licensed to the Apache Software Foundation (ASF) under one
 * or more contributor license agreements.  See the NOTICE file
 * distributed with this work for additional information
 * regarding copyright ownership.  The ASF licenses this file
 * to you under the Apache License, Version 2.0 (the
 * "License"); you may not use this file except in compliance
 * with the License.  You may obtain a copy of the License at
 *
 *     http://www.apache.org/licenses/LICENSE-2.0
 *
 * Unless required by applicable law or agreed to in writing, software
 * distributed under the License is distributed on an "AS IS" BASIS,
 * WITHOUT WARRANTIES OR CONDITIONS OF ANY KIND, either express or implied.
 * See the License for the specific language governing permissions and
 * limitations under the License.
 */
package org.apache.cassandra.db.commitlog;

import java.io.File;
import java.util.ArrayList;
import java.util.Collection;
import java.util.Collections;
import java.util.HashSet;
import java.util.LinkedHashMap;
import java.util.List;
import java.util.Map;
import java.util.Set;
import java.util.UUID;
import java.util.concurrent.BlockingQueue;
import java.util.concurrent.Callable;
import java.util.concurrent.ConcurrentLinkedQueue;
import java.util.concurrent.Future;
import java.util.concurrent.LinkedBlockingQueue;
import java.util.concurrent.TimeUnit;
import java.util.concurrent.atomic.AtomicLong;

import com.google.common.collect.Iterables;
import com.google.common.util.concurrent.*;

import org.slf4j.Logger;
import org.slf4j.LoggerFactory;

import org.apache.cassandra.config.DatabaseDescriptor;
import org.apache.cassandra.config.Schema;
import org.apache.cassandra.db.ColumnFamilyStore;
import org.apache.cassandra.db.Keyspace;
import org.apache.cassandra.db.Mutation;
import org.apache.cassandra.io.FSWriteError;
import org.apache.cassandra.io.util.FileUtils;
import org.apache.cassandra.net.MessagingService;
import org.apache.cassandra.utils.Pair;
import org.apache.cassandra.utils.concurrent.WaitQueue;
import org.apache.cassandra.utils.JVMStabilityInspector;
import org.apache.cassandra.utils.WrappedRunnable;

import static org.apache.cassandra.db.commitlog.CommitLogSegment.Allocation;

/**
 * Performs eager-creation of commit log segments in a background thread. All the
 * public methods are thread safe.
 */
public class CommitLogSegmentManager
{
    static final Logger logger = LoggerFactory.getLogger(CommitLogSegmentManager.class);

    /**
     * Queue of work to be done by the manager thread, also used to wake the thread to perform segment allocation.
     */
    private final BlockingQueue<Runnable> segmentManagementTasks = new LinkedBlockingQueue<>();

    /** Segments that are ready to be used. Head of the queue is the one we allocate writes to */
    private final ConcurrentLinkedQueue<CommitLogSegment> availableSegments = new ConcurrentLinkedQueue<>();

    /** Active segments, containing unflushed data */
    private final ConcurrentLinkedQueue<CommitLogSegment> activeSegments = new ConcurrentLinkedQueue<>();

    /** The segment we are currently allocating commit log records to */
    private volatile CommitLogSegment allocatingFrom = null;

    private final WaitQueue hasAvailableSegments = new WaitQueue();

    /**
     * Tracks commitlog size, in multiples of the segment size.  We need to do this so we can "promise" size
     * adjustments ahead of actually adding/freeing segments on disk, so that the "evict oldest segment" logic
     * can see the effect of recycling segments immediately (even though they're really happening asynchronously
     * on the manager thread, which will take a ms or two).
     */
    private final AtomicLong size = new AtomicLong();

    /**
     * New segment creation is initially disabled because we'll typically get some "free" segments
     * recycled after log replay.
     */
    private volatile boolean createReserveSegments = false;

    private Thread managerThread;
    private volatile boolean run = true;
    private final CommitLog commitLog;

    public CommitLogSegmentManager(final CommitLog commitLog)
    {
<<<<<<< HEAD
        start();
    }

    private void start()
    {
=======
        this.commitLog = commitLog;
>>>>>>> 1c3d853f
        // The run loop for the manager thread
        Runnable runnable = new WrappedRunnable()
        {
            public void runMayThrow() throws Exception
            {
                while (run)
                {
                    try
                    {
                        Runnable task = segmentManagementTasks.poll();
                        if (task == null)
                        {
                            // if we have no more work to do, check if we should create a new segment
                            if (availableSegments.isEmpty() && (activeSegments.isEmpty() || createReserveSegments))
                            {
                                logger.debug("No segments in reserve; creating a fresh one");
                                size.addAndGet(DatabaseDescriptor.getCommitLogSegmentSize());
                                // TODO : some error handling in case we fail to create a new segment
                                availableSegments.add(CommitLogSegment.createSegment(commitLog));
                                hasAvailableSegments.signalAll();
                            }

                            // flush old Cfs if we're full
                            long unused = unusedCapacity();
                            if (unused < 0)
                            {
                                List<CommitLogSegment> segmentsToRecycle = new ArrayList<>();
                                long spaceToReclaim = 0;
                                for (CommitLogSegment segment : activeSegments)
                                {
                                    if (segment == allocatingFrom)
                                        break;
                                    segmentsToRecycle.add(segment);
                                    spaceToReclaim += DatabaseDescriptor.getCommitLogSegmentSize();
                                    if (spaceToReclaim + unused >= 0)
                                        break;
                                }
                                flushDataFrom(segmentsToRecycle, false);
                            }

                            try
                            {
                                // wait for new work to be provided
                                task = segmentManagementTasks.take();
                            }
                            catch (InterruptedException e)
                            {
                                throw new AssertionError();
                            }
                        }

                        task.run();
                    }
                    catch (Throwable t)
                    {
                        JVMStabilityInspector.inspectThrowable(t);
                        if (!CommitLog.handleCommitError("Failed managing commit log segments", t))
                            return;
                        // sleep some arbitrary period to avoid spamming CL
                        Uninterruptibles.sleepUninterruptibly(1, TimeUnit.SECONDS);
                    }
                }
            }
        };

        run = true;

        managerThread = new Thread(runnable, "COMMIT-LOG-ALLOCATOR");
        managerThread.start();
    }

    /**
     * Reserve space in the current segment for the provided mutation or, if there isn't space available,
     * create a new segment.
     *
     * @return the provided Allocation object
     */
    public Allocation allocate(Mutation mutation, int size)
    {
        CommitLogSegment segment = allocatingFrom();

        Allocation alloc;
        while ( null == (alloc = segment.allocate(mutation, size)) )
        {
            // failed to allocate, so move to a new segment with enough room
            advanceAllocatingFrom(segment);
            segment = allocatingFrom;
        }

        return alloc;
    }

    // simple wrapper to ensure non-null value for allocatingFrom; only necessary on first call
    CommitLogSegment allocatingFrom()
    {
        CommitLogSegment r = allocatingFrom;
        if (r == null)
        {
            advanceAllocatingFrom(null);
            r = allocatingFrom;
        }
        return r;
    }

    /**
     * Fetches a new segment from the queue, creating a new one if necessary, and activates it
     */
    private void advanceAllocatingFrom(CommitLogSegment old)
    {
        while (true)
        {
            CommitLogSegment next;
            synchronized (this)
            {
                // do this in a critical section so we can atomically remove from availableSegments and add to allocatingFrom/activeSegments
                // see https://issues.apache.org/jira/browse/CASSANDRA-6557?focusedCommentId=13874432&page=com.atlassian.jira.plugin.system.issuetabpanels:comment-tabpanel#comment-13874432
                if (allocatingFrom != old)
                    return;
                next = availableSegments.poll();
                if (next != null)
                {
                    allocatingFrom = next;
                    activeSegments.add(next);
                }
            }

            if (next != null)
            {
                if (old != null)
                {
                    // Now we can run the user defined command just after switching to the new commit log.
                    // (Do this here instead of in the recycle call so we can get a head start on the archive.)
                    commitLog.archiver.maybeArchive(old);

                    // ensure we don't continue to use the old file; not strictly necessary, but cleaner to enforce it
                    old.discardUnusedTail();
                }

                // request that the CL be synced out-of-band, as we've finished a segment
                commitLog.requestExtraSync();
                return;
            }

            // no more segments, so register to receive a signal when not empty
            WaitQueue.Signal signal = hasAvailableSegments.register(commitLog.metrics.waitingOnSegmentAllocation.time());

            // trigger the management thread; this must occur after registering
            // the signal to ensure we are woken by any new segment creation
            wakeManager();

            // check if the queue has already been added to before waiting on the signal, to catch modifications
            // that happened prior to registering the signal; *then* check to see if we've been beaten to making the change
            if (!availableSegments.isEmpty() || allocatingFrom != old)
            {
                signal.cancel();
                // if we've been beaten, just stop immediately
                if (allocatingFrom != old)
                    return;
                // otherwise try again, as there should be an available segment
                continue;
            }

            // can only reach here if the queue hasn't been inserted into
            // before we registered the signal, as we only remove items from the queue
            // after updating allocatingFrom. Can safely block until we are signalled
            // by the allocator that new segments have been published
            signal.awaitUninterruptibly();
        }
    }

    private void wakeManager()
    {
        // put a NO-OP on the queue, to trigger management thread (and create a new segment if necessary)
        segmentManagementTasks.add(Runnables.doNothing());
    }

    /**
     * Switch to a new segment, regardless of how much is left in the current one.
     *
     * Flushes any dirty CFs for this segment and any older segments, and then recycles
     * the segments
     */
    void forceRecycleAll(Iterable<UUID> droppedCfs)
    {
        List<CommitLogSegment> segmentsToRecycle = new ArrayList<>(activeSegments);
        CommitLogSegment last = segmentsToRecycle.get(segmentsToRecycle.size() - 1);
        advanceAllocatingFrom(last);

        // wait for the commit log modifications
        last.waitForModifications();

        // make sure the writes have materialized inside of the memtables by waiting for all outstanding writes
        // on the relevant keyspaces to complete
        Set<Keyspace> keyspaces = new HashSet<>();
        for (UUID cfId : last.getDirtyCFIDs())
        {
            ColumnFamilyStore cfs = Schema.instance.getColumnFamilyStoreInstance(cfId);
            if (cfs != null)
                keyspaces.add(cfs.keyspace);
        }
        for (Keyspace keyspace : keyspaces)
            keyspace.writeOrder.awaitNewBarrier();

        // flush and wait for all CFs that are dirty in segments up-to and including 'last'
        Future<?> future = flushDataFrom(segmentsToRecycle, true);
        try
        {
            future.get();

            for (CommitLogSegment segment : activeSegments)
                for (UUID cfId : droppedCfs)
                    segment.markClean(cfId, segment.getContext());

            // now recycle segments that are unused, as we may not have triggered a discardCompletedSegments()
            // if the previous active segment was the only one to recycle (since an active segment isn't
            // necessarily dirty, and we only call dCS after a flush).
            for (CommitLogSegment segment : activeSegments)
                if (segment.isUnused())
                    recycleSegment(segment);

            CommitLogSegment first;
            if ((first = activeSegments.peek()) != null && first.id <= last.id)
                logger.error("Failed to force-recycle all segments; at least one segment is still in use with dirty CFs.");
        }
        catch (Throwable t)
        {
            // for now just log the error and return false, indicating that we failed
            logger.error("Failed waiting for a forced recycle of in-use commit log segments", t);
        }
    }

    /**
     * Indicates that a segment is no longer in use and that it should be recycled.
     *
     * @param segment segment that is no longer in use
     */
    void recycleSegment(final CommitLogSegment segment)
    {
        boolean archiveSuccess = commitLog.archiver.maybeWaitForArchiving(segment.getName());
        activeSegments.remove(segment);
        // if archiving (command) was not successful then leave the file alone. don't delete or recycle.
        discardSegment(segment, archiveSuccess);
    }

    /**
     * Differs from the above because it can work on any file instead of just existing
     * commit log segments managed by this manager.
     *
     * @param file segment file that is no longer in use.
     */
    void recycleSegment(final File file)
    {
        // (don't decrease managed size, since this was never a "live" segment)
        logger.debug("(Unopened) segment {} is no longer needed and will be deleted now", file);
        FileUtils.deleteWithConfirm(file);
    }

    /**
     * Indicates that a segment file should be deleted.
     *
     * @param segment segment to be discarded
     */
    private void discardSegment(final CommitLogSegment segment, final boolean deleteFile)
    {
        logger.debug("Segment {} is no longer active and will be deleted {}", segment, deleteFile ? "now" : "by the archive script");
        size.addAndGet(-DatabaseDescriptor.getCommitLogSegmentSize());

        segmentManagementTasks.add(new Runnable()
        {
            public void run()
            {
                segment.syncAndClose();
                if (deleteFile)
                    segment.delete();
            }
        });
    }

    /**
     * @return the space (in bytes) used by all segment files.
     */
    public long bytesUsed()
    {
        return size.get();
    }

    /**
     * @param name the filename to check
     * @return true if file is managed by this manager.
     */
    public boolean manages(String name)
    {
        for (CommitLogSegment segment : Iterables.concat(activeSegments, availableSegments))
            if (segment.getName().equals(name))
                return true;
        return false;
    }

    private long unusedCapacity()
    {
        long total = DatabaseDescriptor.getTotalCommitlogSpaceInMB() * 1024 * 1024;
        long currentSize = size.get();
        logger.debug("Total active commitlog segment space used is {} out of {}", currentSize, total);
        return total - currentSize;
    }

    /**
     * Throws a flag that enables the behavior of keeping at least one spare segment
     * available at all times.
     */
    public void enableReserveSegmentCreation()
    {
        createReserveSegments = true;
        wakeManager();
    }

    /**
     * Force a flush on all CFs that are still dirty in @param segments.
     *
     * @return a Future that will finish when all the flushes are complete.
     */
    private Future<?> flushDataFrom(List<CommitLogSegment> segments, boolean force)
    {
        if (segments.isEmpty())
            return Futures.immediateFuture(null);
        final ReplayPosition maxReplayPosition = segments.get(segments.size() - 1).getContext();

        // a map of CfId -> forceFlush() to ensure we only queue one flush per cf
        final Map<UUID, ListenableFuture<?>> flushes = new LinkedHashMap<>();

        for (CommitLogSegment segment : segments)
        {
            for (UUID dirtyCFId : segment.getDirtyCFIDs())
            {
                Pair<String,String> pair = Schema.instance.getCF(dirtyCFId);
                if (pair == null)
                {
                    // even though we remove the schema entry before a final flush when dropping a CF,
                    // it's still possible for a writer to race and finish his append after the flush.
                    logger.debug("Marking clean CF {} that doesn't exist anymore", dirtyCFId);
                    segment.markClean(dirtyCFId, segment.getContext());
                }
                else if (!flushes.containsKey(dirtyCFId))
                {
                    String keyspace = pair.left;
                    final ColumnFamilyStore cfs = Keyspace.open(keyspace).getColumnFamilyStore(dirtyCFId);
                    // can safely call forceFlush here as we will only ever block (briefly) for other attempts to flush,
                    // no deadlock possibility since switchLock removal
                    flushes.put(dirtyCFId, force ? cfs.forceFlush() : cfs.forceFlush(maxReplayPosition));
                }
            }
        }

        return Futures.allAsList(flushes.values());
    }

    /**
     * Stops CL, for testing purposes. DO NOT USE THIS OUTSIDE OF TESTS.
     * Only call this after the AbstractCommitLogService is shut down.
     */
    public void stopUnsafe(boolean deleteSegments)
    {
        logger.debug("CLSM closing and clearing existing commit log segments...");

        while (!segmentManagementTasks.isEmpty())
            Thread.yield();

        shutdown();
        try
        {
            awaitTermination();
        }
        catch (InterruptedException e)
        {
            throw new RuntimeException(e);
        }

        for (CommitLogSegment segment : activeSegments)
<<<<<<< HEAD
            closeAndDeleteSegmentUnsafe(segment, deleteSegments);
        activeSegments.clear();

        for (CommitLogSegment segment : availableSegments)
            closeAndDeleteSegmentUnsafe(segment, deleteSegments);
=======
            segment.syncAndClose();
        activeSegments.clear();

        for (CommitLogSegment segment : availableSegments)
            segment.syncAndClose();
>>>>>>> 1c3d853f
        availableSegments.clear();

        allocatingFrom = null;

        segmentManagementTasks.clear();

        size.set(0L);

        logger.debug("CLSM done with closing and clearing existing commit log segments.");
    }

    private static void closeAndDeleteSegmentUnsafe(CommitLogSegment segment, boolean delete)
    {
        segment.close();
        if (!delete)
            return;

        try
        {
            segment.delete();
        }
        catch (AssertionError ignored)
        {
            // segment file does not exit
        }
    }

    /**
     * Starts CL, for testing purposes. DO NOT USE THIS OUTSIDE OF TESTS.
     */
    public void startUnsafe()
    {
        start();
        wakeManager();
    }

    /**
     * Initiates the shutdown process for the management thread.
     */
    public void shutdown()
    {
        run = false;
        wakeManager();
    }

    /**
     * Returns when the management thread terminates.
     */
    public void awaitTermination() throws InterruptedException
    {
        managerThread.join();

        for (CommitLogSegment segment : activeSegments)
            segment.syncAndClose();

        for (CommitLogSegment segment : availableSegments)
            segment.syncAndClose();

        CompressedSegment.shutdown();
    }

    /**
     * @return a read-only collection of the active commit log segments
     */
    Collection<CommitLogSegment> getActiveSegments()
    {
        return Collections.unmodifiableCollection(activeSegments);
    }
}
<|MERGE_RESOLUTION|>--- conflicted
+++ resolved
@@ -28,7 +28,6 @@
 import java.util.Set;
 import java.util.UUID;
 import java.util.concurrent.BlockingQueue;
-import java.util.concurrent.Callable;
 import java.util.concurrent.ConcurrentLinkedQueue;
 import java.util.concurrent.Future;
 import java.util.concurrent.LinkedBlockingQueue;
@@ -46,9 +45,7 @@
 import org.apache.cassandra.db.ColumnFamilyStore;
 import org.apache.cassandra.db.Keyspace;
 import org.apache.cassandra.db.Mutation;
-import org.apache.cassandra.io.FSWriteError;
 import org.apache.cassandra.io.util.FileUtils;
-import org.apache.cassandra.net.MessagingService;
 import org.apache.cassandra.utils.Pair;
 import org.apache.cassandra.utils.concurrent.WaitQueue;
 import org.apache.cassandra.utils.JVMStabilityInspector;
@@ -100,15 +97,12 @@
 
     public CommitLogSegmentManager(final CommitLog commitLog)
     {
-<<<<<<< HEAD
+        this.commitLog = commitLog;
         start();
     }
 
     private void start()
     {
-=======
-        this.commitLog = commitLog;
->>>>>>> 1c3d853f
         // The run loop for the manager thread
         Runnable runnable = new WrappedRunnable()
         {
@@ -380,7 +374,7 @@
         {
             public void run()
             {
-                segment.syncAndClose();
+                segment.close();
                 if (deleteFile)
                     segment.delete();
             }
@@ -487,19 +481,11 @@
         }
 
         for (CommitLogSegment segment : activeSegments)
-<<<<<<< HEAD
             closeAndDeleteSegmentUnsafe(segment, deleteSegments);
         activeSegments.clear();
 
         for (CommitLogSegment segment : availableSegments)
             closeAndDeleteSegmentUnsafe(segment, deleteSegments);
-=======
-            segment.syncAndClose();
-        activeSegments.clear();
-
-        for (CommitLogSegment segment : availableSegments)
-            segment.syncAndClose();
->>>>>>> 1c3d853f
         availableSegments.clear();
 
         allocatingFrom = null;
@@ -553,10 +539,10 @@
         managerThread.join();
 
         for (CommitLogSegment segment : activeSegments)
-            segment.syncAndClose();
+            segment.close();
 
         for (CommitLogSegment segment : availableSegments)
-            segment.syncAndClose();
+            segment.close();
 
         CompressedSegment.shutdown();
     }
