--- conflicted
+++ resolved
@@ -31,16 +31,11 @@
 import com.google.common.annotations.VisibleForTesting;
 import com.google.common.util.concurrent.Runnables;
 
-import com.codahale.metrics.Counter;
 import org.slf4j.Logger;
 import org.slf4j.LoggerFactory;
 
 import org.apache.cassandra.concurrent.ScheduledExecutors;
 import org.apache.cassandra.config.DatabaseDescriptor;
-<<<<<<< HEAD
-=======
-import org.apache.cassandra.schema.TableMetadata;
->>>>>>> f6fce7ab
 import org.apache.cassandra.db.Directories;
 import org.apache.cassandra.db.SystemKeyspace;
 import org.apache.cassandra.db.compaction.OperationType;
@@ -368,7 +363,9 @@
             this.wasNew = wasNew;
             this.lock = parent.lock;
             this.parentRef = parent.selfRef.tryRef();
-<<<<<<< HEAD
+
+            if (this.parentRef == null)
+                throw new IllegalStateException("Transaction already completed");
 
             // While the parent cfs may be dropped in the interim of us taking a reference to this and using it, at worst
             // we'll be updating a metric for a now dropped ColumnFamilyStore. We do not hold a reference to the tracker or
@@ -376,18 +373,6 @@
             totalDiskSpaceUsed = parent.tracker != null && parent.tracker.cfstore != null ?
                                  parent.tracker.cfstore.metric.totalDiskSpaceUsed :
                                  null;
-=======
->>>>>>> f6fce7ab
-
-            if (this.parentRef == null)
-                throw new IllegalStateException("Transaction already completed");
-
-            // While the parent cfs may be dropped in the interim of us taking a reference to this and using it, at worst
-            // we'll be updating a metric for a now dropped ColumnFamilyStore. We do not hold a reference to the tracker or
-            // cfs as that would create a strong ref loop and violate our ability to do leak detection.
-            totalDiskSpaceUsed = parent.tracker != null && parent.tracker.cfstore != null ?
-                                 parent.tracker.cfstore.metric.totalDiskSpaceUsed :
-                                 null;
         }
 
         public void run()
@@ -395,11 +380,7 @@
             // While this may be a dummy tracker w/out information in the metrics table, we attempt to delete regardless
             // and allow the delete to silently fail if this is an invalid ks + cf combination at time of tidy run.
             if (DatabaseDescriptor.isDaemonInitialized())
-<<<<<<< HEAD
                 SystemKeyspace.clearSSTableReadMeter(desc.ksname, desc.cfname, desc.id);
-=======
-                SystemKeyspace.clearSSTableReadMeter(desc.ksname, desc.cfname, desc.generation);
->>>>>>> f6fce7ab
 
             synchronized (lock)
             {
