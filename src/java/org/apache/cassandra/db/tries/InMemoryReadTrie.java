/*
 * Licensed to the Apache Software Foundation (ASF) under one
 * or more contributor license agreements.  See the NOTICE file
 * distributed with this work for additional information
 * regarding copyright ownership.  The ASF licenses this file
 * to you under the Apache License, Version 2.0 (the
 * "License"); you may not use this file except in compliance
 * with the License.  You may obtain a copy of the License at
 *
 *     http://www.apache.org/licenses/LICENSE-2.0
 *
 * Unless required by applicable law or agreed to in writing, software
 * distributed under the License is distributed on an "AS IS" BASIS,
 * WITHOUT WARRANTIES OR CONDITIONS OF ANY KIND, either express or implied.
 * See the License for the specific language governing permissions and
 * limitations under the License.
 */
package org.apache.cassandra.db.tries;

import java.util.Arrays;
import java.util.concurrent.atomic.AtomicReferenceArray;
import java.util.function.Function;

import org.agrona.concurrent.UnsafeBuffer;
import org.apache.cassandra.utils.bytecomparable.ByteSource;
import org.apache.cassandra.utils.bytecomparable.ByteComparable;

/**
 * In-memory trie built for fast modification and reads executing concurrently with writes from a single mutator thread.
 *
 * This class provides the read-only functionality, expanded in {@link InMemoryTrie} to writes.
 */
public class InMemoryReadTrie<T>
{
    /*
    TRIE FORMAT AND NODE TYPES

    The memtable trie uses five different types of nodes:
     - "leaf" nodes, which have content and no children;
     - single-transition "chain" nodes, which have exactly one child; while each node is a single transition, they are
       called "chain" because multiple such transition are packed in a block.
     - "sparse" nodes which have between two and six children;
     - "split" nodes for anything above six children;
     - "prefix" nodes that augment one of the other types (except leaf) with content.

    The data for all nodes except leaf ones is stored in a contiguous 'node buffer' and laid out in blocks of 32 bytes.
    A block only contains data for a single type of node, but there is no direct correspondence between block and node
    in that:
     - a single block can contain multiple "chain" nodes.
     - a sparse node occupies exactly one block.
     - a split node occupies a variable number of blocks.
     - a prefix node can be placed in the same block as the node it augments, or in a separate block.

    Nodes are referenced in that buffer by an integer position/pointer, the 'node pointer'. Note that node pointers are
    not pointing at the beginning of blocks, and we call 'pointer offset' the offset of the node pointer to the block it
    points into. The value of a 'node pointer' is used to decide what kind of node is pointed:

     - If the pointer is negative, we have a leaf node. Since a leaf has no children, we need no data outside of its
       content to represent it, and that content is stored in a 'content list', not in the nodes buffer. The content
       of a particular leaf node is located at the ~pointer position in the content list (~ instead of - so that -1 can
       correspond to position 0).

     - If the 'pointer offset' is smaller than 28, we have a chain node with one transition. The transition character is
       the byte at the position pointed in the 'node buffer', and the child is pointed by:
       - the integer value at offset 28 of the block pointed if the 'pointer offset' is 27
       - pointer + 1 (which is guaranteed to have offset smaller than 28, i.e. to be a chain node), otherwise
       In other words, a chain block contains a sequence of characters that leads to the child whose address is at
       offset 28. It may have between 1 and 28 characters depending on the pointer with which the block is entered.

     - If the 'pointer offset' is 30, we have a sparse node. The data of a sparse node occupies a full block and is laid
       out as:
       - six pointers to children at offsets 0 to 24
       - six transition characters at offsets 24 to 30
       - an order word stored in the two bytes at offset 30
       To enable in-place addition of children, the pointers and transition characters are not stored ordered.
       Instead, we use an order encoding in the last 2 bytes of the node. The encoding is a base-6 number which
       describes the order of the transitions (least significant digit being the smallest).
       The node must have at least two transitions and the transition at position 0 is never the biggest (we can
       enforce this by choosing for position 0 the smaller of the two transitions a sparse node starts with). This
       allows iteration over the order word (which divides said word by 6 each step) to finish when the result becomes 0.

     - If the 'pointer offset' is 28, the node is a split one. Split nodes are dense, meaning that there is a direct
       mapping between a transition character and the address of the associated pointer, and new children can easily be
       added in place.
       Split nodes occupy multiple blocks, and a child is located by traversing 3 layers of pointers:
       - the first pointer is within the top-level block (the one pointed by the pointer) and points to a "mid" block.
         The top-level block has 4 such pointers to "mid" block, located between offset 16 and 32.
       - the 2nd pointer is within the "mid" block and points to a "tail" block. A "mid" block has 8 such pointers
         occupying the whole block.
       - the 3rd pointer is with the "tail" block and is the actual child pointer. Like "mid" block, there are 8 such
         pointers (so we finally address 4 * 8 * 8 = 256 children).
       To find a child, we thus need to know the index of the pointer to follow within the top-level block, the index
       of the one in the "mid" block and the index in the "tail" block. For that, we split the transition byte in a
       sequence of 2-3-3 bits:
       - the first 2 bits are the index in the top-level block;
       - the next 3 bits, the index in the "mid" block;
       - and the last 3 bits the index in the "tail" block.
       This layout allows the node to use the smaller fixed-size blocks (instead of 256*4 bytes for the whole character
       space) and also leaves some room in the head block (the 16 first bytes) for additional information (which we can
       use to store prefix nodes containing things like deletion times).
       One split node may need up to 1 + 4 + 4*8 blocks (1184 bytes) to store all its children.

     - If the pointer offset is 31, we have a prefix node. These are two types:
       -- Embedded prefix nodes occupy the free bytes in a chain or split node. The byte at offset 4 has the offset
          within the 32-byte block for the augmented node.
       -- Full prefix nodes have 0xFF at offset 4 and a pointer at 28, pointing to the augmented node.
       Both types contain an index for content at offset 0. The augmented node cannot be a leaf or NONE -- in the former
       case the leaf itself contains the content index, in the latter we use a leaf instead.
       The term "node" when applied to these is a bit of a misnomer as they are not presented as separate nodes during
       traversals. Instead, they augment a node, changing only its content. Internally we create a Node object for the
       augmented node and wrap a PrefixNode around it, which changes the `content()` method and routes all other
       calls to the augmented node's methods.

     When building a trie we first allocate the content, then create a chain node leading to it. While we only have
     single transitions leading to a chain node, we can expand that node (attaching a character and using pointer - 1)
     instead of creating a new one. When a chain node already has a child and needs a new one added we change the type
     (i.e. create a new node and remap the parent) to sparse with two children. When a six-child sparse node needs a new
     child, we switch to split.

     Blocks currently are not reused, because we do not yet have a mechanism to tell when readers are done with blocks
     they are referencing. This currently causes a very low overhead (because we change data in place with the only
     exception of nodes needing to change type) and is planned to be addressed later.

     For further descriptions and examples of the mechanics of the trie, see InMemoryTrie.md.
     */

    static final int BLOCK_SIZE = 32;

    // Biggest block offset that can contain a pointer.
    static final int LAST_POINTER_OFFSET = BLOCK_SIZE - 4;

    /*
     Block offsets used to identify node types (by comparing them to the node 'pointer offset').
     */

    // split node (dense, 2-3-3 transitions), laid out as 4 pointers to "mid" block, with has 8 pointers to "tail" block,
    // which has 8 pointers to children
    static final int SPLIT_OFFSET = BLOCK_SIZE - 4;
    // sparse node, unordered list of up to 6 transition, laid out as 6 transition pointers followed by 6 transition
    // bytes. The last two bytes contain an ordering of the transitions (in base-6) which is used for iteration. On
    // update the pointer is set last, i.e. during reads the node may show that a transition exists and list a character
    // for it, but pointer may still be null.
    static final int SPARSE_OFFSET = BLOCK_SIZE - 2;
    // min and max offset for a chain node. A block of chain node is laid out as a pointer at LAST_POINTER_OFFSET,
    // preceded by characters that lead to it. Thus a full chain block contains BLOCK_SIZE-4 transitions/chain nodes.
    static final int CHAIN_MIN_OFFSET = 0;
    static final int CHAIN_MAX_OFFSET = BLOCK_SIZE - 5;
    // Prefix node, an intermediate node augmenting its child node with content.
    static final int PREFIX_OFFSET = BLOCK_SIZE - 1;

    /*
     Offsets and values for navigating in a block for particular node type. Those offsets are 'from the node pointer'
     (not the block start) and can be thus negative since node pointers points towards the end of blocks.
     */

    // Limit for the starting cell / sublevel (2 bits -> 4 pointers).
    static final int SPLIT_START_LEVEL_LIMIT = 4;
    // Limit for the other sublevels (3 bits -> 8 pointers).
    static final int SPLIT_OTHER_LEVEL_LIMIT = 8;
    // Bitshift between levels.
    static final int SPLIT_LEVEL_SHIFT = 3;

    static final int SPARSE_CHILD_COUNT = 6;
    // Offset to the first child pointer of a spare node (laid out from the start of the block)
    static final int SPARSE_CHILDREN_OFFSET = 0 - SPARSE_OFFSET;
    // Offset to the first transition byte of a sparse node (laid out after the child pointers)
    static final int SPARSE_BYTES_OFFSET = SPARSE_CHILD_COUNT * 4 - SPARSE_OFFSET;
    // Offset to the order word of a sparse node (laid out after the children (pointer + transition byte))
    static final int SPARSE_ORDER_OFFSET = SPARSE_CHILD_COUNT * 5 - SPARSE_OFFSET;  // 0

    // Offset of the flag byte in a prefix node. In shared blocks (i.e. embedded prefix nodes), this also contains the
    // offset of the next node.
    static final int PREFIX_FLAGS_OFFSET = 4 - PREFIX_OFFSET;
    // Offset of the content id
    static final int PREFIX_CONTENT_OFFSET = 0 - PREFIX_OFFSET;
    // Offset of the next pointer in a non-shared prefix node
    static final int PREFIX_POINTER_OFFSET = LAST_POINTER_OFFSET - PREFIX_OFFSET;

    // When true, this means that the stored value is an alternate path pointer.
    // Unlike content, an alternate path prefix can be followed by NONE, as well as a leaf or content prefix node.
    static final int PREFIX_ALTERNATE_PATH_FLAG = 0x80;
    static final int PREFIX_EMBEDDED_FLAG = 0x20;

    /**
     * Value used as null for node pointers.
     * No node can use this address (we enforce this by not allowing chain nodes to grow to position 0).
     * Do not change this as the code relies there being a NONE placed in all bytes of the block that are not set.
     */
    static final int NONE = 0;

    volatile int root;

    /*
     EXPANDABLE DATA STORAGE

     The tries will need more and more space in buffers and content lists as they grow. Instead of using ArrayList-like
     reallocation with copying, which may be prohibitively expensive for large buffers, we use a sequence of
     buffers/content arrays that double in size on every expansion.

     For a given address x the index of the buffer can be found with the following calculation:
        index_of_most_significant_set_bit(x / min_size + 1)
     (relying on sum (2^i) for i in [0, n-1] == 2^n - 1) which can be performed quickly on modern hardware.

     Finding the offset within the buffer is then
        x + min - (min << buffer_index)

     The allocated space starts 256 bytes for the buffer and 16 entries for the content list.

     Note that a buffer is not allowed to split 32-byte blocks (code assumes same buffer can be used for all bytes
     inside the block).
     */

    static final int BUF_START_SHIFT = 8;
    static final int BUF_START_SIZE = 1 << BUF_START_SHIFT;

    static final int CONTENTS_START_SHIFT = 4;
    static final int CONTENTS_START_SIZE = 1 << CONTENTS_START_SHIFT;

    static
    {
        assert BUF_START_SIZE % BLOCK_SIZE == 0 : "Initial buffer size must fit a full block.";
    }

    final UnsafeBuffer buffer;
    final ExpandableAtomicReferenceArray<T> contentArray;

    InMemoryReadTrie(UnsafeBuffer buffer, ExpandableAtomicReferenceArray<T> contentArray, int root)
    {
        this.buffer = buffer;
        this.contentArray = contentArray;
        this.root = root;
    }

    /*
     Buffer, content list and block management
     */
    UnsafeBuffer getChunk(int pos)
    {
        return buffer;
    }

    static int inChunkPointer(int pos)
    {
        return pos;
    }


    /**
     * Pointer offset for a node pointer.
     */
    static int offset(int pos)
    {
        return pos & (BLOCK_SIZE - 1);
    }

    final int getUnsignedByte(int pos)
    {
        return getChunk(pos).getByte(inChunkPointer(pos)) & 0xFF;
    }

    final int getUnsignedShort(int pos)
    {
        return getChunk(pos).getShort(inChunkPointer(pos)) & 0xFFFF;
    }

    final int getInt(int pos)
    {
        return getChunk(pos).getInt(inChunkPointer(pos));
    }

    /**
     * Get the content for the given content pointer.
     *
     * @param id content pointer, encoded as ~index where index is the position in the content array.
     * @return the current content value.
     */
    T getContent(int id)
    {
<<<<<<< HEAD
        int leadBit = getChunkIdx(~id, CONTENTS_START_SHIFT, CONTENTS_START_SIZE);
        int ofs = inChunkPointer(~id, leadBit, CONTENTS_START_SIZE);
        AtomicReferenceArray<T> array = contentArrays[leadBit];
        return array.get(ofs);
=======
        return contentArray.getPlain(index);
>>>>>>> 19cacea3
    }

    /*
     Reading node content
     */

    static boolean isNull(int node)
    {
        return node == NONE;
    }

    static boolean isLeaf(int node)
    {
        return node < NONE;
    }

    static boolean isNullOrLeaf(int node)
    {
        return node <= NONE;
    }

    /**
     * Returns the number of transitions in a chain block entered with the given pointer.
     */
    static int chainBlockLength(int node)
    {
        return LAST_POINTER_OFFSET - offset(node);
    }

    /**
     * Get a node's child for the given transition character
     */
    int getChild(int node, int trans)
    {
        if (isNullOrLeaf(node))
            return NONE;

        node = followPrefixTransition(node);

        if (isNullOrLeaf(node))
            return NONE;

        switch (offset(node))
        {
            case SPARSE_OFFSET:
                return getSparseChild(node, trans);
            case SPLIT_OFFSET:
                return getSplitChild(node, trans);
            case CHAIN_MAX_OFFSET:
                if (trans != getUnsignedByte(node))
                    return NONE;
                return getInt(node + 1);
            default:
                if (trans != getUnsignedByte(node))
                    return NONE;
                return node + 1;
        }
    }

    /**
     * Returns first present transition byte in the node that is the same or greater as the given target transition.
     */
    int getNextTransition(int node, int trans)
    {
        if (isNullOrLeaf(node))
            return Integer.MAX_VALUE;

        node = followPrefixTransition(node);

        if (isNullOrLeaf(node))
            return Integer.MAX_VALUE;

        switch (offset(node))
        {
            case SPARSE_OFFSET:
                return getSparseNextTransition(node, trans);
            case SPLIT_OFFSET:
                return getSplitNextTransition(node, trans);
            default:
                return getChainNextTransition(node, trans);
        }
    }

    int getNextChild(int node, int targetTransition)
    {
        int nextTransition = getNextTransition(node, targetTransition);
        if (nextTransition <= 0xFF)
            return getChild(node, nextTransition);
        else
            return NONE;
    }

    protected int followPrefixTransition(int node)
    {
        while (true)
        {
            if (isNullOrLeaf(node))
                return NONE;

            if (offset(node) != PREFIX_OFFSET)
                return node;

            node = getPrefixChild(node, getUnsignedByte(node + PREFIX_FLAGS_OFFSET));
        }
    }

    protected int getPrefixChild(int node, int flags)
    {
        if ((flags & PREFIX_EMBEDDED_FLAG) != 0)
            node = node - PREFIX_OFFSET + offset(flags);
        else
            node = getInt(node + PREFIX_POINTER_OFFSET);

        // FIXME: drop this
        assert !isNullOrLeaf(node) && offset(node) != PREFIX_OFFSET || (flags & PREFIX_ALTERNATE_PATH_FLAG) != 0;
        return node;
    }

    /**
     * Advance as long as the cell pointed to by the given pointer will let you.
     * <p>
     * This is the same as getChild(node, first), except for chain nodes where it would walk the fill chain as long as
     * the input source matches.
     */
    int advance(int node, int first, ByteSource rest)
    {
        if (isNullOrLeaf(node))
            return NONE;

        node = followPrefixTransition(node);

        switch (offset(node))
        {
            case SPARSE_OFFSET:
                return getSparseChild(node, first);
            case SPLIT_OFFSET:
                return getSplitChild(node, first);
            default:
                // Check the first byte matches the expected
                if (getUnsignedByte(node++) != first)
                    return NONE;
                // Check the rest of the bytes provided by the chain node
                for (int length = chainBlockLength(node); length > 0; --length)
                {
                    first = rest.next();
                    if (getUnsignedByte(node++) != first)
                        return NONE;
                }
                // All bytes matched, node is now positioned on the child pointer. Follow it.
                return getInt(node);
        }
    }

    /**
     * Get the child for the given transition character, knowing that the node is sparse
     */
    int getSparseChild(int node, int trans)
    {
        for (int i = 0; i < SPARSE_CHILD_COUNT; ++i)
        {
            if (getUnsignedByte(node + SPARSE_BYTES_OFFSET + i) == trans)
            {
                int child = getInt(node + SPARSE_CHILDREN_OFFSET + i * 4);

                // we can't trust the transition character read above, because it may have been fetched before a
                // concurrent update happened, and the update may have managed to modify the pointer by now.
                // However, if we read it now that we have accessed the volatile pointer, it must have the correct
                // value as it is set before the pointer.
                if (child != NONE && getUnsignedByte(node + SPARSE_BYTES_OFFSET + i) == trans)
                    return child;
            }
        }
        return NONE;
    }

    int getSparseNextTransition(int node, int targetTransition)
    {
        UnsafeBuffer chunk = getChunk(node);
        int inChunkNode = inChunkPointer(node);
        int data = chunk.getShort(inChunkNode + SPARSE_ORDER_OFFSET) & 0xFFFF;
        int index;
        int transition;
        do
        {
            // Peel off the next index.
            index = data % SPARSE_CHILD_COUNT;
            data = data / SPARSE_CHILD_COUNT;
            transition = chunk.getByte(inChunkNode + SPARSE_BYTES_OFFSET + index) & 0xFF;
        }
        while (transition < targetTransition && data != 0);

        if (transition < targetTransition)
            return Integer.MAX_VALUE;
        else
            return transition;
    }

    int getChainNextTransition(int node, int targetTransition)
    {
        int transition = getUnsignedByte(node);
        if (transition < targetTransition)
            return Integer.MAX_VALUE;
        else
            return transition;
    }

    int getSplitNextTransition(int node, int targetTransition)
    {
        if (targetTransition < 0)
            targetTransition = 0;
        int midIndex = splitNodeMidIndex(targetTransition);
        int tailIndex = splitNodeTailIndex(targetTransition);
        int childIndex = splitNodeChildIndex(targetTransition);
        while (midIndex < SPLIT_START_LEVEL_LIMIT)
        {
            int mid = getSplitBlockPointer(node, midIndex, SPLIT_START_LEVEL_LIMIT);
            if (!isNull(mid))
            {
                while (tailIndex < SPLIT_OTHER_LEVEL_LIMIT)
                {
                    int tail = getSplitBlockPointer(mid, tailIndex, SPLIT_OTHER_LEVEL_LIMIT);
                    if (!isNull(tail))
                    {
                        while (childIndex < SPLIT_OTHER_LEVEL_LIMIT)
                        {
                            int child = getSplitBlockPointer(tail, childIndex, SPLIT_OTHER_LEVEL_LIMIT);
                            if (!isNull(child))
                                return childIndex | (tailIndex << 3) | (midIndex << 6);
                            ++childIndex;
                        }
                    }
                    childIndex = 0;
                    ++tailIndex;
                }
            }
            tailIndex = 0;
            ++midIndex;
        }
        return Integer.MAX_VALUE;
    }

    /**
     * Given a transition, returns the corresponding index (within the node block) of the pointer to the mid block of
     * a split node.
     */
    static int splitNodeMidIndex(int trans)
    {
        // first 2 bits of the 2-3-3 split
        return (trans >> 6) & 0x3;
    }

    /**
     * Given a transition, returns the corresponding index (within the mid block) of the pointer to the tail block of
     * a split node.
     */
    static int splitNodeTailIndex(int trans)
    {
        // second 3 bits of the 2-3-3 split
        return (trans >> 3) & 0x7;
    }

    /**
     * Given a transition, returns the corresponding index (within the tail block) of the pointer to the child of
     * a split node.
     */
    static int splitNodeChildIndex(int trans)
    {
        // third 3 bits of the 2-3-3 split
        return trans & 0x7;
    }

    /**
     * Get the child for the given transition character, knowing that the node is split
     */
    int getSplitChild(int node, int trans)
    {
        int mid = getSplitBlockPointer(node, splitNodeMidIndex(trans), SPLIT_START_LEVEL_LIMIT);
        if (isNull(mid))
            return NONE;

        int tail = getSplitBlockPointer(mid, splitNodeTailIndex(trans), SPLIT_OTHER_LEVEL_LIMIT);
        if (isNull(tail))
            return NONE;
        return getSplitBlockPointer(tail, splitNodeChildIndex(trans), SPLIT_OTHER_LEVEL_LIMIT);
    }

    /**
     * Get the content for a given node
     */
    T getNodeContent(int node)
    {
        if (isLeaf(node))
            return getContent(node);

        if (offset(node) != PREFIX_OFFSET)
            return null;

        int index = getInt(node + PREFIX_CONTENT_OFFSET);
        return (isLeaf(index))
               ? getContent(index)
               : null;
    }

    int getAlternateBranch(int node)
    {
        if (isNullOrLeaf(node))
            return NONE;
        if (offset(node) != PREFIX_OFFSET)
            return NONE;
        if ((getUnsignedByte(node + PREFIX_FLAGS_OFFSET) & PREFIX_ALTERNATE_PATH_FLAG) == 0)
            return NONE;
        return getInt(node + PREFIX_CONTENT_OFFSET);
    }

    int splitBlockPointerAddress(int node, int childIndex, int subLevelLimit)
    {
        return node - SPLIT_OFFSET + (8 - subLevelLimit + childIndex) * 4;
    }

    int getSplitBlockPointer(int node, int childIndex, int subLevelLimit)
    {
        return getInt(splitBlockPointerAddress(node, childIndex, subLevelLimit));
    }

    /**
     * Backtracking state for a cursor.
     *
     * To avoid allocations and pointer-chasing, the backtracking data is stored in a simple int array with
     * BACKTRACK_INTS_PER_ENTRY ints for each level.
     */
    private static class CursorBacktrackingState
    {
        static final int BACKTRACK_INTS_PER_ENTRY = 3;
        static final int BACKTRACK_INITIAL_SIZE = 16;
        private int[] backtrack;
        int backtrackDepth;

        CursorBacktrackingState()
        {
            backtrack = new int[BACKTRACK_INITIAL_SIZE * BACKTRACK_INTS_PER_ENTRY];
            backtrackDepth = 0;
        }

        CursorBacktrackingState(CursorBacktrackingState copyFrom)
        {
            backtrack = Arrays.copyOf(copyFrom.backtrack, copyFrom.backtrack.length);
            backtrackDepth = copyFrom.backtrackDepth;
        }

        void addBacktrack(int node, int data, int depth)
        {
            if (backtrackDepth * BACKTRACK_INTS_PER_ENTRY >= backtrack.length)
                backtrack = Arrays.copyOf(backtrack, backtrack.length * 2);
            backtrack[backtrackDepth * BACKTRACK_INTS_PER_ENTRY + 0] = node;
            backtrack[backtrackDepth * BACKTRACK_INTS_PER_ENTRY + 1] = data;
            backtrack[backtrackDepth * BACKTRACK_INTS_PER_ENTRY + 2] = depth;
            ++backtrackDepth;
        }

        int node(int backtrackDepth)
        {
            return backtrack[backtrackDepth * BACKTRACK_INTS_PER_ENTRY + 0];
        }

        int data(int backtrackDepth)
        {
            return backtrack[backtrackDepth * BACKTRACK_INTS_PER_ENTRY + 1];
        }

        int depth(int backtrackDepth)
        {
            return backtrack[backtrackDepth * BACKTRACK_INTS_PER_ENTRY + 2];
        }
    }

    /*
     * Cursor implementation.
     *
     * InMemoryTrie cursors maintain their backtracking state in CursorBacktrackingState where they store
     * information about the node to backtrack to and the transitions still left to take or attempt.
     *
     * This information is different for the different types of node:
     * - for leaf and chain no backtracking is saved (because we know there are no further transitions)
     * - for sparse we store the remainder of the order word
     * - for split we store one entry per sub-level of the 2-3-3 split
     *
     * When the cursor is asked to advance it first checks the current node for children, and if there aren't any
     * (i.e. it is positioned on a leaf node), it goes one level up the backtracking chain, where we are guaranteed to
     * have a remaining child to advance to. When there's nothing to backtrack to, the trie is exhausted.
     */
    static class MemtableCursor<T> extends CursorBacktrackingState implements CursorWalkable.Cursor
    {
        final InMemoryReadTrie<T> trie;
        private int currentNode;
        private int incomingTransition;
        private int depth;
        protected T content;
        protected int alternateBranch;  // used by NonDeterministic and DeletionAware
        final Direction direction;

        MemtableCursor(InMemoryReadTrie<T> trie, Direction direction, int root, int depth, int incomingTransition)
        {
            this.depth = depth;
            this.trie = trie;
            this.direction = direction;
            descendInto(root, incomingTransition);
        }

        MemtableCursor(MemtableCursor<T> copyFrom)
        {
            super(copyFrom);
            this.trie = copyFrom.trie;
            this.direction = copyFrom.direction;
            this.currentNode = copyFrom.currentNode;
            this.incomingTransition = copyFrom.incomingTransition;
            this.content = copyFrom.content;
            this.alternateBranch = copyFrom.alternateBranch;
            this.depth = copyFrom.depth;
        }

        @Override
        public int advance()
        {
            if (isNullOrLeaf(currentNode))
                return backtrack();
            else
                return advanceToFirstChild(currentNode);
        }

        @Override
        public int advanceMultiple(CursorWalkable.TransitionsReceiver receiver)
        {
            int node = currentNode;
            if (!isChainNode(node))
                return advance();

            // Jump directly to the chain's child.
            UnsafeBuffer chunk = trie.getChunk(node);
            int inChunkNode = inChunkPointer(node);
            int bytesJumped = chainBlockLength(node) - 1;   // leave the last byte for incomingTransition
            if (receiver != null && bytesJumped > 0)
                receiver.addPathBytes(chunk, inChunkNode, bytesJumped);
            depth += bytesJumped;    // descendInto will add one
            inChunkNode += bytesJumped;

            // inChunkNode is now positioned on the last byte of the chain.
            // Consume it to be the new state's incomingTransition.
            int transition = chunk.getByte(inChunkNode++) & 0xFF;
            // inChunkNode is now positioned on the child pointer.
            int child = chunk.getInt(inChunkNode);
            return descendInto(child, transition);
        }

        @Override
        public int skipTo(int skipDepth, int skipTransition)
        {
            if (skipDepth > depth)
            {
                // Descent requested. Jump to the given child transition or greater, and backtrack if there's no such.
                assert skipDepth == depth + 1;
                int advancedDepth = advanceToChildWithTarget(currentNode, skipTransition);
                if (advancedDepth < 0)
                    return backtrack();

                assert advancedDepth == skipDepth;
                return advancedDepth;
            }

            // Backtrack until we reach the requested depth. Note that we may have more than one entry for a given
            // depth (split sublevels) and we ascend through them individually.
            while (--backtrackDepth >= 0)
            {
                depth = depth(backtrackDepth);

                if (depth < skipDepth - 1)
                    return advanceToNextChild(node(backtrackDepth), data(backtrackDepth));

                if (depth == skipDepth - 1)
                {
                    int advancedDepth = advanceToNextChildWithTarget(node(backtrackDepth), data(backtrackDepth), skipTransition);
                    if (advancedDepth >= 0)
                        return advancedDepth;
                }
            }
            return exhausted();
        }

        @Override
        public MemtableCursor<T> duplicate()
        {
            return new MemtableCursor<>(this);
        }

        @Override
        public int depth()
        {
            return depth;
        }

        @Override
        public int incomingTransition()
        {
            return incomingTransition;
        }

        public Direction direction()
        {
            return direction;
        }

        private int exhausted()
        {
            content = null;
            incomingTransition = -1;
            depth = -1;
            alternateBranch = NONE;
            return depth;
        }

        private int backtrack()
        {
            if (--backtrackDepth < 0)
                return exhausted();

            depth = depth(backtrackDepth);
            return advanceToNextChild(node(backtrackDepth), data(backtrackDepth));
        }

        private int advanceToFirstChild(int node)
        {
            assert (!isNullOrLeaf(node));

            switch (offset(node))
            {
                case SPLIT_OFFSET:
                    return descendInSplitSublevel(node, SPLIT_START_LEVEL_LIMIT, 0, SPLIT_LEVEL_SHIFT * 2);
                case SPARSE_OFFSET:
                    return nextValidSparseTransition(node, prepareOrderWord(node));
                default:
                    return getChainTransition(node);
            }
        }

        private int advanceToChildWithTarget(int node, int skipTransition)
        {
            if (isNullOrLeaf(node))
                return -1;

            switch (offset(node))
            {
                case SPLIT_OFFSET:
                    return descendInSplitSublevelWithTarget(node, SPLIT_START_LEVEL_LIMIT, 0, SPLIT_LEVEL_SHIFT * 2, skipTransition);
                case SPARSE_OFFSET:
                    return advanceToSparseTransition(node, prepareOrderWord(node), skipTransition);
                default:
                    return advanceToChainTransition(node, skipTransition);
            }
        }

        private int advanceToNextChild(int node, int data)
        {
            assert (!isNullOrLeaf(node));

            switch (offset(node))
            {
                case SPLIT_OFFSET:
                    return nextValidSplitTransition(node, data);
                case SPARSE_OFFSET:
                    return nextValidSparseTransition(node, data);
                default:
                    throw new AssertionError("Unexpected node type in backtrack state.");
            }
        }

        private int advanceToNextChildWithTarget(int node, int data, int transition)
        {
            assert (!isNullOrLeaf(node));

            switch (offset(node))
            {
                case SPLIT_OFFSET:
                    return advanceToSplitTransition(node, data, transition);
                case SPARSE_OFFSET:
                    return advanceToSparseTransition(node, data, transition);
                default:
                    throw new AssertionError("Unexpected node type in backtrack state.");
            }
        }

        /**
         * Descend into the sub-levels of a split node. Advances to the first child and creates backtracking entries
         * for the following ones. We use the bits of trans (lowest non-zero ones) to identify which sub-level an
         * entry refers to.
         *
         * @param node The node or block id, must have offset SPLIT_OFFSET.
         * @param limit The transition limit for the current sub-level (4 for the start, 8 for the others).
         * @param collected The transition bits collected from the parent chain (e.g. 0x40 after following 1 on the top
         *                  sub-level).
         * @param shift This level's bit shift (6 for start, 3 for mid and 0 for tail).
         * @return the depth reached after descending.
         */
        int descendInSplitSublevel(int node, int limit, int collected, int shift)
        {
            while (true)
            {
                assert offset(node) == SPLIT_OFFSET;
                int childIndex;
                int child = NONE;
                // find the first non-null child
                for (childIndex = direction.select(0, limit - 1);
                     direction.inLoop(childIndex, 0, limit - 1);
                     childIndex += direction.increase)
                {
                    child = trie.getSplitBlockPointer(node, childIndex, limit);
                    if (!isNull(child))
                        break;
                }
                // there must be at least one child
                assert childIndex < limit && child != NONE;

                // look for any more valid transitions and add backtracking if found
                maybeAddSplitBacktrack(node, childIndex, limit, collected, shift);

                // add the bits just found
                collected |= childIndex << shift;
                // descend to next sub-level or child
                if (shift == 0)
                    return descendInto(child, collected);
                // continue with next sublevel; same as
                // return descendInSplitSublevel(child + SPLIT_OFFSET, 8, collected, shift - 3)
                node = child;
                limit = SPLIT_OTHER_LEVEL_LIMIT;
                shift -= SPLIT_LEVEL_SHIFT;
            }
        }

        /**
         * As above, but also makes sure that the descend selects a value at least as big as the given
         * {@code minTransition}.
         */
        private int descendInSplitSublevelWithTarget(int node, int limit, int collected, int shift, int minTransition)
        {
            minTransition -= collected;
            if (minTransition >= limit << shift || minTransition < 0)
                return -1;

            while (true)
            {
                assert offset(node) == SPLIT_OFFSET;
                int childIndex;
                int child = NONE;
                boolean isExact = true;
                // find the first non-null child beyond minTransition
                for (childIndex = minTransition >> shift;
                     direction.inLoop(childIndex, 0, limit - 1);
                     childIndex += direction.increase)
                {
                    child = trie.getSplitBlockPointer(node, childIndex, limit);
                    if (!isNull(child))
                        break;
                    isExact = false;
                }
                if (!isExact && (childIndex == limit || childIndex == -1))
                    return -1;

                // look for any more valid transitions and add backtracking if found
                maybeAddSplitBacktrack(node, childIndex, limit, collected, shift);

                // add the bits just found
                collected |= childIndex << shift;
                // descend to next sub-level or child
                if (shift == 0)
                    return descendInto(child, collected);

                if (isExact)
                    minTransition -= childIndex << shift;
                else
                    minTransition = direction.select(0, (1 << shift) - 1);

                // continue with next sublevel; same as
                // return descendInSplitSublevelWithTarget(child + SPLIT_OFFSET, 8, collected, shift - 3, minTransition)
                node = child;
                limit = SPLIT_OTHER_LEVEL_LIMIT;
                shift -= SPLIT_LEVEL_SHIFT;
            }
        }

        /**
         * Backtrack to a split sub-level. The level is identified by the lowest non-0 bits in data.
         */
        int nextValidSplitTransition(int node, int data)
        {
            // Note: This is equivalent to return advanceToSplitTransition(node, data, data) but quicker.
            assert data >= 0 && data <= 0xFF;
            int childIndex = splitNodeChildIndex(data);
            if (childIndex != direction.select(0, SPLIT_OTHER_LEVEL_LIMIT - 1))
            {
                maybeAddSplitBacktrack(node,
                                       childIndex,
                                       SPLIT_OTHER_LEVEL_LIMIT,
                                       data & -(1 << (SPLIT_LEVEL_SHIFT * 1)),
                                       SPLIT_LEVEL_SHIFT * 0);
                int child = trie.getSplitBlockPointer(node, childIndex, SPLIT_OTHER_LEVEL_LIMIT);
                return descendInto(child, data);
            }
            int tailIndex = splitNodeTailIndex(data);
            if (tailIndex != direction.select(0, SPLIT_OTHER_LEVEL_LIMIT - 1))
            {
                maybeAddSplitBacktrack(node,
                                       tailIndex,
                                       SPLIT_OTHER_LEVEL_LIMIT,
                                       data & -(1 << (SPLIT_LEVEL_SHIFT * 2)),
                                       SPLIT_LEVEL_SHIFT * 1);
                int tail = trie.getSplitBlockPointer(node, tailIndex, SPLIT_OTHER_LEVEL_LIMIT);
                return descendInSplitSublevel(tail,
                                              SPLIT_OTHER_LEVEL_LIMIT,
                                              data & -(1 << SPLIT_LEVEL_SHIFT * 1),
                                              SPLIT_LEVEL_SHIFT * 0);
            }
            int midIndex = splitNodeMidIndex(data);
            assert midIndex != direction.select(0, SPLIT_START_LEVEL_LIMIT - 1);
            maybeAddSplitBacktrack(node,
                                   midIndex,
                                   SPLIT_START_LEVEL_LIMIT,
                                   0,
                                   SPLIT_LEVEL_SHIFT * 2);
            int mid = trie.getSplitBlockPointer(node, midIndex, SPLIT_START_LEVEL_LIMIT);
            return descendInSplitSublevel(mid,
                                          SPLIT_OTHER_LEVEL_LIMIT,
                                          data & -(1 << SPLIT_LEVEL_SHIFT * 2),
                                          SPLIT_LEVEL_SHIFT * 1);
        }

        /**
         * Backtrack to a split sub-level and advance to given transition if it fits within the sublevel.
         * The level is identified by the lowest non-0 bits in data as above.
         */
        private int advanceToSplitTransition(int node, int data, int skipTransition)
        {
            assert data >= 0 && data <= 0xFF;
            if (direction.lt(skipTransition, data))
                return nextValidSplitTransition(node, data); // already went over the target in lower sublevel, just advance

            int childIndex = splitNodeChildIndex(data);
            if (childIndex != direction.select(0, SPLIT_OTHER_LEVEL_LIMIT - 1))
            {
                int sublevelMask = -(1 << (SPLIT_LEVEL_SHIFT * 1));
                int sublevelShift = SPLIT_LEVEL_SHIFT * 0;
                int sublevelLimit = SPLIT_OTHER_LEVEL_LIMIT;
                return descendInSplitSublevelWithTarget(node, sublevelLimit, data & sublevelMask, sublevelShift, skipTransition);
            }
            int tailIndex = splitNodeTailIndex(data);
            if (tailIndex != direction.select(0, SPLIT_OTHER_LEVEL_LIMIT - 1))
            {
                int sublevelMask = -(1 << (SPLIT_LEVEL_SHIFT * 2));
                int sublevelShift = SPLIT_LEVEL_SHIFT * 1;
                int sublevelLimit = SPLIT_OTHER_LEVEL_LIMIT;
                return descendInSplitSublevelWithTarget(node, sublevelLimit, data & sublevelMask, sublevelShift, skipTransition);
            }
            int sublevelMask = -(1 << 8);
            int sublevelShift = SPLIT_LEVEL_SHIFT * 2;
            int sublevelLimit = SPLIT_START_LEVEL_LIMIT;
            return descendInSplitSublevelWithTarget(node, sublevelLimit, data & sublevelMask, sublevelShift, skipTransition);
        }

        /**
         * Look for any further non-null transitions on this sub-level and, if found, add a backtracking entry.
         */
        private void maybeAddSplitBacktrack(int node, int startAfter, int limit, int collected, int shift)
        {
            int nextChildIndex;
            for (nextChildIndex = startAfter + direction.increase;
                 direction.inLoop(nextChildIndex, 0, limit - 1);
                 nextChildIndex += direction.increase)
            {
                if (!isNull(trie.getSplitBlockPointer(node, nextChildIndex, limit)))
                    break;
            }
            if (direction.inLoop(nextChildIndex, 0, limit - 1))
            {
                if (direction.isForward())
                    addBacktrack(node, collected | (nextChildIndex << shift), depth);
                else
                {
                    // The (((x + 1) << shift) - 1) adjustment will put all 1s in all lower bits
                    addBacktrack(node, collected | ((((nextChildIndex + 1) << shift)) - 1), depth);
                }
            }
        }


        private int nextValidSparseTransition(int node, int data)
        {
            // Peel off the next index.
            int index = data % SPARSE_CHILD_COUNT;
            data = data / SPARSE_CHILD_COUNT;

            UnsafeBuffer chunk = trie.getChunk(node);
            int inChunkNode = inChunkPointer(node);

            // If there are remaining transitions, add backtracking entry.
            if (data != exhaustedOrderWord())
                addBacktrack(node, data, depth);

            // Follow the transition.
            int child = chunk.getInt(inChunkNode + SPARSE_CHILDREN_OFFSET + index * 4);
            int transition = chunk.getByte(inChunkNode + SPARSE_BYTES_OFFSET + index) & 0xFF;
            return descendInto(child, transition);
        }

        /**
         * Prepare the sparse node order word for iteration. For forward iteration, this means just reading it.
         * For reverse, we also invert the data so that the peeling code above still works.
         */
        int prepareOrderWord(int node)
        {
            int fwdState = trie.getUnsignedShort(node + SPARSE_ORDER_OFFSET);
            if (direction.isForward())
                return fwdState;
            else
            {
                // Produce an inverted state word.

                // One subtlety is that in forward order we know we can terminate the iteration when the state becomes
                // 0 because 0 cannot be the largest child (we enforce 10 order for the first two children and then can
                // only insert other digits in the word, thus 0 is always preceded by a 1 (not necessarily immediately)
                // in the order word) and thus we can't confuse a completed iteration with one that still has the child
                // at 0 to present.
                // In reverse order 0 can be the last child that needs to be iterated (e.g. for two children the order
                // word is always 10, which is 01 inverted; if we treat it exactly as the forward iteration, we will
                // only list child 1 because we will interpret the state 0 after peeling the first digit as a completed
                // iteration). To know when to stop we must thus use a different marker - since we know 1 is never the
                // last child to be iterated in reverse order (because it is preceded by a 0 in the reversed order
                // word), we can use another 1 as the termination marker. The generated number may not fit a 16-bit word
                // any more, but that does not matter as we don't need to store it.
                // For example, the code below translates 120 to 1021, and to iterate we peel the lower order digits
                // until the iteration state becomes just 1.

                int revState = 1;   // 1 can't be the smallest child
                while (fwdState != 0)
                {
                    revState = revState * SPARSE_CHILD_COUNT + fwdState % SPARSE_CHILD_COUNT;
                    fwdState /= SPARSE_CHILD_COUNT;
                }

                return revState;
            }
        }

        /**
         * Returns the state which marks the exhaustion of the order word.
         */
        int exhaustedOrderWord()
        {
            return direction.select(0, 1);
        }

        private int advanceToSparseTransition(int node, int data, int skipTransition)
        {
            UnsafeBuffer chunk = trie.getChunk(node);
            int inChunkNode = inChunkPointer(node);
            int index;
            int transition;
            do
            {
                // Peel off the next index.
                index = data % SPARSE_CHILD_COUNT;
                data = data / SPARSE_CHILD_COUNT;
                transition = chunk.getByte(inChunkNode + SPARSE_BYTES_OFFSET + index) & 0xFF;
            }
            while (direction.lt(transition, skipTransition) && data != exhaustedOrderWord());
            if (direction.lt(transition, skipTransition))
                return -1;

            // If there are remaining transitions, add backtracking entry.
            if (data != exhaustedOrderWord())
                addBacktrack(node, data, depth);

            // Follow the transition.
            int child = chunk.getInt(inChunkNode + SPARSE_CHILDREN_OFFSET + index * 4);
            return descendInto(child, transition);
        }

        private int getChainTransition(int node)
        {
            // No backtracking needed.
            UnsafeBuffer chunk = trie.getChunk(node);
            int inChunkNode = inChunkPointer(node);
            int transition = chunk.getByte(inChunkNode) & 0xFF;
            int next = node + 1;
            if (offset(next) <= CHAIN_MAX_OFFSET)
                return descendIntoChain(next, transition);
            else
                return descendInto(chunk.getInt(inChunkNode + 1), transition);
        }

        private int advanceToChainTransition(int node, int skipTransition)
        {
            // No backtracking needed.
            UnsafeBuffer chunk = trie.getChunk(node);
            int inChunkNode = inChunkPointer(node);
            int transition = chunk.getByte(inChunkNode) & 0xFF;
            if (direction.gt(skipTransition, transition))
                return -1;

            int next = node + 1;
            if (offset(next) <= CHAIN_MAX_OFFSET)
                return descendIntoChain(next, transition);
            else
                return descendInto(chunk.getInt(inChunkNode + 1), transition);
        }

        int descendInto(int child, int transition)
        {
            ++depth;
            incomingTransition = transition;
            if (isNullOrLeaf(child))
            {
                content = trie.getNodeContent(child);
                alternateBranch = NONE;
                currentNode = NONE;
            }
            else if (offset(child) == PREFIX_OFFSET)
            {
                int b = trie.getUnsignedByte(child + PREFIX_FLAGS_OFFSET);
                int index = trie.getInt(child + PREFIX_CONTENT_OFFSET);
                if ((b & PREFIX_ALTERNATE_PATH_FLAG) == 0)
                {
                    content = isLeaf(index) ? trie.getContent(index) : null;
                    alternateBranch = NONE;
                }
                else
                {
                    content = null;
                    alternateBranch = index;
                }
                currentNode = trie.getPrefixChild(child, b);
            }
            else
            {
                content = null;
                alternateBranch = NONE;
                currentNode = child;
            }
            return depth;
        }

        int descendIntoChain(int child, int transition)
        {
            ++depth;
            incomingTransition = transition;
            content = null;
            currentNode = child;
            alternateBranch = NONE;
            return depth;
        }
    }

    static boolean isChainNode(int node)
    {
        return !isNullOrLeaf(node) && offset(node) <= CHAIN_MAX_OFFSET;
    }

    /*
     Direct read methods
     */

    /**
     * Get the content mapped by the specified key.
     * Fast implementation using integer node addresses.
     */
    public T get(ByteComparable path)
    {
        int n = root;
        ByteSource source = path.asComparableBytes(TrieImpl.BYTE_COMPARABLE_VERSION);
        while (!isNull(n))
        {
            int c = source.next();
            if (c == ByteSource.END_OF_STREAM)
                return getNodeContent(n);

            n = advance(n, c, source);
        }

        return null;
    }

    public boolean isEmpty()
    {
        return isNull(root);
    }

    /**
     * For use in debugging, dump the branch rooted at the given argument.
     */
    @SuppressWarnings("unused")
    String dump(int root)
    {
        return dump(Object::toString, root);
    }

    protected String dump(Function<T, String> contentToString, int root)
    {
        class TypedNodesCursor implements TrieImpl.Cursor<String>
        {
            final MemtableCursor<T> source;

            TypedNodesCursor(MemtableCursor<T> source)
            {
                this.source = source;
            }

            @Override
            public int advance()
            {
                return source.advance();
            }


            @Override
            public int advanceMultiple(TrieImpl.TransitionsReceiver receiver)
            {
                return source.advanceMultiple(receiver);
            }

            @Override
            public int skipTo(int skipDepth, int skipTransition)
            {
                return source.skipTo(skipDepth, skipTransition);
            }

            @Override
            public TrieImpl.Cursor<String> duplicate()
            {
                return new TypedNodesCursor(source.duplicate());
            }

            @Override
            public int depth()
            {
                return source.depth();
            }

            @Override
            public int incomingTransition()
            {
                return source.incomingTransition();
            }

            @Override
            public String content()
            {
                String type = null;
                int node = source.currentNode;
                if (!isNullOrLeaf(node))
                {
                    switch (offset(node))
                    {
                        case SPARSE_OFFSET:
                            type = "[SPARSE]";
                            break;
                        case SPLIT_OFFSET:
                            type = "[SPLIT]";
                            break;
                        case PREFIX_OFFSET:
                            throw new AssertionError("Unexpected prefix as cursor currentNode.");
                        default:
                            type = "[CHAIN]";
                            break;
                    }
                }
                T content = source.content;
                if (content != null)
                {
                    if (type != null)
                        return contentToString.apply(content) + " -> " + type;
                    else
                        return contentToString.apply(content);
                }
                else
                    return type;
            }
        }
        return TrieImpl.process(new TrieDumper<>(Function.identity()),
                                new TypedNodesCursor(new MemtableCursor<>(this,
                                                                          Direction.FORWARD,
                                                                          root,
                                                                          -1,
                                                                          -1)));
    }

    /**
     * For use in debugging, dump info about the given node.
     */
    @SuppressWarnings("unused")
    String dumpNode(int node)
    {
        if (isNull(node))
            return "NONE";
        else if (isLeaf(node))
            return "~" + (~node);
        else
        {
            StringBuilder builder = new StringBuilder();
            builder.append(node + " ");
            switch (offset(node))
            {
                case SPARSE_OFFSET:
                {
                    builder.append("Sparse: ");
                    for (int i = 0; i < SPARSE_CHILD_COUNT; ++i)
                    {
                        int child = getInt(node + SPARSE_CHILDREN_OFFSET + i * 4);
                        if (child != NONE)
                            builder.append(String.format("%02x", getUnsignedByte(node + SPARSE_BYTES_OFFSET + i)))
                                   .append(" -> ")
                                   .append(child)
                                   .append('\n');
                    }
                    break;
                }
                case SPLIT_OFFSET:
                {
                    builder.append("Split: ");
                    for (int i = 0; i < SPLIT_START_LEVEL_LIMIT; ++i)
                    {
                        int child = getInt(node - (SPLIT_START_LEVEL_LIMIT - 1 - i) * 4);
                        if (child != NONE)
                            builder.append(Integer.toBinaryString(i))
                                   .append(" -> ")
                                   .append(child)
                                   .append('\n');
                    }
                    break;
                }
                case PREFIX_OFFSET:
                {
                    builder.append("Prefix: ");
                    int flags = getUnsignedByte(node + PREFIX_FLAGS_OFFSET);
                    final int content = getInt(node + PREFIX_CONTENT_OFFSET);
                    builder.append(content < 0 ? "~" + (~content) : "" + content);
                    if ((flags & PREFIX_ALTERNATE_PATH_FLAG) != 0)
                        builder.append(" alternate");
                    if ((flags & PREFIX_EMBEDDED_FLAG) != 0)
                        builder.append(" embedded");
                    int child = getPrefixChild(node, flags);
                    builder.append(" -> ")
                           .append(child);
                    break;
                }
                default:
                {
                    builder.append("Chain: ");
                    for (int i = 0; i < chainBlockLength(node); ++i)
                        builder.append(String.format("%02x", getUnsignedByte(node + i)));
                    builder.append(" -> ")
                           .append(getInt(node + chainBlockLength(node)));
                    break;
                }
            }
            return builder.toString();
        }
    }
}<|MERGE_RESOLUTION|>--- conflicted
+++ resolved
@@ -276,14 +276,7 @@
      */
     T getContent(int id)
     {
-<<<<<<< HEAD
-        int leadBit = getChunkIdx(~id, CONTENTS_START_SHIFT, CONTENTS_START_SIZE);
-        int ofs = inChunkPointer(~id, leadBit, CONTENTS_START_SIZE);
-        AtomicReferenceArray<T> array = contentArrays[leadBit];
-        return array.get(ofs);
-=======
-        return contentArray.getPlain(index);
->>>>>>> 19cacea3
+        return contentArray.getPlain(~id);
     }
 
     /*
