/**
 * Licensed to the Apache Software Foundation (ASF) under one
 * or more contributor license agreements.  See the NOTICE file
 * distributed with this work for additional information
 * regarding copyright ownership.  The ASF licenses this file
 * to you under the Apache License, Version 2.0 (the
 * "License"); you may not use this file except in compliance
 * with the License.  You may obtain a copy of the License at
 *
 *     http://www.apache.org/licenses/LICENSE-2.0
 *
 * Unless required by applicable law or agreed to in writing, software
 * distributed under the License is distributed on an "AS IS" BASIS,
 * WITHOUT WARRANTIES OR CONDITIONS OF ANY KIND, either express or implied.
 * See the License for the specific language governing permissions and
 * limitations under the License.
 */

package org.apache.cassandra.db;

import java.io.DataInput;
import java.io.DataOutput;
import java.io.IOException;
import java.nio.ByteBuffer;
import java.security.MessageDigest;
import java.util.Collection;
import java.util.Map;
import java.util.concurrent.ConcurrentSkipListMap;
import java.util.concurrent.atomic.AtomicInteger;
import java.util.concurrent.atomic.AtomicLong;

import org.apache.cassandra.db.marshal.AbstractType;
import org.apache.cassandra.io.IColumnSerializer;
import org.apache.cassandra.io.util.ColumnSortedMap;
import org.apache.cassandra.io.util.DataOutputBuffer;
import org.apache.cassandra.utils.ByteBufferUtil;
import org.apache.cassandra.utils.FBUtilities;


public class SuperColumn implements IColumn, IColumnContainer
{
    public static SuperColumnSerializer serializer(AbstractType comparator)
    {
        return new SuperColumnSerializer(comparator);
    }

    private ByteBuffer name_;
    private ConcurrentSkipListMap<ByteBuffer, IColumn> columns_;
    private AtomicInteger localDeletionTime = new AtomicInteger(Integer.MIN_VALUE);
    private AtomicLong markedForDeleteAt = new AtomicLong(Long.MIN_VALUE);

    public SuperColumn(ByteBuffer name, AbstractType comparator)
    {
        this(name, new ConcurrentSkipListMap<ByteBuffer, IColumn>(comparator));
    }

    SuperColumn(ByteBuffer name, ConcurrentSkipListMap<ByteBuffer, IColumn> columns)
    {
        assert name != null;
        assert name.remaining() <= IColumn.MAX_NAME_LENGTH;
        name_ = name;
        columns_ = columns;
    }

    public AbstractType getComparator()
    {
        return (AbstractType)columns_.comparator();
    }

    public SuperColumn cloneMeShallow()
    {
        SuperColumn sc = new SuperColumn(name_, getComparator());
        sc.markForDeleteAt(localDeletionTime.get(), markedForDeleteAt.get());
        return sc;
    }

    public IColumn cloneMe()
    {
        SuperColumn sc = new SuperColumn(name_, new ConcurrentSkipListMap<ByteBuffer, IColumn>(columns_));
        sc.markForDeleteAt(localDeletionTime.get(), markedForDeleteAt.get());
        return sc;
    }

	public boolean isMarkedForDelete()
	{
        return markedForDeleteAt.get() > Long.MIN_VALUE;
	}

    public ByteBuffer name()
    {
    	return name_;
    }

    public Collection<IColumn> getSubColumns()
    {
    	return columns_.values();
    }

    public Collection<IColumn> getSortedColumns()
    {
        return getSubColumns();
    }

    public IColumn getSubColumn(ByteBuffer columnName)
    {
        IColumn column = columns_.get(columnName);
        assert column == null || column instanceof Column;
        return column;
    }

    /**
     * This calculates the exact size of the sub columns on the fly
     */
    public int size()
    {
        int size = 0;
        for (IColumn subColumn : getSubColumns())
        {
            size += subColumn.serializedSize();
        }
        return size;
    }

    /**
     * This returns the size of the super-column when serialized.
     * @see org.apache.cassandra.db.IColumn#serializedSize()
    */
    public int serializedSize()
    {
    	/*
    	 * We need to keep the way we are calculating the column size in sync with the
    	 * way we are calculating the size for the column family serializer.
    	 */
      return DBConstants.shortSize_ + name_.remaining() + DBConstants.intSize_ + DBConstants.longSize_ + DBConstants.intSize_ + size();
    }

    public void remove(ByteBuffer columnName)
    {
    	columns_.remove(columnName);
    }

    public long timestamp()
    {
    	throw new UnsupportedOperationException("This operation is not supported for Super Columns.");
    }

    public long mostRecentLiveChangeAt()
    {
        long max = Long.MIN_VALUE;
        for (IColumn column : columns_.values())
        {
            if (!column.isMarkedForDelete() && column.timestamp() > max)
            {
                max = column.timestamp();
            }
        }
        return max;
    }

    public ByteBuffer value()
    {
    	throw new UnsupportedOperationException("This operation is not supported for Super Columns.");
    }

    public void addColumn(IColumn column)
    {
        assert column instanceof Column : "A super column can only contain simple columns";

        ByteBuffer name = column.name();
        IColumn oldColumn;
        while ((oldColumn = columns_.putIfAbsent(name, column)) != null)
        {
            IColumn reconciledColumn = column.reconcile(oldColumn);
            if (columns_.replace(name, oldColumn, reconciledColumn))
                break;

            // We failed to replace column due to a concurrent update or a concurrent removal. Keep trying.
            // (Currently, concurrent removal should not happen (only updates), but let us support that anyway.)
        }
    }

    /*
     * Go through each sub column if it exists then as it to resolve itself
     * if the column does not exist then create it.
     */
    public void putColumn(IColumn column)
    {
        assert column instanceof SuperColumn;

        for (IColumn subColumn : column.getSubColumns())
        {
        	addColumn(subColumn);
        }
        FBUtilities.atomicSetMax(localDeletionTime, column.getLocalDeletionTime()); // do this first so we won't have a column that's "deleted" but has no local deletion time
        FBUtilities.atomicSetMax(markedForDeleteAt, column.getMarkedForDeleteAt());
    }

    public long getMarkedForDeleteAt()
    {
        return markedForDeleteAt.get();
    }

    public IColumn diff(IColumn columnNew)
    {
    	IColumn columnDiff = new SuperColumn(columnNew.name(), ((SuperColumn)columnNew).getComparator());
        if (columnNew.getMarkedForDeleteAt() > getMarkedForDeleteAt())
        {
            ((SuperColumn)columnDiff).markForDeleteAt(columnNew.getLocalDeletionTime(), columnNew.getMarkedForDeleteAt());
        }

        // (don't need to worry about columnNew containing subColumns that are shadowed by
        // the delete tombstone, since columnNew was generated by CF.resolve, which
        // takes care of those for us.)
        for (IColumn subColumn : columnNew.getSubColumns())
        {
        	IColumn columnInternal = columns_.get(subColumn.name());
        	if(columnInternal == null )
        	{
        		columnDiff.addColumn(subColumn);
        	}
        	else
        	{
            	IColumn subColumnDiff = columnInternal.diff(subColumn);
        		if(subColumnDiff != null)
        		{
            		columnDiff.addColumn(subColumnDiff);
        		}
        	}
        }

        if (!columnDiff.getSubColumns().isEmpty() || columnNew.isMarkedForDelete())
        	return columnDiff;
        else
        	return null;
    }

    public void updateDigest(MessageDigest digest)
    {
        assert name_ != null;
        digest.update(name_.duplicate());
        DataOutputBuffer buffer = new DataOutputBuffer();
        try
        {
            buffer.writeLong(markedForDeleteAt.get());
        }
        catch (IOException e)
        {
            throw new RuntimeException(e);
        }
        digest.update(buffer.getData(), 0, buffer.getLength());
        for (IColumn column : columns_.values())
        {
            column.updateDigest(digest);
        }
    }

    public String getString(AbstractType comparator)
    {
    	StringBuilder sb = new StringBuilder();
        sb.append("SuperColumn(");
    	sb.append(comparator.getString(name_));

        if (isMarkedForDelete()) {
            sb.append(" -delete at ").append(getMarkedForDeleteAt()).append("-");
        }

        sb.append(" [");
        sb.append(getComparator().getColumnsString(columns_.values()));
        sb.append("])");

        return sb.toString();
    }

    public boolean isLive()
    {
        return mostRecentLiveChangeAt() > markedForDeleteAt.get();
    }

    public int getLocalDeletionTime()
    {
        return localDeletionTime.get();
    }

    @Deprecated // TODO this is a hack to set initial value outside constructor
    public void markForDeleteAt(int localDeleteTime, long timestamp)
    {
        this.localDeletionTime.set(localDeleteTime);
        this.markedForDeleteAt.set(timestamp);
    }

    public IColumn shallowCopy()
    {
        SuperColumn sc = new SuperColumn(ByteBufferUtil.clone(name_), this.getComparator());
        sc.localDeletionTime = localDeletionTime;
        sc.markedForDeleteAt = markedForDeleteAt;
        return sc;
    }
    
    public IColumn localCopy(ColumnFamilyStore cfs)
    {
        // we don't try to intern supercolumn names, because if we're using Cassandra correctly it's almost
        // certainly just going to pollute our interning map with unique, dynamic values
        SuperColumn sc = new SuperColumn(ByteBufferUtil.clone(name_), this.getComparator());
        sc.localDeletionTime = localDeletionTime;
        sc.markedForDeleteAt = markedForDeleteAt;
        
        for(Map.Entry<ByteBuffer, IColumn> c : columns_.entrySet())
        {
            sc.addColumn(c.getValue().localCopy(cfs));
        }

        return sc;
    }

    public IColumn reconcile(IColumn c)
    {
        throw new UnsupportedOperationException("This operation is unsupported on super columns.");
    }
<<<<<<< HEAD

    public int serializationFlags()
    {
        throw new UnsupportedOperationException("Super columns don't have a serialization mask");
    }

    public boolean isInPageCache()
    {
        return isInPageCache;
    }

    public void setIsInPageCache(boolean isInPageCache)
    {
        this.isInPageCache = isInPageCache;
    }
=======
>>>>>>> 5040f8ef
}

class SuperColumnSerializer implements IColumnSerializer
{
    private AbstractType comparator;

    public SuperColumnSerializer(AbstractType comparator)
    {
        this.comparator = comparator;
    }

    public AbstractType getComparator()
    {
        return comparator;
    }

    public void serialize(IColumn column, DataOutput dos)
    {
        SuperColumn superColumn = (SuperColumn)column;
        ByteBufferUtil.writeWithShortLength(column.name(), dos);
        try
        {
            dos.writeInt(superColumn.getLocalDeletionTime());
            dos.writeLong(superColumn.getMarkedForDeleteAt());

            Collection<IColumn> columns = column.getSubColumns();
            dos.writeInt(columns.size());
            for (IColumn subColumn : columns)
            {
                Column.serializer().serialize(subColumn, dos);
            }
        }
        catch (IOException e)
        {
            throw new RuntimeException(e);
        }
    }

    public IColumn deserialize(DataInput dis) throws IOException
    {
        return deserialize(dis, null);
    }

    public IColumn deserialize(DataInput dis, ColumnFamilyStore interner) throws IOException
    {
        ByteBuffer name = ByteBufferUtil.readWithShortLength(dis);
        int localDeleteTime = dis.readInt();
        if (localDeleteTime != Integer.MIN_VALUE && localDeleteTime <= 0)
        {
            throw new IOException("Invalid localDeleteTime read: " + localDeleteTime);
        }
        long markedForDeleteAt = dis.readLong();

        /* read the number of columns */
        int size = dis.readInt();
        ColumnSerializer serializer = Column.serializer();
        ColumnSortedMap preSortedMap = new ColumnSortedMap(comparator, serializer, dis, interner, size);
        SuperColumn superColumn = new SuperColumn(name, new ConcurrentSkipListMap<ByteBuffer,IColumn>(preSortedMap));
        if (localDeleteTime != Integer.MIN_VALUE && localDeleteTime <= 0)
        {
            throw new IOException("Invalid localDeleteTime read: " + localDeleteTime);
        }
        superColumn.markForDeleteAt(localDeleteTime, markedForDeleteAt);
        return superColumn;
    }
}<|MERGE_RESOLUTION|>--- conflicted
+++ resolved
@@ -316,24 +316,11 @@
     {
         throw new UnsupportedOperationException("This operation is unsupported on super columns.");
     }
-<<<<<<< HEAD
 
     public int serializationFlags()
     {
         throw new UnsupportedOperationException("Super columns don't have a serialization mask");
     }
-
-    public boolean isInPageCache()
-    {
-        return isInPageCache;
-    }
-
-    public void setIsInPageCache(boolean isInPageCache)
-    {
-        this.isInPageCache = isInPageCache;
-    }
-=======
->>>>>>> 5040f8ef
 }
 
 class SuperColumnSerializer implements IColumnSerializer
