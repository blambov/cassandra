--- conflicted
+++ resolved
@@ -49,7 +49,7 @@
 import org.slf4j.Logger;
 import org.slf4j.LoggerFactory;
 
-import org.apache.cassandra.config.CassandraRelevantProperties;
+import io.github.jbellis.jvector.vector.VectorSimilarityFunction;
 import org.apache.cassandra.config.DatabaseDescriptor;
 import org.apache.cassandra.cql3.CQL3Type;
 import org.apache.cassandra.cql3.Operator;
@@ -107,7 +107,6 @@
 import org.apache.cassandra.service.StorageService;
 import org.apache.cassandra.utils.FBUtilities;
 import org.apache.cassandra.utils.Pair;
-import io.github.jbellis.jvector.vector.VectorSimilarityFunction;
 
 import static org.apache.cassandra.config.CassandraRelevantProperties.SAI_VALIDATE_TERMS_AT_COORDINATOR;
 import static org.apache.cassandra.index.sai.disk.v1.IndexWriterConfig.MAX_TOP_K;
@@ -116,16 +115,7 @@
 {
     private static final Logger logger = LoggerFactory.getLogger(StorageAttachedIndex.class);
 
-<<<<<<< HEAD
     private static final boolean VALIDATE_TERMS_AT_COORDINATOR = SAI_VALIDATE_TERMS_AT_COORDINATOR.getBoolean();
-=======
-    /**
-     * By default, disable max-term-size validation at coordinator to avoid perf regression, thus no client warning will be sent to driver.
-     * Unindexable term will still be ignored by memtable index at writer side.
-     */
-    private static final boolean VALIDATE_MAX_TERM_SIZE_AT_COORDINATOR =
-        CassandraRelevantProperties.VALIDATE_MAX_TERM_SIZE_AT_COORDINATOR.getBoolean(false);
->>>>>>> e9d02f9d
 
     private static class StorageAttachedIndexBuildingSupport implements IndexBuildingSupport
     {
@@ -384,14 +374,6 @@
         return config;
     }
 
-     @Override
-     public boolean shouldSkipInitialization()
-     {
-         // SAI performs partial initialization so it must always execute it; the actual index build is then still skipped
-         // if IndexBuildDecider.instance.onInitialBuild().skipped() is true.
-         return false;
-    }
-
     @Override
     public boolean shouldSkipInitialization()
     {
@@ -717,23 +699,14 @@
     @Override
     public void validate(PartitionUpdate update) throws InvalidRequestException
     {
-<<<<<<< HEAD
         if (!VALIDATE_TERMS_AT_COORDINATOR)
             return;
-=======
-        if (!VALIDATE_MAX_TERM_SIZE_AT_COORDINATOR)
-            return;
-
-        DecoratedKey key = update.partitionKey();
-        for (Row row : update)
-            indexContext.validateMaxTermSizeForRow(key, row, true);
-    }
->>>>>>> e9d02f9d
 
         DecoratedKey key = update.partitionKey();
         for (Row row : update)
             indexContext.validate(key, row);
     }
+
     /**
      * This method is called by the startup tasks to find SSTables that don't have indexes. The method is
      * synchronized so that the view is unchanged between validation and the selection of non-indexed SSTables.
