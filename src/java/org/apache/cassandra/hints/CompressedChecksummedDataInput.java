/*
 * Licensed to the Apache Software Foundation (ASF) under one
 * or more contributor license agreements.  See the NOTICE file
 * distributed with this work for additional information
 * regarding copyright ownership.  The ASF licenses this file
 * to you under the Apache License, Version 2.0 (the
 * "License"); you may not use this file except in compliance
 * with the License.  You may obtain a copy of the License at
 *
 *     http://www.apache.org/licenses/LICENSE-2.0
 *
 * Unless required by applicable law or agreed to in writing, software
 * distributed under the License is distributed on an "AS IS" BASIS,
 * WITHOUT WARRANTIES OR CONDITIONS OF ANY KIND, either express or implied.
 * See the License for the specific language governing permissions and
 * limitations under the License.
 */

package org.apache.cassandra.hints;

import java.io.IOException;
import java.nio.ByteBuffer;

import com.google.common.annotations.VisibleForTesting;

import org.apache.cassandra.io.FSReadError;
import org.apache.cassandra.io.compress.ICompressor;
import org.apache.cassandra.io.util.ChannelProxy;
import org.apache.cassandra.utils.memory.BufferPool;

public final class CompressedChecksummedDataInput extends ChecksummedDataInput
{
    private final ICompressor compressor;
    private volatile long filePosition = 0;
    private volatile ByteBuffer compressedBuffer = null;
    private final ByteBuffer metadataBuffer = ByteBuffer.allocate(CompressedHintsWriter.METADATA_SIZE);

    public CompressedChecksummedDataInput(ChannelProxy channel, ICompressor compressor, long filePosition)
    {
        super(channel, compressor.preferredBufferType());
        this.compressor = compressor;
        this.filePosition = filePosition;
    }

    /**
     * Since an entire block of compressed data is read off of disk, not just a hint at a time,
     * we don't report EOF until the decompressed data has also been read completely
     */
    public boolean isEOF()
    {
        return filePosition == channel.size() && buffer.remaining() == 0;
    }

    public long getSourcePosition()
    {
        return filePosition;
    }

    @Override
    protected void readBuffer()
    {
        metadataBuffer.clear();
        channel.read(metadataBuffer, filePosition);
        filePosition += CompressedHintsWriter.METADATA_SIZE;
        metadataBuffer.rewind();

        int uncompressedSize = metadataBuffer.getInt();
        int compressedSize = metadataBuffer.getInt();

        if (compressedBuffer == null || compressedSize > compressedBuffer.capacity())
        {
            int bufferSize = compressedSize + (compressedSize / 20);  // allocate +5% to cover variability in compressed size
            if (compressedBuffer != null)
            {
                BufferPool.put(compressedBuffer);
            }
            compressedBuffer = BufferPool.get(bufferSize, compressor.preferredBufferType());
        }

        compressedBuffer.clear();
        compressedBuffer.limit(compressedSize);
        channel.read(compressedBuffer, filePosition);
        compressedBuffer.rewind();
        filePosition += compressedSize;

        if (buffer.capacity() < uncompressedSize)
        {
            int bufferSize = uncompressedSize + (uncompressedSize / 20);
            BufferPool.put(buffer);
            buffer = BufferPool.get(bufferSize, compressor.preferredBufferType());
        }

        buffer.clear();
        buffer.limit(uncompressedSize);
        try
        {
            compressor.uncompress(compressedBuffer, buffer);
            buffer.flip();
        }
        catch (IOException e)
        {
            throw new FSReadError(e, getPath());
        }
    }

    @Override
    public void close()
    {
        BufferPool.put(compressedBuffer);
        super.close();
    }

<<<<<<< HEAD
    @SuppressWarnings("resource") // Closing the ChecksummedDataInput will close the underlying channel.
=======
    @SuppressWarnings("resource")
>>>>>>> 53eac562
    public static ChecksummedDataInput upgradeInput(ChecksummedDataInput input, ICompressor compressor)
    {
        long position = input.getPosition();
        input.close();

        return new CompressedChecksummedDataInput(new ChannelProxy(input.getPath()), compressor, position);
    }

    @VisibleForTesting
    ICompressor getCompressor()
    {
        return compressor;
    }
}<|MERGE_RESOLUTION|>--- conflicted
+++ resolved
@@ -110,11 +110,7 @@
         super.close();
     }
 
-<<<<<<< HEAD
     @SuppressWarnings("resource") // Closing the ChecksummedDataInput will close the underlying channel.
-=======
-    @SuppressWarnings("resource")
->>>>>>> 53eac562
     public static ChecksummedDataInput upgradeInput(ChecksummedDataInput input, ICompressor compressor)
     {
         long position = input.getPosition();
