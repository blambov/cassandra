--- conflicted
+++ resolved
@@ -47,11 +47,7 @@
     private int remaining;
     private int current;
 
-<<<<<<< HEAD
-    MultiPartitionPager(List<ReadCommand> commands, ConsistencyLevel consistencyLevel, ClientState cState, boolean localQuery, PagingState state)
-=======
-    MultiPartitionPager(List<ReadCommand> commands, ConsistencyLevel consistencyLevel, boolean localQuery, PagingState state, int limitForQuery)
->>>>>>> 62189935
+    MultiPartitionPager(List<ReadCommand> commands, ConsistencyLevel consistencyLevel, ClientState cState, boolean localQuery, PagingState state, int limitForQuery)
     {
         int i = 0;
         // If it's not the beginning (state != null), we need to find where we were and skip previous commands
