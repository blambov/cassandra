/*
 * Licensed to the Apache Software Foundation (ASF) under one
 * or more contributor license agreements.  See the NOTICE file
 * distributed with this work for additional information
 * regarding copyright ownership.  The ASF licenses this file
 * to you under the Apache License, Version 2.0 (the
 * "License"); you may not use this file except in compliance
 * with the License.  You may obtain a copy of the License at
 *
 *     http://www.apache.org/licenses/LICENSE-2.0
 *
 * Unless required by applicable law or agreed to in writing, software
 * distributed under the License is distributed on an "AS IS" BASIS,
 * WITHOUT WARRANTIES OR CONDITIONS OF ANY KIND, either express or implied.
 * See the License for the specific language governing permissions and
 * limitations under the License.
 */
package org.apache.cassandra.repair;

import java.util.ArrayList;
import java.util.List;
import java.util.UUID;

import org.slf4j.Logger;
import org.slf4j.LoggerFactory;

import org.apache.cassandra.config.DatabaseDescriptor;
import org.apache.cassandra.db.ColumnFamilyStore;
import org.apache.cassandra.exceptions.RequestFailureReason;
import org.apache.cassandra.locator.InetAddressAndPort;
import org.apache.cassandra.net.IVerbHandler;
import org.apache.cassandra.net.Message;
import org.apache.cassandra.net.MessagingService;
<<<<<<< HEAD
import org.apache.cassandra.repair.messages.*;
import org.apache.cassandra.repair.state.ParticipateState;
import org.apache.cassandra.repair.state.ValidationState;
import org.apache.cassandra.schema.TableId;
import org.apache.cassandra.service.ActiveRepairService;
import org.apache.cassandra.streaming.PreviewKind;
import org.apache.cassandra.utils.TimeUUID;
=======
import org.apache.cassandra.repair.messages.CleanupMessage;
import org.apache.cassandra.repair.messages.FailSession;
import org.apache.cassandra.repair.messages.FinalizeCommit;
import org.apache.cassandra.repair.messages.FinalizePromise;
import org.apache.cassandra.repair.messages.FinalizePropose;
import org.apache.cassandra.repair.messages.PrepareConsistentRequest;
import org.apache.cassandra.repair.messages.PrepareConsistentResponse;
import org.apache.cassandra.repair.messages.PrepareMessage;
import org.apache.cassandra.repair.messages.RepairMessage;
import org.apache.cassandra.repair.messages.StatusRequest;
import org.apache.cassandra.repair.messages.StatusResponse;
import org.apache.cassandra.repair.messages.SyncRequest;
import org.apache.cassandra.repair.messages.ValidationRequest;
import org.apache.cassandra.repair.messages.ValidationResponse;
import org.apache.cassandra.schema.TableId;
import org.apache.cassandra.service.ActiveRepairService;
import org.apache.cassandra.streaming.PreviewKind;
import org.apache.cassandra.service.StorageService;
>>>>>>> b4f1c6d2

import static org.apache.cassandra.net.Verb.VALIDATION_RSP;

/**
 * Handles all repair related message.
 *
 * @since 2.0
 */
public class RepairMessageVerbHandler implements IVerbHandler<RepairMessage>
{
    public static RepairMessageVerbHandler instance = new RepairMessageVerbHandler();

    private static final Logger logger = LoggerFactory.getLogger(RepairMessageVerbHandler.class);

    private boolean isIncremental(TimeUUID sessionID)
    {
        return ActiveRepairService.instance.consistent.local.isSessionInProgress(sessionID);
    }

    private PreviewKind previewKind(TimeUUID sessionID) throws NoSuchRepairSessionException
    {
        ActiveRepairService.ParentRepairSession prs = ActiveRepairService.instance.getParentRepairSession(sessionID);
        return prs != null ? prs.previewKind : PreviewKind.NONE;
    }

    @Override
    public void doVerb(final Message<RepairMessage> message)
    {
        // TODO add cancel/interrupt message
        RepairJobDesc desc = message.payload.desc;
        try
        {
            switch (message.verb())
            {
                case PREPARE_MSG:
                {
                    PrepareMessage prepareMessage = (PrepareMessage) message.payload;
                    logger.debug("Preparing, {}", prepareMessage);
                    ParticipateState state = new ParticipateState(message.from(), prepareMessage);
                    if (!ActiveRepairService.instance.register(state))
                    {
                        logger.debug("Duplicate prepare message found for {}", state.id);
                        return;
                    }
                    if (!ActiveRepairService.verifyCompactionsPendingThreshold(prepareMessage.parentRepairSession, prepareMessage.previewKind))
                    {
                        // error is logged in verifyCompactionsPendingThreshold
                        state.phase.fail("Too many pending compactions");
                        sendFailureResponse(message);
                        return;
                    }

                    List<ColumnFamilyStore> columnFamilyStores = new ArrayList<>(prepareMessage.tableIds.size());
                    for (TableId tableId : prepareMessage.tableIds)
                    {
                        ColumnFamilyStore columnFamilyStore = ColumnFamilyStore.getIfExists(tableId);
                        if (columnFamilyStore == null)
                        {
<<<<<<< HEAD
                            String reason = String.format("Table with id %s was dropped during prepare phase of repair",
                                                          tableId);
                            state.phase.fail(reason);
                            logErrorAndSendFailureResponse(reason, message);
=======
                            logErrorAndSendFailureResponse(String.format("Table with id %s was dropped during prepare phase of repair",
                                                                         tableId.toString()), message);
>>>>>>> b4f1c6d2
                            return;
                        }
                        columnFamilyStores.add(columnFamilyStore);
                    }
                    ActiveRepairService.instance.registerParentRepairSession(prepareMessage.parentRepairSession,
                                                                             message.from(),
                                                                             columnFamilyStores,
                                                                             prepareMessage.ranges,
                                                                             prepareMessage.isIncremental,
                                                                             prepareMessage.repairedAt,
                                                                             prepareMessage.isGlobal,
                                                                             prepareMessage.previewKind);
                    MessagingService.instance().send(message.emptyResponse(), message.from());
                }
                    break;

                case SNAPSHOT_MSG:
                {
                    logger.debug("Snapshotting {}", desc);
                    ParticipateState state = ActiveRepairService.instance.participate(desc.parentSessionId);
                    if (state == null)
                    {
                        logErrorAndSendFailureResponse("Unknown repair " + desc.parentSessionId, message);
                        return;
                    }
                    final ColumnFamilyStore cfs = ColumnFamilyStore.getIfExists(desc.keyspace, desc.columnFamily);
                    if (cfs == null)
                    {
                        String reason = String.format("Table %s.%s was dropped during snapshot phase of repair %s",
                                                      desc.keyspace, desc.columnFamily, desc.parentSessionId);
                        state.phase.fail(reason);
                        logErrorAndSendFailureResponse(reason, message);
                        return;
                    }

                    ActiveRepairService.ParentRepairSession prs = ActiveRepairService.instance.getParentRepairSession(desc.parentSessionId);
                    prs.setHasSnapshots();
                    TableRepairManager repairManager = cfs.getRepairManager();
                    if (prs.isGlobal)
                    {
                        repairManager.snapshot(desc.parentSessionId.toString(), prs.getRanges(), false);
                    }
                    else
                    {
                        repairManager.snapshot(desc.parentSessionId.toString(), desc.ranges, true);
                    }
                    logger.debug("Enqueuing response to snapshot request {} to {}", desc.sessionId, message.from());
                    MessagingService.instance().send(message.emptyResponse(), message.from());
                }
                    break;

                case VALIDATION_REQ:
                {
                    // notify initiator that the message has been received, allowing this method to take as long as it needs to
                    MessagingService.instance().send(message.emptyResponse(), message.from());
                    ValidationRequest validationRequest = (ValidationRequest) message.payload;
                    logger.debug("Validating {}", validationRequest);

                    ParticipateState participate = ActiveRepairService.instance.participate(desc.parentSessionId);
                    if (participate == null)
                    {
                        logErrorAndSendFailureResponse("Unknown repair " + desc.parentSessionId, message);
                        return;
                    }

<<<<<<< HEAD
                    ValidationState vState = new ValidationState(desc, message.from());
                    if (!participate.register(vState))
                    {
                        logger.debug("Duplicate validation message found for parent={}, validation={}", participate.id, vState.id);
                        return;
                    }
                    try
                    {
                        // trigger read-only compaction
                        ColumnFamilyStore store = ColumnFamilyStore.getIfExists(desc.keyspace, desc.columnFamily);
                        if (store == null)
                        {
                            logger.error("Table {}.{} was dropped during validation phase of repair {}",
                                         desc.keyspace, desc.columnFamily, desc.parentSessionId);
                            vState.phase.fail(String.format("Table %s.%s was dropped", desc.keyspace, desc.columnFamily));
                            MessagingService.instance().send(Message.out(VALIDATION_RSP, new ValidationResponse(desc)), message.from());
                            return;
                        }

                        ActiveRepairService.instance.consistent.local.maybeSetRepairing(desc.parentSessionId);
                        PreviewKind previewKind;
                        try
                        {
                            previewKind = previewKind(desc.parentSessionId);
                        }
                        catch (NoSuchRepairSessionException e)
                        {
                            logger.warn("Parent repair session {} has been removed, failing repair", desc.parentSessionId);
                            vState.phase.fail(e);
                            MessagingService.instance().send(Message.out(VALIDATION_RSP, new ValidationResponse(desc)), message.from());
                            return;
                        }

                        Validator validator = new Validator(vState, validationRequest.nowInSec,
                                                            isIncremental(desc.parentSessionId), previewKind);
                        ValidationManager.instance.submitValidation(store, validator);
                    }
                    catch (Throwable t)
                    {
                        vState.phase.fail(t);
                        throw t;
                    }
                }
=======
                    ActiveRepairService.instance.consistent.local.maybeSetRepairing(desc.parentSessionId);
                    Validator validator = new Validator(desc, message.from(), validationRequest.nowInSec,
                                                        isIncremental(desc.parentSessionId), previewKind(desc.parentSessionId));
                    if (acceptMessage(validationRequest, message.from()))
                    {
                        ValidationManager.instance.submitValidation(store, validator);
                    }
                    else
                    {
                        validator.fail();
                    }
>>>>>>> b4f1c6d2
                    break;

                case SYNC_REQ:
                {
                    // notify initiator that the message has been received, allowing this method to take as long as it needs to
                    MessagingService.instance().send(message.emptyResponse(), message.from());
                    // forwarded sync request
                    SyncRequest request = (SyncRequest) message.payload;
                    logger.debug("Syncing {}", request);
                    StreamingRepairTask task = new StreamingRepairTask(desc,
                                                                       request.initiator,
                                                                       request.src,
                                                                       request.dst,
                                                                       request.ranges,
                                                                       isIncremental(desc.parentSessionId) ? desc.parentSessionId : null,
                                                                       request.previewKind,
                                                                       request.asymmetric);
                    task.run();
                }
                    break;

                case CLEANUP_MSG:
                {
                    logger.debug("cleaning up repair");
                    CleanupMessage cleanup = (CleanupMessage) message.payload;
                    ParticipateState state = ActiveRepairService.instance.participate(cleanup.parentRepairSession);
                    if (state != null)
                        state.phase.success("Cleanup message recieved");
                    ActiveRepairService.instance.removeParentRepairSession(cleanup.parentRepairSession);
                    MessagingService.instance().send(message.emptyResponse(), message.from());
                }
                    break;

                case PREPARE_CONSISTENT_REQ:
                    ActiveRepairService.instance.consistent.local.handlePrepareMessage(message.from(), (PrepareConsistentRequest) message.payload);
                    break;

                case PREPARE_CONSISTENT_RSP:
                    ActiveRepairService.instance.consistent.coordinated.handlePrepareResponse((PrepareConsistentResponse) message.payload);
                    break;

                case FINALIZE_PROPOSE_MSG:
                    ActiveRepairService.instance.consistent.local.handleFinalizeProposeMessage(message.from(), (FinalizePropose) message.payload);
                    break;

                case FINALIZE_PROMISE_MSG:
                    ActiveRepairService.instance.consistent.coordinated.handleFinalizePromiseMessage((FinalizePromise) message.payload);
                    break;

                case FINALIZE_COMMIT_MSG:
                    ActiveRepairService.instance.consistent.local.handleFinalizeCommitMessage(message.from(), (FinalizeCommit) message.payload);
                    break;

                case FAILED_SESSION_MSG:
                    FailSession failure = (FailSession) message.payload;
                    ActiveRepairService.instance.consistent.coordinated.handleFailSessionMessage(failure);
                    ActiveRepairService.instance.consistent.local.handleFailSessionMessage(message.from(), failure);
                    ParticipateState p = ActiveRepairService.instance.participate(failure.sessionID);
                    if (p != null)
                        p.phase.fail("Failure message from " + message.from());
                    break;

                case STATUS_REQ:
                    ActiveRepairService.instance.consistent.local.handleStatusRequest(message.from(), (StatusRequest) message.payload);
                    break;

                case STATUS_RSP:
                    ActiveRepairService.instance.consistent.local.handleStatusResponse(message.from(), (StatusResponse) message.payload);
                    break;

                default:
                    ActiveRepairService.instance.handleMessage(message);
                    break;
            }
        }
        catch (Exception e)
        {
            logger.error("Got error, removing parent repair session");
            if (desc != null && desc.parentSessionId != null)
            {
                ParticipateState parcipate = ActiveRepairService.instance.participate(desc.parentSessionId);
                if (parcipate != null)
                    parcipate.phase.fail(e);
                ActiveRepairService.instance.removeParentRepairSession(desc.parentSessionId);
            }
            throw new RuntimeException(e);
        }
    }

    private void logErrorAndSendFailureResponse(String errorMessage, Message<?> respondTo)
    {
        logger.error(errorMessage);
        sendFailureResponse(respondTo);
    }

    private void sendFailureResponse(Message<?> respondTo)
    {
        Message<?> reply = respondTo.failureResponse(RequestFailureReason.UNKNOWN);
        MessagingService.instance().send(reply, respondTo.from());
    }

    private static boolean acceptMessage(final ValidationRequest validationRequest, final InetAddressAndPort from)
    {
        boolean outOfRangeTokenLogging = DatabaseDescriptor.getLogOutOfTokenRangeRequests();
        boolean outOfRangeTokenRejection = DatabaseDescriptor.getRejectOutOfTokenRangeRequests();

        if (!outOfRangeTokenLogging && !outOfRangeTokenRejection)
            return true;

        return StorageService.instance.getNormalizedLocalRanges(validationRequest.desc.keyspace)
                                      .validateRangeRequest(validationRequest.desc.ranges,
                                                            "RepairSession #" + validationRequest.desc.parentSessionId,
                                                            "validation request",
                                                            from);
    }
}<|MERGE_RESOLUTION|>--- conflicted
+++ resolved
@@ -19,7 +19,6 @@
 
 import java.util.ArrayList;
 import java.util.List;
-import java.util.UUID;
 
 import org.slf4j.Logger;
 import org.slf4j.LoggerFactory;
@@ -31,15 +30,6 @@
 import org.apache.cassandra.net.IVerbHandler;
 import org.apache.cassandra.net.Message;
 import org.apache.cassandra.net.MessagingService;
-<<<<<<< HEAD
-import org.apache.cassandra.repair.messages.*;
-import org.apache.cassandra.repair.state.ParticipateState;
-import org.apache.cassandra.repair.state.ValidationState;
-import org.apache.cassandra.schema.TableId;
-import org.apache.cassandra.service.ActiveRepairService;
-import org.apache.cassandra.streaming.PreviewKind;
-import org.apache.cassandra.utils.TimeUUID;
-=======
 import org.apache.cassandra.repair.messages.CleanupMessage;
 import org.apache.cassandra.repair.messages.FailSession;
 import org.apache.cassandra.repair.messages.FinalizeCommit;
@@ -54,11 +44,13 @@
 import org.apache.cassandra.repair.messages.SyncRequest;
 import org.apache.cassandra.repair.messages.ValidationRequest;
 import org.apache.cassandra.repair.messages.ValidationResponse;
+import org.apache.cassandra.repair.state.ParticipateState;
+import org.apache.cassandra.repair.state.ValidationState;
 import org.apache.cassandra.schema.TableId;
 import org.apache.cassandra.service.ActiveRepairService;
 import org.apache.cassandra.streaming.PreviewKind;
 import org.apache.cassandra.service.StorageService;
->>>>>>> b4f1c6d2
+import org.apache.cassandra.utils.TimeUUID;
 
 import static org.apache.cassandra.net.Verb.VALIDATION_RSP;
 
@@ -117,15 +109,10 @@
                         ColumnFamilyStore columnFamilyStore = ColumnFamilyStore.getIfExists(tableId);
                         if (columnFamilyStore == null)
                         {
-<<<<<<< HEAD
                             String reason = String.format("Table with id %s was dropped during prepare phase of repair",
                                                           tableId);
                             state.phase.fail(reason);
                             logErrorAndSendFailureResponse(reason, message);
-=======
-                            logErrorAndSendFailureResponse(String.format("Table with id %s was dropped during prepare phase of repair",
-                                                                         tableId.toString()), message);
->>>>>>> b4f1c6d2
                             return;
                         }
                         columnFamilyStores.add(columnFamilyStore);
@@ -191,7 +178,6 @@
                         return;
                     }
 
-<<<<<<< HEAD
                     ValidationState vState = new ValidationState(desc, message.from());
                     if (!participate.register(vState))
                     {
@@ -226,8 +212,15 @@
                         }
 
                         Validator validator = new Validator(vState, validationRequest.nowInSec,
-                                                            isIncremental(desc.parentSessionId), previewKind);
-                        ValidationManager.instance.submitValidation(store, validator);
+                                                            isIncremental(desc.parentSessionId), previewKind(desc.parentSessionId));
+                        if (acceptMessage(validationRequest, message.from()))
+                        {
+                            ValidationManager.instance.submitValidation(store, validator);
+                        }
+                        else
+                        {
+                            validator.fail(new RepairOutOfTokenRangeException(validationRequest.desc.ranges));
+                        }
                     }
                     catch (Throwable t)
                     {
@@ -235,19 +228,6 @@
                         throw t;
                     }
                 }
-=======
-                    ActiveRepairService.instance.consistent.local.maybeSetRepairing(desc.parentSessionId);
-                    Validator validator = new Validator(desc, message.from(), validationRequest.nowInSec,
-                                                        isIncremental(desc.parentSessionId), previewKind(desc.parentSessionId));
-                    if (acceptMessage(validationRequest, message.from()))
-                    {
-                        ValidationManager.instance.submitValidation(store, validator);
-                    }
-                    else
-                    {
-                        validator.fail();
-                    }
->>>>>>> b4f1c6d2
                     break;
 
                 case SYNC_REQ:
