--- conflicted
+++ resolved
@@ -109,37 +109,7 @@
         {
             public ListenableFuture<List<SyncStat>> apply(List<TreeResponse> trees)
             {
-<<<<<<< HEAD
-                InetAddress local = FBUtilities.getLocalAddress();
-
-                List<SyncTask> syncTasks = new ArrayList<>();
-                // We need to difference all trees one against another
-                for (int i = 0; i < trees.size() - 1; ++i)
-                {
-                    TreeResponse r1 = trees.get(i);
-                    for (int j = i + 1; j < trees.size(); ++j)
-                    {
-                        TreeResponse r2 = trees.get(j);
-                        SyncTask task;
-                        if (r1.endpoint.equals(local) || r2.endpoint.equals(local))
-                        {
-                            task = new LocalSyncTask(desc, r1, r2, repairedAt, session.pullRepair);
-                        }
-                        else
-                        {
-                            task = new RemoteSyncTask(desc, r1, r2);
-                            // RemoteSyncTask expects SyncComplete message sent back.
-                            // Register task to RepairSession to receive response.
-                            session.waitForSync(Pair.create(desc, new NodePair(r1.endpoint, r2.endpoint)), (RemoteSyncTask) task);
-                        }
-                        syncTasks.add(task);
-                        taskExecutor.submit(task);
-                    }
-                }
-                return Futures.allAsList(syncTasks);
-=======
                 return Futures.allAsList(createSyncTasks(trees, FBUtilities.getLocalAddress()));
->>>>>>> b30c8c98
             }
         }, taskExecutor);
 
@@ -185,7 +155,7 @@
 
                 if (r1.endpoint.equals(local) || r2.endpoint.equals(local))
                 {
-                    task = new LocalSyncTask(desc, r1.endpoint, r2.endpoint, differences, repairedAt);
+                    task = new LocalSyncTask(desc, r1.endpoint, r2.endpoint, differences, repairedAt, session.pullRepair);
                 }
                 else
                 {
