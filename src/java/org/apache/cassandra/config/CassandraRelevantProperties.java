/*
 * Licensed to the Apache Software Foundation (ASF) under one
 * or more contributor license agreements.  See the NOTICE file
 * distributed with this work for additional information
 * regarding copyright ownership.  The ASF licenses this file
 * to you under the Apache License, Version 2.0 (the
 * "License"); you may not use this file except in compliance
 * with the License.  You may obtain a copy of the License at
 *
 *     http://www.apache.org/licenses/LICENSE-2.0
 *
 * Unless required by applicable law or agreed to in writing, software
 * distributed under the License is distributed on an "AS IS" BASIS,
 * WITHOUT WARRANTIES OR CONDITIONS OF ANY KIND, either express or implied.
 * See the License for the specific language governing permissions and
 * limitations under the License.
 */

package org.apache.cassandra.config;

import java.util.concurrent.TimeUnit;

import org.apache.cassandra.exceptions.ConfigurationException;
import org.apache.cassandra.service.FileSystemOwnershipCheck;

/** A class that extracts system properties for the cassandra node it runs within. */
public enum CassandraRelevantProperties
{
    //base JVM properties
    JAVA_HOME("java.home"),
    CASSANDRA_PID_FILE ("cassandra-pidfile"),

    /**
     * Indicates the temporary directory used by the Java Virtual Machine (JVM)
     * to create and store temporary files.
     */
    JAVA_IO_TMPDIR ("java.io.tmpdir"),

    /**
     * Path from which to load native libraries.
     * Default is absolute path to lib directory.
     */
    JAVA_LIBRARY_PATH ("java.library.path"),

    JAVA_SECURITY_EGD ("java.security.egd"),

    /** Java Runtime Environment version */
    JAVA_VERSION ("java.version"),

    /** Java Virtual Machine implementation name */
    JAVA_VM_NAME ("java.vm.name"),

    /** Line separator ("\n" on UNIX). */
    LINE_SEPARATOR ("line.separator"),

    /** Java class path. */
    JAVA_CLASS_PATH ("java.class.path"),

    /** Operating system architecture. */
    OS_ARCH ("os.arch"),

    /** Operating system name. */
    OS_NAME ("os.name"),

    /** User's home directory. */
    USER_HOME ("user.home"),

    /** Platform word size sun.arch.data.model. Examples: "32", "64", "unknown"*/
    SUN_ARCH_DATA_MODEL ("sun.arch.data.model"),

    //JMX properties
    /**
     * The value of this property represents the host name string
     * that should be associated with remote stubs for locally created remote objects,
     * in order to allow clients to invoke methods on the remote object.
     */
    JAVA_RMI_SERVER_HOSTNAME ("java.rmi.server.hostname"),

    /**
     * If this value is true, object identifiers for remote objects exported by this VM will be generated by using
     * a cryptographically secure random number generator. The default value is false.
     */
    JAVA_RMI_SERVER_RANDOM_ID ("java.rmi.server.randomIDs"),

    /**
     * This property indicates whether password authentication for remote monitoring is
     * enabled. By default it is disabled - com.sun.management.jmxremote.authenticate
     */
    COM_SUN_MANAGEMENT_JMXREMOTE_AUTHENTICATE ("com.sun.management.jmxremote.authenticate"),


    /**
     * Controls the JMX server threadpool keap-alive time.
     * Should only be set by in-jvm dtests.
     */
    SUN_RMI_TRANSPORT_TCP_THREADKEEPALIVETIME("sun.rmi.transport.tcp.threadKeepAliveTime"),

    /**
     * Controls the distributed garbage collector lease time for JMX objects.
     * Should only be set by in-jvm dtests.
     */
    JAVA_RMI_DGC_LEASE_VALUE_IN_JVM_DTEST("java.rmi.dgc.leaseValue"),

    /**
     * The port number to which the RMI connector will be bound - com.sun.management.jmxremote.rmi.port.
     * An Integer object that represents the value of the second argument is returned
     * if there is no port specified, if the port does not have the correct numeric format,
     * or if the specified name is empty or null.
     */
    COM_SUN_MANAGEMENT_JMXREMOTE_RMI_PORT ("com.sun.management.jmxremote.rmi.port", "0"),

    /** Cassandra jmx remote and local port */
    CASSANDRA_JMX_REMOTE_PORT("cassandra.jmx.remote.port"),
    CASSANDRA_JMX_LOCAL_PORT("cassandra.jmx.local.port"),

    /** This property  indicates whether SSL is enabled for monitoring remotely. Default is set to false. */
    COM_SUN_MANAGEMENT_JMXREMOTE_SSL ("com.sun.management.jmxremote.ssl"),

    /**
     * This property indicates whether SSL client authentication is enabled - com.sun.management.jmxremote.ssl.need.client.auth.
     * Default is set to false.
     */
    COM_SUN_MANAGEMENT_JMXREMOTE_SSL_NEED_CLIENT_AUTH ("com.sun.management.jmxremote.ssl.need.client.auth"),

    /**
     * This property indicates the location for the access file. If com.sun.management.jmxremote.authenticate is false,
     * then this property and the password and access files, are ignored. Otherwise, the access file must exist and
     * be in the valid format. If the access file is empty or nonexistent, then no access is allowed.
     */
    COM_SUN_MANAGEMENT_JMXREMOTE_ACCESS_FILE ("com.sun.management.jmxremote.access.file"),

    /** This property indicates the path to the password file - com.sun.management.jmxremote.password.file */
    COM_SUN_MANAGEMENT_JMXREMOTE_PASSWORD_FILE ("com.sun.management.jmxremote.password.file"),

    /** Port number to enable JMX RMI connections - com.sun.management.jmxremote.port */
    COM_SUN_MANAGEMENT_JMXREMOTE_PORT ("com.sun.management.jmxremote.port"),

    /**
     * A comma-delimited list of SSL/TLS protocol versions to enable.
     * Used in conjunction with com.sun.management.jmxremote.ssl - com.sun.management.jmxremote.ssl.enabled.protocols
     */
    COM_SUN_MANAGEMENT_JMXREMOTE_SSL_ENABLED_PROTOCOLS ("com.sun.management.jmxremote.ssl.enabled.protocols"),

    /**
     * A comma-delimited list of SSL/TLS cipher suites to enable.
     * Used in conjunction with com.sun.management.jmxremote.ssl - com.sun.management.jmxremote.ssl.enabled.cipher.suites
     */
    COM_SUN_MANAGEMENT_JMXREMOTE_SSL_ENABLED_CIPHER_SUITES ("com.sun.management.jmxremote.ssl.enabled.cipher.suites"),

    /** mx4jaddress */
    MX4JADDRESS ("mx4jaddress"),

    /** mx4jport */
    MX4JPORT ("mx4jport"),

    RING_DELAY("cassandra.ring_delay_ms"),

<<<<<<< HEAD
=======
    FAILED_BOOTSTRAP_TIMEOUT("cassandra.failed_bootstrap_timeout_ms"),

>>>>>>> 057d082e
    /**
     * When bootstraping we wait for all schema versions found in gossip to be seen, and if not seen in time we fail
     * the bootstrap; this property will avoid failing and allow bootstrap to continue if set to true.
     */
    BOOTSTRAP_SKIP_SCHEMA_CHECK("cassandra.skip_schema_check"),

    /**
     * When bootstraping how long to wait for schema versions to be seen.
     */
    BOOTSTRAP_SCHEMA_DELAY_MS("cassandra.schema_delay_ms"),

    /**
     * When draining, how long to wait for mutating executors to shutdown.
     */
    DRAIN_EXECUTOR_TIMEOUT_MS("cassandra.drain_executor_timeout_ms", String.valueOf(TimeUnit.MINUTES.toMillis(5))),

    /**
     * Gossip quarantine delay is used while evaluating membership changes and should only be changed with extreme care.
     */
    GOSSIPER_QUARANTINE_DELAY("cassandra.gossip_quarantine_delay_ms"),

    GOSSIPER_SKIP_WAITING_TO_SETTLE("cassandra.skip_wait_for_gossip_to_settle", "-1"),

    IGNORED_SCHEMA_CHECK_VERSIONS("cassandra.skip_schema_check_for_versions"),

    IGNORED_SCHEMA_CHECK_ENDPOINTS("cassandra.skip_schema_check_for_endpoints"),

    SHUTDOWN_ANNOUNCE_DELAY_IN_MS("cassandra.shutdown_announce_in_ms", "2000"),

    /**
     * When doing a host replacement its possible that the gossip state is "empty" meaning that the endpoint is known
     * but the current state isn't known.  If the host replacement is needed to repair this state, this property must
     * be true.
     */
    REPLACEMENT_ALLOW_EMPTY("cassandra.allow_empty_replace_address", "true"),

    /**
     * Directory where Cassandra puts its logs, defaults to "." which is current directory.
     */
    LOG_DIR("cassandra.logdir", "."),

    /**
     * Directory where Cassandra persists logs from audit logging. If this property is not set, the audit log framework
     * will set it automatically to {@link CassandraRelevantProperties#LOG_DIR} + "/audit".
     */
    LOG_DIR_AUDIT("cassandra.logdir.audit"),

    CONSISTENT_DIRECTORY_LISTINGS("cassandra.consistent_directory_listings", "false"),
    CLOCK_GLOBAL("cassandra.clock", null),
    CLOCK_MONOTONIC_APPROX("cassandra.monotonic_clock.approx", null),
    CLOCK_MONOTONIC_PRECISE("cassandra.monotonic_clock.precise", null),

    /*
     * Whether {@link org.apache.cassandra.db.ConsistencyLevel#NODE_LOCAL} should be allowed.
     */
    ENABLE_NODELOCAL_QUERIES("cassandra.enable_nodelocal_queries", "false"),

    //cassandra properties (without the "cassandra." prefix)

    /**
     * The cassandra-foreground option will tell CassandraDaemon whether
     * to close stdout/stderr, but it's up to us not to background.
     * yes/null
     */
    CASSANDRA_FOREGROUND ("cassandra-foreground"),

    DEFAULT_PROVIDE_OVERLAPPING_TOMBSTONES ("default.provide.overlapping.tombstones"),
    ORG_APACHE_CASSANDRA_DISABLE_MBEAN_REGISTRATION ("org.apache.cassandra.disable_mbean_registration"),

    /** This property indicates whether disable_mbean_registration is true */
    IS_DISABLED_MBEAN_REGISTRATION("org.apache.cassandra.disable_mbean_registration"),

    /** snapshots ttl cleanup period in seconds */
    SNAPSHOT_CLEANUP_PERIOD_SECONDS("cassandra.snapshot.ttl_cleanup_period_seconds", "60"),

    /** snapshots ttl cleanup initial delay in seconds */
    SNAPSHOT_CLEANUP_INITIAL_DELAY_SECONDS("cassandra.snapshot.ttl_cleanup_initial_delay_seconds", "5"),

    /** minimum allowed TTL for snapshots */
    SNAPSHOT_MIN_ALLOWED_TTL_SECONDS("cassandra.snapshot.min_allowed_ttl_seconds", "60"),

    /** what class to use for mbean registeration */
    MBEAN_REGISTRATION_CLASS("org.apache.cassandra.mbean_registration_class"),

    /** This property indicates if the code is running under the in-jvm dtest framework */
    DTEST_IS_IN_JVM_DTEST("org.apache.cassandra.dtest.is_in_jvm_dtest"),

    BATCH_COMMIT_LOG_SYNC_INTERVAL("cassandra.batch_commitlog_sync_interval_millis", "1000"),

    SYSTEM_AUTH_DEFAULT_RF("cassandra.system_auth.default_rf", "1"),
    SYSTEM_TRACES_DEFAULT_RF("cassandra.system_traces.default_rf", "2"),
    SYSTEM_DISTRIBUTED_DEFAULT_RF("cassandra.system_distributed.default_rf", "3"),

    MEMTABLE_OVERHEAD_SIZE("cassandra.memtable.row_overhead_size", "-1"),
    MEMTABLE_OVERHEAD_COMPUTE_STEPS("cassandra.memtable_row_overhead_computation_step", "100000"),
    MIGRATION_DELAY("cassandra.migration_delay_ms", "60000"),
    /** Defines how often schema definitions are pulled from the other nodes */
    SCHEMA_PULL_INTERVAL_MS("cassandra.schema_pull_interval_ms", "60000"),

    PAXOS_REPAIR_RETRY_TIMEOUT_IN_MS("cassandra.paxos_repair_retry_timeout_millis", "60000"),

    /** If we should allow having duplicate keys in the config file, default to true for legacy reasons */
    ALLOW_DUPLICATE_CONFIG_KEYS("cassandra.allow_duplicate_config_keys", "true"),
    /** If we should allow having both new (post CASSANDRA-15234) and old config keys for the same config item in the yaml */
    ALLOW_NEW_OLD_CONFIG_KEYS("cassandra.allow_new_old_config_keys", "false"),

    // startup checks properties
    LIBJEMALLOC("cassandra.libjemalloc"),
    @Deprecated // should be removed in favor of enable flag of relevant startup check (checkDatacenter)
    IGNORE_DC("cassandra.ignore_dc"),
    @Deprecated // should be removed in favor of enable flag of relevant startup check (checkRack)
    IGNORE_RACK("cassandra.ignore_rack"),
    @Deprecated // should be removed in favor of enable flag of relevant startup check (FileSystemOwnershipCheck)
    FILE_SYSTEM_CHECK_ENABLE("cassandra.enable_fs_ownership_check"),
    @Deprecated // should be removed in favor of flags in relevant startup check (FileSystemOwnershipCheck)
    FILE_SYSTEM_CHECK_OWNERSHIP_FILENAME("cassandra.fs_ownership_filename", FileSystemOwnershipCheck.DEFAULT_FS_OWNERSHIP_FILENAME),
    @Deprecated // should be removed in favor of flags in relevant startup check (FileSystemOwnershipCheck)
    FILE_SYSTEM_CHECK_OWNERSHIP_TOKEN(FileSystemOwnershipCheck.FILE_SYSTEM_CHECK_OWNERSHIP_TOKEN),
    // default heartbeating period is 1 minute
    CHECK_DATA_RESURRECTION_HEARTBEAT_PERIOD("check_data_resurrection_heartbeat_period_milli", "60000"),

    // defaults to false for 4.1 but plan to switch to true in a later release
    // the thinking is that environments may not work right off the bat so safer to add this feature disabled by default
    CONFIG_ALLOW_SYSTEM_PROPERTIES("cassandra.config.allow_system_properties", "false"),

    // properties for debugging simulator ASM output
    TEST_SIMULATOR_PRINT_ASM("cassandra.test.simulator.print_asm", "none"),
    TEST_SIMULATOR_PRINT_ASM_TYPES("cassandra.test.simulator.print_asm_types", ""),
    TEST_SIMULATOR_LIVENESS_CHECK("cassandra.test.simulator.livenesscheck", "true"),
    TEST_SIMULATOR_DEBUG("cassandra.test.simulator.debug", "false"),
    TEST_SIMULATOR_DETERMINISM_CHECK("cassandra.test.simulator.determinismcheck", "none"),
    TEST_JVM_DTEST_DISABLE_SSL("cassandra.test.disable_ssl", "false"),

    // determinism properties for testing
    DETERMINISM_SSTABLE_COMPRESSION_DEFAULT("cassandra.sstable_compression_default", "true"),
    DETERMINISM_CONSISTENT_DIRECTORY_LISTINGS("cassandra.consistent_directory_listings", "false"),
    DETERMINISM_UNSAFE_UUID_NODE("cassandra.unsafe.deterministicuuidnode", "false"),
    FAILURE_LOGGING_INTERVAL_SECONDS("cassandra.request_failure_log_interval_seconds", "60"),

    // properties to disable certain behaviours for testing
    DISABLE_GOSSIP_ENDPOINT_REMOVAL("cassandra.gossip.disable_endpoint_removal"),
    IGNORE_MISSING_NATIVE_FILE_HINTS("cassandra.require_native_file_hints", "false"),
    DISABLE_SSTABLE_ACTIVITY_TRACKING("cassandra.sstable_activity_tracking", "true"),
    TEST_IGNORE_SIGAR("cassandra.test.ignore_sigar", "false"),
    PAXOS_EXECUTE_ON_SELF("cassandra.paxos.use_self_execution", "true"),

    /** property for the rate of the scheduled task that monitors disk usage */
    DISK_USAGE_MONITOR_INTERVAL_MS("cassandra.disk_usage.monitor_interval_ms", Long.toString(TimeUnit.SECONDS.toMillis(30))),

    /** property for the interval on which the repeated client warnings and diagnostic events about disk usage are ignored */
    DISK_USAGE_NOTIFY_INTERVAL_MS("cassandra.disk_usage.notify_interval_ms", Long.toString(TimeUnit.MINUTES.toMillis(30))),

    // for specific tests
    ORG_APACHE_CASSANDRA_CONF_CASSANDRA_RELEVANT_PROPERTIES_TEST("org.apache.cassandra.conf.CassandraRelevantPropertiesTest"),
    ORG_APACHE_CASSANDRA_DB_VIRTUAL_SYSTEM_PROPERTIES_TABLE_TEST("org.apache.cassandra.db.virtual.SystemPropertiesTableTest"),

    /** Used when running in Client mode and the system and schema keyspaces need to be initialized outside of their normal initialization path **/
    FORCE_LOAD_LOCAL_KEYSPACES("cassandra.schema.force_load_local_keyspaces"),

    /** When enabled, recursive directory deletion will be executed using a unix command `rm -rf` instead of traversing
     * and removing individual files. This is now used only tests, but eventually we will make it true by default.*/
    USE_NIX_RECURSIVE_DELETE("cassandra.use_nix_recursive_delete"),

    /** If set, {@link org.apache.cassandra.net.MessagingService} is shutdown abrtuptly without waiting for anything.
     * This is an optimization used in unit tests becuase we never restart a node there. The only node is stopoped
     * when the JVM terminates. Therefore, we can use such optimization and not wait unnecessarily. */
    NON_GRACEFUL_SHUTDOWN("cassandra.test.messagingService.nonGracefulShutdown"),

    /** Flush changes of {@link org.apache.cassandra.schema.SchemaKeyspace} after each schema modification. In production,
     * we always do that. However, tests which do not restart nodes may disable this functionality in order to run
     * faster. Note that this is disabled for unit tests but if an individual test requires schema to be flushed, it
     * can be also done manually for that particular case: {@code flush(SchemaConstants.SCHEMA_KEYSPACE_NAME);}. */
    FLUSH_LOCAL_SCHEMA_CHANGES("cassandra.test.flush_local_schema_changes", "true"),

    /**
     * Delay before checking if gossip is settled.
     */
    GOSSIP_SETTLE_MIN_WAIT_MS("cassandra.gossip_settle_min_wait_ms", "5000"),

    /**
     * Interval delay between checking gossip is settled.
     */
    GOSSIP_SETTLE_POLL_INTERVAL_MS("cassandra.gossip_settle_interval_ms", "1000"),

    /**
     * Number of polls without gossip state change to consider gossip as settled.
     */
    GOSSIP_SETTLE_POLL_SUCCESSES_REQUIRED("cassandra.gossip_settle_poll_success_required", "3"),

    ;

    CassandraRelevantProperties(String key, String defaultVal)
    {
        this.key = key;
        this.defaultVal = defaultVal;
    }

    CassandraRelevantProperties(String key)
    {
        this.key = key;
        this.defaultVal = null;
    }

    private final String key;
    private final String defaultVal;

    public String getKey()
    {
        return key;
    }

    /**
     * Gets the value of the indicated system property.
     * @return system property value if it exists, defaultValue otherwise.
     */
    public String getString()
    {
        String value = System.getProperty(key);

        return value == null ? defaultVal : STRING_CONVERTER.convert(value);
    }

    /**
     * Returns default value.
     *
     * @return default value, if any, otherwise null.
     */
    public String getDefaultValue()
    {
        return defaultVal;
    }

    /**
     * Sets the property to its default value if a default value was specified. Remove the property otherwise.
     */
    public void reset()
    {
        if (defaultVal != null)
            System.setProperty(key, defaultVal);
        else
            System.getProperties().remove(key);
    }

    /**
     * Gets the value of a system property as a String.
     * @return system property String value if it exists, overrideDefaultValue otherwise.
     */
    public String getString(String overrideDefaultValue)
    {
        String value = System.getProperty(key);
        if (value == null)
            return overrideDefaultValue;

        return STRING_CONVERTER.convert(value);
    }

    public <T> T convert(PropertyConverter<T> converter)
    {
        String value = System.getProperty(key);
        if (value == null)
            value = defaultVal;

        return converter.convert(value);
    }

    /**
     * Sets the value into system properties.
     * @param value to set
     */
    public void setString(String value)
    {
        System.setProperty(key, value);
    }

    /**
     * Gets the value of a system property as a boolean.
     * @return system property boolean value if it exists, false otherwise().
     */
    public boolean getBoolean()
    {
        String value = System.getProperty(key);

        return BOOLEAN_CONVERTER.convert(value == null ? defaultVal : value);
    }

    /**
     * Gets the value of a system property as a boolean.
     * @return system property boolean value if it exists, overrideDefaultValue otherwise.
     */
    public boolean getBoolean(boolean overrideDefaultValue)
    {
        String value = System.getProperty(key);
        if (value == null)
            return overrideDefaultValue;

        return BOOLEAN_CONVERTER.convert(value);
    }

    /**
     * Clears the value set in the system property.
     */
    public void clearValue()
    {
        System.clearProperty(key);
    }

    /**
     * Sets the value into system properties.
     * @param value to set
     */
    public void setBoolean(boolean value)
    {
        System.setProperty(key, Boolean.toString(value));
    }

    /**
     * Gets the value of a system property as a int.
     * @return system property int value if it exists, defaultValue otherwise.
     */
    public int getInt()
    {
        String value = System.getProperty(key);

        return INTEGER_CONVERTER.convert(value == null ? defaultVal : value);
    }

    /**
     * Gets the value of a system property as a int.
     * @return system property int value if it exists, defaultValue otherwise.
     */
    public long getLong()
    {
        String value = System.getProperty(key);

        return LONG_CONVERTER.convert(value == null ? defaultVal : value);
    }

    /**
     * Gets the value of a system property as a int.
     * @return system property int value if it exists, overrideDefaultValue otherwise.
     */
    public int getInt(int overrideDefaultValue)
    {
        String value = System.getProperty(key);
        if (value == null)
            return overrideDefaultValue;

        return INTEGER_CONVERTER.convert(value);
    }

    /**
     * Sets the value into system properties.
     * @param value to set
     */
    public void setInt(int value)
    {
        System.setProperty(key, Integer.toString(value));
    }

    /**
     * Sets the value into system properties.
     * @param value to set
     */
    public void setLong(long value)
    {
        System.setProperty(key, Long.toString(value));
    }

    public interface PropertyConverter<T>
    {
        T convert(String value);
    }

    private static final PropertyConverter<String> STRING_CONVERTER = value -> value;

    private static final PropertyConverter<Boolean> BOOLEAN_CONVERTER = Boolean::parseBoolean;

    private static final PropertyConverter<Integer> INTEGER_CONVERTER = value ->
    {
        try
        {
            return Integer.decode(value);
        }
        catch (NumberFormatException e)
        {
            throw new ConfigurationException(String.format("Invalid value for system property: " +
                                                           "expected integer value but got '%s'", value));
        }
    };

    private static final PropertyConverter<Long> LONG_CONVERTER = value ->
    {
        try
        {
            return Long.decode(value);
        }
        catch (NumberFormatException e)
        {
            throw new ConfigurationException(String.format("Invalid value for system property: " +
                                                           "expected integer value but got '%s'", value));
        }
    };

    /**
     * @return whether a system property is present or not.
     */
    public boolean isPresent()
    {
        return System.getProperties().containsKey(key);
    }
}<|MERGE_RESOLUTION|>--- conflicted
+++ resolved
@@ -155,11 +155,8 @@
 
     RING_DELAY("cassandra.ring_delay_ms"),
 
-<<<<<<< HEAD
-=======
     FAILED_BOOTSTRAP_TIMEOUT("cassandra.failed_bootstrap_timeout_ms"),
 
->>>>>>> 057d082e
     /**
      * When bootstraping we wait for all schema versions found in gossip to be seen, and if not seen in time we fail
      * the bootstrap; this property will avoid failing and allow bootstrap to continue if set to true.
