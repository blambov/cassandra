/*
 * Licensed to the Apache Software Foundation (ASF) under one
 * or more contributor license agreements.  See the NOTICE file
 * distributed with this work for additional information
 * regarding copyright ownership.  The ASF licenses this file
 * to you under the Apache License, Version 2.0 (the
 * "License"); you may not use this file except in compliance
 * with the License.  You may obtain a copy of the License at
 *
 *     http://www.apache.org/licenses/LICENSE-2.0
 *
 * Unless required by applicable law or agreed to in writing, software
 * distributed under the License is distributed on an "AS IS" BASIS,
 * WITHOUT WARRANTIES OR CONDITIONS OF ANY KIND, either express or implied.
 * See the License for the specific language governing permissions and
 * limitations under the License.
 */
package org.apache.cassandra.config;

import java.io.IOException;
import java.io.StringReader;
import java.util.List;
import java.util.Set;
import java.util.concurrent.TimeUnit;

import com.google.common.collect.Sets;

import org.apache.cassandra.config.EncryptionOptions.ClientEncryptionOptions;
import org.apache.cassandra.config.EncryptionOptions.ServerEncryptionOptions;
import org.apache.cassandra.exceptions.ConfigurationException;
import org.supercsv.io.CsvListReader;
import org.supercsv.prefs.CsvPreference;

/**
 * A class that contains configuration properties for the cassandra node it runs within.
 * 
 * Properties declared as volatile can be mutated via JMX.
 */
public class Config
{
    public String cluster_name = "Test Cluster";
    public String authenticator;
    public String authorizer;
    public String role_manager;
    public int permissions_validity_in_ms = 2000;
    public int permissions_cache_max_entries = 1000;
    public int permissions_update_interval_in_ms = -1;
    public int roles_validity_in_ms = 2000;
    public int roles_cache_max_entries = 1000;
    public int roles_update_interval_in_ms = -1;

    /* Hashing strategy Random or OPHF */
    public String partitioner;

    public Boolean auto_bootstrap = true;
    public volatile boolean hinted_handoff_enabled_global = true;
    public String hinted_handoff_enabled;
    public Set<String> hinted_handoff_enabled_by_dc = Sets.newConcurrentHashSet();
    public volatile Integer max_hint_window_in_ms = 3600 * 1000; // one hour

    public ParametrizedClass seed_provider;
    public DiskAccessMode disk_access_mode = DiskAccessMode.auto;

    public DiskFailurePolicy disk_failure_policy = DiskFailurePolicy.ignore;
    public CommitFailurePolicy commit_failure_policy = CommitFailurePolicy.stop;

    /* initial token in the ring */
    public String initial_token;
    public Integer num_tokens = 1;

    public volatile Long request_timeout_in_ms = 10000L;

    public volatile Long read_request_timeout_in_ms = 5000L;

    public volatile Long range_request_timeout_in_ms = 10000L;

    public volatile Long write_request_timeout_in_ms = 2000L;

    public volatile Long counter_write_request_timeout_in_ms = 5000L;

    public volatile Long cas_contention_timeout_in_ms = 1000L;

    public volatile Long truncate_request_timeout_in_ms = 60000L;

    public Integer streaming_socket_timeout_in_ms = 0;

    public boolean cross_node_timeout = false;

    public volatile Double phi_convict_threshold = 8.0;

    public Integer concurrent_reads = 32;
    public Integer concurrent_writes = 32;
    public Integer concurrent_counter_writes = 32;

    @Deprecated
    public Integer concurrent_replicates = null;

    public Integer memtable_flush_writers = null;
    public Integer memtable_heap_space_in_mb;
    public Integer memtable_offheap_space_in_mb;
    public Float memtable_cleanup_threshold = null;

    public Integer storage_port = 7000;
    public Integer ssl_storage_port = 7001;
    public String listen_address;
    public String listen_interface;
    public String broadcast_address;
    public String internode_authenticator;

    public Boolean start_rpc = true;
    public String rpc_address;
    public String rpc_interface;
    public String broadcast_rpc_address;
    public Integer rpc_port = 9160;
    public Integer rpc_listen_backlog = 50;
    public String rpc_server_type = "sync";
    public Boolean rpc_keepalive = true;
    public Integer rpc_min_threads = 16;
    public Integer rpc_max_threads = Integer.MAX_VALUE;
    public Integer rpc_send_buff_size_in_bytes;
    public Integer rpc_recv_buff_size_in_bytes;
    public Integer internode_send_buff_size_in_bytes;
    public Integer internode_recv_buff_size_in_bytes;

    public Boolean start_native_transport = false;
    public Integer native_transport_port = 9042;
    public Integer native_transport_max_threads = 128;
    public Integer native_transport_max_frame_size_in_mb = 256;
    public volatile Long native_transport_max_concurrent_connections = -1L;
    public volatile Long native_transport_max_concurrent_connections_per_ip = -1L;

    @Deprecated
    public Integer thrift_max_message_length_in_mb = 16;

    public Integer thrift_framed_transport_size_in_mb = 15;
    public Boolean snapshot_before_compaction = false;
    public Boolean auto_snapshot = true;

    /* if the size of columns or super-columns are more than this, indexing will kick in */
    public Integer column_index_size_in_kb = 64;
    public Integer batch_size_warn_threshold_in_kb = 5;
    public volatile Integer batch_size_fail_threshold_in_kb = 50;
    public Integer concurrent_compactors;
    public volatile Integer compaction_throughput_mb_per_sec = 16;

    public Integer max_streaming_retries = 3;

    public volatile Integer stream_throughput_outbound_megabits_per_sec = 200;
    public volatile Integer inter_dc_stream_throughput_outbound_megabits_per_sec = 0;

    public String[] data_file_directories;

    public String saved_caches_directory;

    // Commit Log
    public String commitlog_directory;
    public Integer commitlog_total_space_in_mb;
    public CommitLogSync commitlog_sync;
    public Double commitlog_sync_batch_window_in_ms;
    public Integer commitlog_sync_period_in_ms;
    public int commitlog_segment_size_in_mb = 32;
<<<<<<< HEAD
 
    @Deprecated
    public int commitlog_periodic_queue_size = -1;
=======
    public int commitlog_periodic_queue_size = 1024 * FBUtilities.getAvailableProcessors();
    public ParametrizedClass commitlog_compression;
>>>>>>> 1c3d853f

    public String endpoint_snitch;
    public Boolean dynamic_snitch = true;
    public Integer dynamic_snitch_update_interval_in_ms = 100;
    public Integer dynamic_snitch_reset_interval_in_ms = 600000;
    public Double dynamic_snitch_badness_threshold = 0.1;

    public String request_scheduler;
    public RequestSchedulerId request_scheduler_id;
    public RequestSchedulerOptions request_scheduler_options;

    public ServerEncryptionOptions server_encryption_options = new ServerEncryptionOptions();
    public ClientEncryptionOptions client_encryption_options = new ClientEncryptionOptions();
    // this encOptions is for backward compatibility (a warning is logged by DatabaseDescriptor)
    public ServerEncryptionOptions encryption_options;

    public InternodeCompression internode_compression = InternodeCompression.none;

    @Deprecated
    public Integer index_interval = null;

    public int hinted_handoff_throttle_in_kb = 1024;
    public int batchlog_replay_throttle_in_kb = 1024;
    public int max_hints_delivery_threads = 1;
    public int sstable_preemptive_open_interval_in_mb = 50;

    public volatile boolean incremental_backups = false;
    public boolean trickle_fsync = false;
    public int trickle_fsync_interval_in_kb = 10240;

    public Long key_cache_size_in_mb = null;
    public volatile int key_cache_save_period = 14400;
    public volatile int key_cache_keys_to_save = Integer.MAX_VALUE;

    public String row_cache_class_name = "org.apache.cassandra.cache.OHCProvider";
    public long row_cache_size_in_mb = 0;
    public volatile int row_cache_save_period = 0;
    public volatile int row_cache_keys_to_save = Integer.MAX_VALUE;

    public Long counter_cache_size_in_mb = null;
    public volatile int counter_cache_save_period = 7200;
    public volatile int counter_cache_keys_to_save = Integer.MAX_VALUE;

    @Deprecated
    public String memory_allocator;

    private static boolean isClientMode = false;

    public Integer file_cache_size_in_mb;

    public boolean inter_dc_tcp_nodelay = true;

    public MemtableAllocationType memtable_allocation_type = MemtableAllocationType.heap_buffers;

    private static boolean outboundBindAny = false;

    public volatile int tombstone_warn_threshold = 1000;
    public volatile int tombstone_failure_threshold = 100000;

    public volatile Long index_summary_capacity_in_mb;
    public volatile int index_summary_resize_interval_in_minutes = 60;

    private static final CsvPreference STANDARD_SURROUNDING_SPACES_NEED_QUOTES = new CsvPreference.Builder(CsvPreference.STANDARD_PREFERENCE)
                                                                                                  .surroundingSpacesNeedQuotes(true).build();

    // TTL for different types of trace events.
    public int tracetype_query_ttl = (int) TimeUnit.DAYS.toSeconds(1);
    public int tracetype_repair_ttl = (int) TimeUnit.DAYS.toSeconds(7);

    public static boolean getOutboundBindAny()
    {
        return outboundBindAny;
    }

    public static void setOutboundBindAny(boolean value)
    {
        outboundBindAny = value;
    }

    public static boolean isClientMode()
    {
        return isClientMode;
    }

    public static void setClientMode(boolean clientMode)
    {
        isClientMode = clientMode;
    }

    public void configHintedHandoff() throws ConfigurationException
    {
        if (hinted_handoff_enabled != null && !hinted_handoff_enabled.isEmpty())
        {
            if (hinted_handoff_enabled.equalsIgnoreCase("true"))
            {
                hinted_handoff_enabled_global = true;
            }
            else if (hinted_handoff_enabled.equalsIgnoreCase("false"))
            {
                hinted_handoff_enabled_global = false;
            }
            else
            {
                try
                {
                    hinted_handoff_enabled_by_dc.addAll(parseHintedHandoffEnabledDCs(hinted_handoff_enabled));
                }
                catch (IOException e)
                {
                    throw new ConfigurationException("Invalid hinted_handoff_enabled parameter " + hinted_handoff_enabled, e);
                }
            }
        }
    }

    public static List<String> parseHintedHandoffEnabledDCs(final String dcNames) throws IOException
    {
        try (final CsvListReader csvListReader = new CsvListReader(new StringReader(dcNames), STANDARD_SURROUNDING_SPACES_NEED_QUOTES))
        {
        	return csvListReader.read();
        }
    }

    public static enum CommitLogSync
    {
        periodic,
        batch
    }
    public static enum InternodeCompression
    {
        all, none, dc
    }

    public static enum DiskAccessMode
    {
        auto,
        mmap,
        mmap_index_only,
        standard,
    }

    public static enum MemtableAllocationType
    {
        unslabbed_heap_buffers,
        heap_buffers,
        offheap_buffers,
        offheap_objects
    }

    public static enum DiskFailurePolicy
    {
        best_effort,
        stop,
        ignore,
        stop_paranoid,
        die
    }

    public static enum CommitFailurePolicy
    {
        stop,
        stop_commit,
        ignore,
        die,
    }

    public static enum RequestSchedulerId
    {
        keyspace
    }
}<|MERGE_RESOLUTION|>--- conflicted
+++ resolved
@@ -159,14 +159,10 @@
     public Double commitlog_sync_batch_window_in_ms;
     public Integer commitlog_sync_period_in_ms;
     public int commitlog_segment_size_in_mb = 32;
-<<<<<<< HEAD
+    public ParametrizedClass commitlog_compression;
  
     @Deprecated
     public int commitlog_periodic_queue_size = -1;
-=======
-    public int commitlog_periodic_queue_size = 1024 * FBUtilities.getAvailableProcessors();
-    public ParametrizedClass commitlog_compression;
->>>>>>> 1c3d853f
 
     public String endpoint_snitch;
     public Boolean dynamic_snitch = true;
