--- conflicted
+++ resolved
@@ -121,12 +121,8 @@
                 throw new AssertionError(e);
             }
 
-<<<<<<< HEAD
 
             Constructor constructor = new CustomConstructor(Config.class, Yaml.class.getClassLoader());
-=======
-            Constructor constructor = new CustomConstructor(Config.class, Config.class.getClassLoader());
->>>>>>> efd6b608
             PropertiesChecker propertiesChecker = new PropertiesChecker();
             constructor.setPropertyUtils(propertiesChecker);
             Yaml yaml = new Yaml(constructor);
@@ -141,12 +137,6 @@
         }
     }
 
-<<<<<<< HEAD
-    static class CustomConstructor extends CustomClassLoaderConstructor
-    {
-        CustomConstructor(Class<?> theRoot, ClassLoader classLoader)
-        {
-=======
     @SuppressWarnings("unchecked") //getSingleData returns Object, not T
     public static <T> T fromMap(Map<String,Object> map, Class<T> klass)
     {
@@ -170,7 +160,6 @@
     {
         CustomConstructor(Class<?> theRoot, ClassLoader classLoader)
         {
->>>>>>> efd6b608
             super(theRoot, classLoader);
 
             TypeDescription seedDesc = new TypeDescription(ParameterizedClass.class);
