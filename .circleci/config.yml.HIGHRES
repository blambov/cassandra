#
# Licensed to the Apache Software Foundation (ASF) under one
# or more contributor license agreements.  See the NOTICE file
# distributed with this work for additional information
# regarding copyright ownership.  The ASF licenses this file
# to you under the Apache License, Version 2.0 (the
# "License"); you may not use this file except in compliance
# with the License.  You may obtain a copy of the License at
#
#     http://www.apache.org/licenses/LICENSE-2.0
#
# Unless required by applicable law or agreed to in writing, software
# distributed under the License is distributed on an "AS IS" BASIS,
# WITHOUT WARRANTIES OR CONDITIONS OF ANY KIND, either express or implied.
# See the License for the specific language governing permissions and
# limitations under the License.
#

version: 2
jobs:
  j8_jvm_upgrade_dtests:
    docker:
    - image: apache/cassandra-testing-ubuntu2004-java11-w-dependencies:latest
    resource_class: xlarge
    working_directory: ~/
    shell: /bin/bash -eo pipefail -l
    parallelism: 2
    steps:
    - attach_workspace:
        at: /home/cassandra
    - run:
        name: Determine distributed Tests to Run
        command: |
          # reminder: this code (along with all the steps) is independently executed on every circle container
          # so the goal here is to get the circleci script to return the tests *this* container will run
          # which we do via the `circleci` cli tool.

          rm -fr ~/cassandra-dtest/upgrade_tests
          echo "***java tests***"

          # get all of our unit test filenames
          set -eo pipefail && circleci tests glob "$HOME/cassandra/test/distributed/**/*.java" > /tmp/all_java_unit_tests.txt

          # split up the unit tests into groups based on the number of containers we have
          set -eo pipefail && circleci tests split --split-by=timings --timings-type=filename --index=${CIRCLE_NODE_INDEX} --total=${CIRCLE_NODE_TOTAL} /tmp/all_java_unit_tests.txt > /tmp/java_tests_${CIRCLE_NODE_INDEX}.txt
          set -eo pipefail && cat /tmp/java_tests_${CIRCLE_NODE_INDEX}.txt | sed "s;^/home/cassandra/cassandra/test/distributed/;;g" | grep "Test\.java$" | grep upgrade > /tmp/java_tests_${CIRCLE_NODE_INDEX}_final.txt
          echo "** /tmp/java_tests_${CIRCLE_NODE_INDEX}_final.txt"
          cat /tmp/java_tests_${CIRCLE_NODE_INDEX}_final.txt
        no_output_timeout: 15m
    - run:
        name: Log Environment Information
        command: |
          echo '*** id ***'
          id
          echo '*** cat /proc/cpuinfo ***'
          cat /proc/cpuinfo
          echo '*** free -m ***'
          free -m
          echo '*** df -m ***'
          df -m
          echo '*** ifconfig -a ***'
          ifconfig -a
          echo '*** uname -a ***'
          uname -a
          echo '*** mount ***'
          mount
          echo '*** env ***'
          env
          echo '*** java ***'
          which java
          java -version
    - run:
        name: Run Unit Tests (testclasslist)
        command: |
          set -x
          export PATH=$JAVA_HOME/bin:$PATH
          time mv ~/cassandra /tmp
          cd /tmp/cassandra
          if [ -d ~/dtest_jars ]; then
            cp ~/dtest_jars/dtest* /tmp/cassandra/build/
          fi
          test_timeout=$(grep 'name="test.distributed.timeout"' build.xml | awk -F'"' '{print $4}' || true)
          if [ -z "$test_timeout" ]; then
            test_timeout=$(grep 'name="test.timeout"' build.xml | awk -F'"' '{print $4}')
          fi
          ant testclasslist -Dtest.timeout="$test_timeout" -Dtest.classlistfile=/tmp/java_tests_${CIRCLE_NODE_INDEX}_final.txt  -Dtest.classlistprefix=distributed -Dno-build-test=true
        no_output_timeout: 15m
    - store_test_results:
        path: /tmp/cassandra/build/test/output/
    - store_artifacts:
        path: /tmp/cassandra/build/test/output
        destination: junitxml
    - store_artifacts:
        path: /tmp/cassandra/build/test/logs
        destination: logs
    environment:
    - JAVA8_HOME: /usr/lib/jvm/java-8-openjdk-amd64
    - ANT_HOME: /usr/share/ant
    - LANG: en_US.UTF-8
    - KEEP_TEST_DIR: true
    - DEFAULT_DIR: /home/cassandra/cassandra-dtest
    - PYTHONIOENCODING: utf-8
    - PYTHONUNBUFFERED: true
    - CASS_DRIVER_NO_EXTENSIONS: true
    - CASS_DRIVER_NO_CYTHON: true
    - CASSANDRA_SKIP_SYNC: true
    - DTEST_REPO: https://github.com/apache/cassandra-dtest.git
    - DTEST_BRANCH: trunk
    - CCM_MAX_HEAP_SIZE: 2048M
    - CCM_HEAP_NEWSIZE: 512M
    - REPEATED_TESTS_STOP_ON_FAILURE: false
    - REPEATED_UTESTS: null
    - REPEATED_UTESTS_COUNT: 500
    - REPEATED_UTESTS_LONG: null
    - REPEATED_UTESTS_LONG_COUNT: 100
    - REPEATED_UTESTS_STRESS: null
    - REPEATED_UTESTS_STRESS_COUNT: 500
    - REPEATED_JVM_DTESTS: null
    - REPEATED_JVM_DTESTS_COUNT: 500
    - REPEATED_JVM_UPGRADE_DTESTS: null
    - REPEATED_JVM_UPGRADE_DTESTS_COUNT: 500
    - REPEATED_DTESTS: null
    - REPEATED_DTESTS_COUNT: 500
    - REPEATED_LARGE_DTESTS: null
    - REPEATED_LARGE_DTESTS_COUNT: 100
    - REPEATED_UPGRADE_DTESTS: null
    - REPEATED_UPGRADE_DTESTS_COUNT: 25
    - REPEATED_ANT_TEST_TARGET: testsome
    - REPEATED_ANT_TEST_CLASS: null
    - REPEATED_ANT_TEST_METHODS: null
    - REPEATED_ANT_TEST_COUNT: 500
    - JAVA_HOME: /usr/lib/jvm/java-8-openjdk-amd64
    - JDK_HOME: /usr/lib/jvm/java-8-openjdk-amd64
  utests_compression_repeat:
    docker:
    - image: apache/cassandra-testing-ubuntu2004-java11-w-dependencies:latest
    resource_class: xlarge
    working_directory: ~/
    shell: /bin/bash -eo pipefail -l
    parallelism: 100
    steps:
    - attach_workspace:
        at: /home/cassandra
    - run:
        name: Log Environment Information
        command: |
          echo '*** id ***'
          id
          echo '*** cat /proc/cpuinfo ***'
          cat /proc/cpuinfo
          echo '*** free -m ***'
          free -m
          echo '*** df -m ***'
          df -m
          echo '*** ifconfig -a ***'
          ifconfig -a
          echo '*** uname -a ***'
          uname -a
          echo '*** mount ***'
          mount
          echo '*** env ***'
          env
          echo '*** java ***'
          which java
          java -version
    - run:
        name: Repeatedly run new or modifed JUnit tests
        no_output_timeout: 15m
        command: |
          set -x
          export PATH=$JAVA_HOME/bin:$PATH
          time mv ~/cassandra /tmp
          cd /tmp/cassandra
          if [ -d ~/dtest_jars ]; then
            cp ~/dtest_jars/dtest* /tmp/cassandra/build/
          fi

          # Calculate the number of test iterations to be run by the current parallel runner.
          count=$((${REPEATED_UTESTS_COUNT} / CIRCLE_NODE_TOTAL))
          if (($CIRCLE_NODE_INDEX < (${REPEATED_UTESTS_COUNT} % CIRCLE_NODE_TOTAL))); then
            count=$((count+1))
          fi

          # Put manually specified tests and automatically detected tests together, removing duplicates
          tests=$(echo ${REPEATED_UTESTS} | sed -e "s/<nil>//" | sed -e "s/ //" | tr "," "\n" | tr " " "\n" | sort -n | uniq -u)
          echo "Tests to be repeated: ${tests}"

          # Prepare the testtag for the target, used by the test macro in build.xml to group the output files
          target=test-compression
          testtag=""
          if [[ $target == "test-cdc" ]]; then
            testtag="cdc"
          elif [[ $target == "test-compression" ]]; then
            testtag="compression"
          fi

          # Run each test class as many times as requested.
          exit_code="$?"
          for test in $tests; do

              # Split class and method names from the test name
              if [[ $test =~ "#" ]]; then
                class=${test%"#"*}
                method=${test#*"#"}
              else
                class=$test
                method=""
              fi

              # Prepare the -Dtest.name argument.
              # It can be the fully qualified class name or the short class name, depending on the target.
              if [[ $target == "test" || \
                    $target == "test-cdc" || \
                    $target == "test-compression" || \
                    $target == "long-test" || \
                    $target == "stress-test" ]]; then
                name_arg="-Dtest.name=${class##*.}"
              else
                name_arg="-Dtest.name=$class"
              fi

              # Prepare the -Dtest.methods argument, which is optional
              if [[ $method == "" ]]; then
                methods_arg=""
              else
                methods_arg="-Dtest.methods=$method"
              fi

              for i in $(seq -w 1 $count); do
                echo "Running test $test, iteration $i of $count"

                # run the test
                status="passes"
                if !( set -o pipefail && \
                      ant test-compression $name_arg $methods_arg -Dno-build-test=true | \
                      tee stdout.txt \
                    ); then
                  status="fails"
                  exit_code=1
                fi

                # move the stdout output file
                dest=/tmp/results/repeated_utests/stdout/${status}/${i}
                mkdir -p $dest
                mv stdout.txt $dest/${test}.txt

                # move the XML output files
                source=build/test/output/${testtag}
                dest=/tmp/results/repeated_utests/output/${status}/${i}
                mkdir -p $dest
                if [[ -d $source && -n "$(ls $source)" ]]; then
                  mv $source/* $dest/
                fi

                # move the log files
                source=build/test/logs/${testtag}
                dest=/tmp/results/repeated_utests/logs/${status}/${i}
                mkdir -p $dest
                if [[ -d $source && -n "$(ls $source)" ]]; then
                  mv $source/* $dest/
                fi

                # maybe stop iterations on test failure
                if [[ ${REPEATED_TESTS_STOP_ON_FAILURE} = true ]] && (( $exit_code > 0 )); then
                  break
                fi
              done
          done
          (exit ${exit_code})
    - store_test_results:
        path: /tmp/results/repeated_utests/output
    - store_artifacts:
        path: /tmp/results/repeated_utests/stdout
        destination: stdout
    - store_artifacts:
        path: /tmp/results/repeated_utests/output
        destination: junitxml
    - store_artifacts:
        path: /tmp/results/repeated_utests/logs
        destination: logs
    environment:
    - JAVA8_HOME: /usr/lib/jvm/java-8-openjdk-amd64
    - ANT_HOME: /usr/share/ant
    - LANG: en_US.UTF-8
    - KEEP_TEST_DIR: true
    - DEFAULT_DIR: /home/cassandra/cassandra-dtest
    - PYTHONIOENCODING: utf-8
    - PYTHONUNBUFFERED: true
    - CASS_DRIVER_NO_EXTENSIONS: true
    - CASS_DRIVER_NO_CYTHON: true
    - CASSANDRA_SKIP_SYNC: true
    - DTEST_REPO: https://github.com/apache/cassandra-dtest.git
    - DTEST_BRANCH: trunk
    - CCM_MAX_HEAP_SIZE: 2048M
    - CCM_HEAP_NEWSIZE: 512M
    - REPEATED_TESTS_STOP_ON_FAILURE: false
    - REPEATED_UTESTS: null
    - REPEATED_UTESTS_COUNT: 500
    - REPEATED_UTESTS_LONG: null
    - REPEATED_UTESTS_LONG_COUNT: 100
    - REPEATED_UTESTS_STRESS: null
    - REPEATED_UTESTS_STRESS_COUNT: 500
    - REPEATED_JVM_DTESTS: null
    - REPEATED_JVM_DTESTS_COUNT: 500
    - REPEATED_JVM_UPGRADE_DTESTS: null
    - REPEATED_JVM_UPGRADE_DTESTS_COUNT: 500
    - REPEATED_DTESTS: null
    - REPEATED_DTESTS_COUNT: 500
    - REPEATED_UPGRADE_DTESTS: null
    - REPEATED_UPGRADE_DTESTS_COUNT: 25
    - REPEATED_ANT_TEST_TARGET: testsome
    - REPEATED_ANT_TEST_CLASS: null
    - REPEATED_ANT_TEST_METHODS: null
    - REPEATED_ANT_TEST_COUNT: 500
    - JAVA_HOME: /usr/lib/jvm/java-8-openjdk-amd64
    - JDK_HOME: /usr/lib/jvm/java-8-openjdk-amd64
  utests_stress_repeat:
    docker:
    - image: apache/cassandra-testing-ubuntu2004-java11-w-dependencies:latest
    resource_class: xlarge
    working_directory: ~/
    shell: /bin/bash -eo pipefail -l
    parallelism: 100
    steps:
    - attach_workspace:
        at: /home/cassandra
    - run:
        name: Log Environment Information
        command: |
          echo '*** id ***'
          id
          echo '*** cat /proc/cpuinfo ***'
          cat /proc/cpuinfo
          echo '*** free -m ***'
          free -m
          echo '*** df -m ***'
          df -m
          echo '*** ifconfig -a ***'
          ifconfig -a
          echo '*** uname -a ***'
          uname -a
          echo '*** mount ***'
          mount
          echo '*** env ***'
          env
          echo '*** java ***'
          which java
          java -version
    - run:
        name: Repeatedly run new or modifed JUnit tests
        no_output_timeout: 15m
        command: |
          set -x
          export PATH=$JAVA_HOME/bin:$PATH
          time mv ~/cassandra /tmp
          cd /tmp/cassandra
          if [ -d ~/dtest_jars ]; then
            cp ~/dtest_jars/dtest* /tmp/cassandra/build/
          fi

          # Calculate the number of test iterations to be run by the current parallel runner.
          count=$((${REPEATED_UTESTS_STRESS_COUNT} / CIRCLE_NODE_TOTAL))
          if (($CIRCLE_NODE_INDEX < (${REPEATED_UTESTS_STRESS_COUNT} % CIRCLE_NODE_TOTAL))); then
            count=$((count+1))
          fi

          # Put manually specified tests and automatically detected tests together, removing duplicates
          tests=$(echo ${REPEATED_UTESTS_STRESS} | sed -e "s/<nil>//" | sed -e "s/ //" | tr "," "\n" | tr " " "\n" | sort -n | uniq -u)
          echo "Tests to be repeated: ${tests}"

          # Prepare the testtag for the target, used by the test macro in build.xml to group the output files
          target=stress-test-some
          testtag=""
          if [[ $target == "test-cdc" ]]; then
            testtag="cdc"
          elif [[ $target == "test-compression" ]]; then
            testtag="compression"
          fi

          # Run each test class as many times as requested.
          exit_code="$?"
          for test in $tests; do

              # Split class and method names from the test name
              if [[ $test =~ "#" ]]; then
                class=${test%"#"*}
                method=${test#*"#"}
              else
                class=$test
                method=""
              fi

              # Prepare the -Dtest.name argument.
              # It can be the fully qualified class name or the short class name, depending on the target.
              if [[ $target == "test" || \
                    $target == "test-cdc" || \
                    $target == "test-compression" || \
                    $target == "long-test" || \
                    $target == "stress-test" ]]; then
                name_arg="-Dtest.name=${class##*.}"
              else
                name_arg="-Dtest.name=$class"
              fi

              # Prepare the -Dtest.methods argument, which is optional
              if [[ $method == "" ]]; then
                methods_arg=""
              else
                methods_arg="-Dtest.methods=$method"
              fi

              for i in $(seq -w 1 $count); do
                echo "Running test $test, iteration $i of $count"

                # run the test
                status="passes"
                if !( set -o pipefail && \
                      ant stress-test-some $name_arg $methods_arg -Dno-build-test=true | \
                      tee stdout.txt \
                    ); then
                  status="fails"
                  exit_code=1
                fi

                # move the stdout output file
                dest=/tmp/results/repeated_utests/stdout/${status}/${i}
                mkdir -p $dest
                mv stdout.txt $dest/${test}.txt

                # move the XML output files
                source=build/test/output/${testtag}
                dest=/tmp/results/repeated_utests/output/${status}/${i}
                mkdir -p $dest
                if [[ -d $source && -n "$(ls $source)" ]]; then
                  mv $source/* $dest/
                fi

                # move the log files
                source=build/test/logs/${testtag}
                dest=/tmp/results/repeated_utests/logs/${status}/${i}
                mkdir -p $dest
                if [[ -d $source && -n "$(ls $source)" ]]; then
                  mv $source/* $dest/
                fi

                # maybe stop iterations on test failure
                if [[ ${REPEATED_TESTS_STOP_ON_FAILURE} = true ]] && (( $exit_code > 0 )); then
                  break
                fi
              done
          done
          (exit ${exit_code})
    - store_test_results:
        path: /tmp/results/repeated_utests/output
    - store_artifacts:
        path: /tmp/results/repeated_utests/stdout
        destination: stdout
    - store_artifacts:
        path: /tmp/results/repeated_utests/output
        destination: junitxml
    - store_artifacts:
        path: /tmp/results/repeated_utests/logs
        destination: logs
    environment:
    - JAVA8_HOME: /usr/lib/jvm/java-8-openjdk-amd64
    - ANT_HOME: /usr/share/ant
    - LANG: en_US.UTF-8
    - KEEP_TEST_DIR: true
    - DEFAULT_DIR: /home/cassandra/cassandra-dtest
    - PYTHONIOENCODING: utf-8
    - PYTHONUNBUFFERED: true
    - CASS_DRIVER_NO_EXTENSIONS: true
    - CASS_DRIVER_NO_CYTHON: true
    - CASSANDRA_SKIP_SYNC: true
    - DTEST_REPO: https://github.com/apache/cassandra-dtest.git
    - DTEST_BRANCH: trunk
    - CCM_MAX_HEAP_SIZE: 2048M
    - CCM_HEAP_NEWSIZE: 512M
    - REPEATED_TESTS_STOP_ON_FAILURE: false
    - REPEATED_UTESTS: null
    - REPEATED_UTESTS_COUNT: 500
    - REPEATED_UTESTS_LONG: null
    - REPEATED_UTESTS_LONG_COUNT: 100
    - REPEATED_UTESTS_STRESS: null
    - REPEATED_UTESTS_STRESS_COUNT: 500
    - REPEATED_JVM_DTESTS: null
    - REPEATED_JVM_DTESTS_COUNT: 500
    - REPEATED_JVM_UPGRADE_DTESTS: null
    - REPEATED_JVM_UPGRADE_DTESTS_COUNT: 500
    - REPEATED_DTESTS: null
    - REPEATED_DTESTS_COUNT: 500
    - REPEATED_UPGRADE_DTESTS: null
    - REPEATED_UPGRADE_DTESTS_COUNT: 25
    - REPEATED_ANT_TEST_TARGET: testsome
    - REPEATED_ANT_TEST_CLASS: null
    - REPEATED_ANT_TEST_METHODS: null
    - REPEATED_ANT_TEST_COUNT: 500
    - JAVA_HOME: /usr/lib/jvm/java-8-openjdk-amd64
    - JDK_HOME: /usr/lib/jvm/java-8-openjdk-amd64
  j8_dtests_offheap_repeat:
    docker:
    - image: apache/cassandra-testing-ubuntu2004-java11-w-dependencies:latest
    resource_class: xlarge
    working_directory: ~/
    shell: /bin/bash -eo pipefail -l
    parallelism: 100
    steps:
    - attach_workspace:
        at: /home/cassandra
    - run:
        name: Clone Cassandra dtest Repository (via git)
        command: |
          git clone --single-branch --branch $DTEST_BRANCH --depth 1 $DTEST_REPO ~/cassandra-dtest
    - run:
        name: Configure virtualenv and python Dependencies
        command: |
          # note, this should be super quick as all dependencies should be pre-installed in the docker image
          # if additional dependencies were added to requirmeents.txt and the docker image hasn't been updated
          # we'd have to install it here at runtime -- which will make things slow, so do yourself a favor and
          # rebuild the docker image! (it automatically pulls the latest requirements.txt on build)
          source ~/env3.6/bin/activate
          export PATH=$JAVA_HOME/bin:$PATH
          pip3 install --upgrade -r ~/cassandra-dtest/requirements.txt
          pip3 freeze
    - run:
        name: Run repeated Python dtest
        no_output_timeout: 15m
        command: |
          if [ "${REPEATED_DTESTS}" == "<nil>" ]; then
            echo "Repeated dtest name hasn't been defined, exiting without running any test"
          elif [ "${REPEATED_DTESTS_COUNT}" == "<nil>" ]; then
            echo "Repeated dtest count hasn't been defined, exiting without running any test"
          elif [ "${REPEATED_DTESTS_COUNT}" -le 0 ]; then
            echo "Repeated dtest count is lesser or equals than zero, exiting without running any test"
          else

            # Calculate the number of test iterations to be run by the current parallel runner.
            # Since we are running the same test multiple times there is no need to use `circleci tests split`.
            count=$((${REPEATED_DTESTS_COUNT} / CIRCLE_NODE_TOTAL))
            if (($CIRCLE_NODE_INDEX < (${REPEATED_DTESTS_COUNT} % CIRCLE_NODE_TOTAL))); then
              count=$((count+1))
            fi

            if (($count <= 0)); then
              echo "No tests to run in this runner"
            else
              echo "Running ${REPEATED_DTESTS} $count times"

              source ~/env3.6/bin/activate
              export PATH=$JAVA_HOME/bin:$PATH

              java -version
              cd ~/cassandra-dtest
              mkdir -p /tmp/dtest

              echo "env: $(env)"
              echo "** done env"
              mkdir -p /tmp/results/dtests

              tests_arg=$(echo ${REPEATED_DTESTS} | sed -e "s/,/ /g")

              stop_on_failure_arg=""
              if ${REPEATED_TESTS_STOP_ON_FAILURE}; then
                stop_on_failure_arg="-x"
              fi

              vnodes_args=""
              if true; then
                vnodes_args="--use-vnodes --num-tokens=16"
              fi

              upgrade_arg=""
              if false; then
                upgrade_arg="--execute-upgrade-tests --upgrade-target-version-only --upgrade-version-selection all"
              fi

              # we need the "set -o pipefail" here so that the exit code that circleci will actually use is from pytest and not the exit code from tee
              set -o pipefail && cd ~/cassandra-dtest && pytest $vnodes_args --count=$count $stop_on_failure_arg $upgrade_arg --log-cli-level=DEBUG --junit-xml=/tmp/results/dtests/pytest_result.xml -s --cassandra-dir=/home/cassandra/cassandra --keep-test-dir --use-off-heap-memtables --skip-resource-intensive-tests $tests_arg | tee /tmp/dtest/stdout.txt
            fi
          fi
    - store_test_results:
        path: /tmp/results
    - store_artifacts:
        path: /tmp/dtest
        destination: dtest
    - store_artifacts:
        path: ~/cassandra-dtest/logs
        destination: dtest_logs
    environment:
    - JAVA8_HOME: /usr/lib/jvm/java-8-openjdk-amd64
    - ANT_HOME: /usr/share/ant
    - LANG: en_US.UTF-8
    - KEEP_TEST_DIR: true
    - DEFAULT_DIR: /home/cassandra/cassandra-dtest
    - PYTHONIOENCODING: utf-8
    - PYTHONUNBUFFERED: true
    - CASS_DRIVER_NO_EXTENSIONS: true
    - CASS_DRIVER_NO_CYTHON: true
    - CASSANDRA_SKIP_SYNC: true
    - DTEST_REPO: https://github.com/apache/cassandra-dtest.git
    - DTEST_BRANCH: trunk
    - CCM_MAX_HEAP_SIZE: 2048M
    - CCM_HEAP_NEWSIZE: 512M
    - REPEATED_TESTS_STOP_ON_FAILURE: false
    - REPEATED_UTESTS: null
    - REPEATED_UTESTS_COUNT: 500
    - REPEATED_UTESTS_LONG: null
    - REPEATED_UTESTS_LONG_COUNT: 100
    - REPEATED_UTESTS_STRESS: null
    - REPEATED_UTESTS_STRESS_COUNT: 500
    - REPEATED_JVM_DTESTS: null
    - REPEATED_JVM_DTESTS_COUNT: 500
    - REPEATED_JVM_UPGRADE_DTESTS: null
    - REPEATED_JVM_UPGRADE_DTESTS_COUNT: 500
    - REPEATED_DTESTS: null
    - REPEATED_DTESTS_COUNT: 500
    - REPEATED_LARGE_DTESTS: null
    - REPEATED_LARGE_DTESTS_COUNT: 100
    - REPEATED_UPGRADE_DTESTS: null
    - REPEATED_UPGRADE_DTESTS_COUNT: 25
    - REPEATED_ANT_TEST_TARGET: testsome
    - REPEATED_ANT_TEST_CLASS: null
    - REPEATED_ANT_TEST_METHODS: null
    - REPEATED_ANT_TEST_COUNT: 500
    - JAVA_HOME: /usr/lib/jvm/java-8-openjdk-amd64
    - JDK_HOME: /usr/lib/jvm/java-8-openjdk-amd64
  j8_dtests_large_vnode:
    docker:
    - image: apache/cassandra-testing-ubuntu2004-java11-w-dependencies:latest
    resource_class: xlarge
    working_directory: ~/
    shell: /bin/bash -eo pipefail -l
    parallelism: 1
    steps:
    - attach_workspace:
        at: /home/cassandra
    - run:
        name: Clone Cassandra dtest Repository (via git)
        command: |
          git clone --single-branch --branch $DTEST_BRANCH --depth 1 $DTEST_REPO ~/cassandra-dtest
    - run:
        name: Configure virtualenv and python Dependencies
        command: |
          # note, this should be super quick as all dependencies should be pre-installed in the docker image
          # if additional dependencies were added to requirmeents.txt and the docker image hasn't been updated
          # we'd have to install it here at runtime -- which will make things slow, so do yourself a favor and
          # rebuild the docker image! (it automatically pulls the latest requirements.txt on build)
          source ~/env3.6/bin/activate
          export PATH=$JAVA_HOME/bin:$PATH
          pip3 install --upgrade -r ~/cassandra-dtest/requirements.txt
          pip3 freeze
    - run:
        name: Determine Tests to Run (j8_large_with_vnodes)
        no_output_timeout: 5m
        command: "# reminder: this code (along with all the steps) is independently executed on every circle container\n# so the goal here is to get the circleci script to return the tests *this* container will run\n# which we do via the `circleci` cli tool.\n\ncd cassandra-dtest\nsource ~/env3.6/bin/activate\nexport PATH=$JAVA_HOME/bin:$PATH\n\nif [ -n '' ]; then\n  export \nfi\n\necho \"***Collected DTests (j8_large_with_vnodes)***\"\nset -eo pipefail && ./run_dtests.py --use-vnodes --only-resource-intensive-tests --force-resource-intensive-tests --dtest-print-tests-only --dtest-print-tests-output=/tmp/all_dtest_tests_j8_large_with_vnodes_raw --cassandra-dir=../cassandra\nif [ -z '' ]; then\n  mv /tmp/all_dtest_tests_j8_large_with_vnodes_raw /tmp/all_dtest_tests_j8_large_with_vnodes\nelse\n  grep -e '' /tmp/all_dtest_tests_j8_large_with_vnodes_raw > /tmp/all_dtest_tests_j8_large_with_vnodes || { echo \"Filter did not match any tests! Exiting build.\"; exit 0; }\nfi\nset -eo pipefail && circleci tests split --split-by=timings --timings-type=classname /tmp/all_dtest_tests_j8_large_with_vnodes > /tmp/split_dtest_tests_j8_large_with_vnodes.txt\ncat /tmp/split_dtest_tests_j8_large_with_vnodes.txt | tr '\\n' ' ' > /tmp/split_dtest_tests_j8_large_with_vnodes_final.txt\ncat /tmp/split_dtest_tests_j8_large_with_vnodes_final.txt\n"
    - run:
        name: Run dtests (j8_large_with_vnodes)
        no_output_timeout: 15m
        command: "echo \"cat /tmp/split_dtest_tests_j8_large_with_vnodes_final.txt\"\ncat /tmp/split_dtest_tests_j8_large_with_vnodes_final.txt\n\nsource ~/env3.6/bin/activate\nexport PATH=$JAVA_HOME/bin:$PATH\nif [ -n '' ]; then\n  export \nfi\n\njava -version\ncd ~/cassandra-dtest\nmkdir -p /tmp/dtest\n\necho \"env: $(env)\"\necho \"** done env\"\nmkdir -p /tmp/results/dtests\n# we need the \"set -o pipefail\" here so that the exit code that circleci will actually use is from pytest and not the exit code from tee\nexport SPLIT_TESTS=`cat /tmp/split_dtest_tests_j8_large_with_vnodes_final.txt`\nif [ ! -z \"$SPLIT_TESTS\" ]; then\n  set -o pipefail && cd ~/cassandra-dtest && pytest --use-vnodes --num-tokens=32 --only-resource-intensive-tests --force-resource-intensive-tests --log-level=\"DEBUG\" --junit-xml=/tmp/results/dtests/pytest_result_j8_large_with_vnodes.xml -s --cassandra-dir=/home/cassandra/cassandra --keep-test-dir $SPLIT_TESTS 2>&1 | tee /tmp/dtest/stdout.txt\nelse\n  echo \"Tune your parallelism, there are more containers than test classes. Nothing to do in this container\"\n  (exit 1)\nfi\n"
    - store_test_results:
        path: /tmp/results
    - store_artifacts:
        path: /tmp/dtest
        destination: dtest_j8_large_with_vnodes
    - store_artifacts:
        path: ~/cassandra-dtest/logs
        destination: dtest_j8_large_with_vnodes_logs
    environment:
    - JAVA8_HOME: /usr/lib/jvm/java-8-openjdk-amd64
    - ANT_HOME: /usr/share/ant
    - LANG: en_US.UTF-8
    - KEEP_TEST_DIR: true
    - DEFAULT_DIR: /home/cassandra/cassandra-dtest
    - PYTHONIOENCODING: utf-8
    - PYTHONUNBUFFERED: true
    - CASS_DRIVER_NO_EXTENSIONS: true
    - CASS_DRIVER_NO_CYTHON: true
    - CASSANDRA_SKIP_SYNC: true
    - DTEST_REPO: https://github.com/apache/cassandra-dtest.git
    - DTEST_BRANCH: trunk
    - CCM_MAX_HEAP_SIZE: 2048M
    - CCM_HEAP_NEWSIZE: 512M
    - REPEATED_TESTS_STOP_ON_FAILURE: false
    - REPEATED_UTESTS: null
    - REPEATED_UTESTS_COUNT: 500
    - REPEATED_UTESTS_LONG: null
    - REPEATED_UTESTS_LONG_COUNT: 100
    - REPEATED_JVM_DTESTS: null
    - REPEATED_JVM_DTESTS_COUNT: 500
    - REPEATED_JVM_UPGRADE_DTESTS: null
    - REPEATED_JVM_UPGRADE_DTESTS_COUNT: 500
    - REPEATED_DTESTS: null
    - REPEATED_DTESTS_COUNT: 500
    - REPEATED_LARGE_DTESTS: null
    - REPEATED_LARGE_DTESTS_COUNT: 100
    - REPEATED_UPGRADE_DTESTS: null
    - REPEATED_UPGRADE_DTESTS_COUNT: 25
    - REPEATED_ANT_TEST_TARGET: testsome
    - REPEATED_ANT_TEST_CLASS: null
    - REPEATED_ANT_TEST_METHODS: null
    - REPEATED_ANT_TEST_COUNT: 500
    - JAVA_HOME: /usr/lib/jvm/java-8-openjdk-amd64
    - JDK_HOME: /usr/lib/jvm/java-8-openjdk-amd64
  j8_cqlshlib_cython_tests:
    docker:
    - image: apache/cassandra-testing-ubuntu2004-java11-w-dependencies:latest
    resource_class: medium
    working_directory: ~/
    shell: /bin/bash -eo pipefail -l
    parallelism: 1
    steps:
    - attach_workspace:
        at: /home/cassandra
    - run:
        name: Run cqlshlib Unit Tests
        command: |
          export PATH=$JAVA_HOME/bin:$PATH
          export cython="yes"
          time mv ~/cassandra /tmp
          cd /tmp/cassandra/
          ./pylib/cassandra-cqlsh-tests.sh $(pwd)
        no_output_timeout: 15m
    - store_test_results:
        path: /tmp/cassandra/pylib
    environment:
    - JAVA8_HOME: /usr/lib/jvm/java-8-openjdk-amd64
    - ANT_HOME: /usr/share/ant
    - LANG: en_US.UTF-8
    - KEEP_TEST_DIR: true
    - DEFAULT_DIR: /home/cassandra/cassandra-dtest
    - PYTHONIOENCODING: utf-8
    - PYTHONUNBUFFERED: true
    - CASS_DRIVER_NO_EXTENSIONS: true
    - CASS_DRIVER_NO_CYTHON: true
    - CASSANDRA_SKIP_SYNC: true
    - DTEST_REPO: https://github.com/apache/cassandra-dtest.git
    - DTEST_BRANCH: trunk
    - CCM_MAX_HEAP_SIZE: 2048M
    - CCM_HEAP_NEWSIZE: 512M
    - REPEATED_TESTS_STOP_ON_FAILURE: false
    - REPEATED_UTESTS: null
    - REPEATED_UTESTS_COUNT: 500
    - REPEATED_UTESTS_LONG: null
    - REPEATED_UTESTS_LONG_COUNT: 100
    - REPEATED_JVM_DTESTS: null
    - REPEATED_JVM_DTESTS_COUNT: 500
    - REPEATED_JVM_UPGRADE_DTESTS: null
    - REPEATED_JVM_UPGRADE_DTESTS_COUNT: 500
    - REPEATED_DTESTS: null
    - REPEATED_DTESTS_COUNT: 500
    - REPEATED_LARGE_DTESTS: null
    - REPEATED_LARGE_DTESTS_COUNT: 100
    - REPEATED_UPGRADE_DTESTS: null
    - REPEATED_UPGRADE_DTESTS_COUNT: 25
    - REPEATED_ANT_TEST_TARGET: testsome
    - REPEATED_ANT_TEST_CLASS: null
    - REPEATED_ANT_TEST_METHODS: null
    - REPEATED_ANT_TEST_COUNT: 500
    - JAVA_HOME: /usr/lib/jvm/java-8-openjdk-amd64
    - JDK_HOME: /usr/lib/jvm/java-8-openjdk-amd64
  j8_dtests_large_repeat:
    docker:
    - image: apache/cassandra-testing-ubuntu2004-java11-w-dependencies:latest
    resource_class: xlarge
    working_directory: ~/
    shell: /bin/bash -eo pipefail -l
    parallelism: 100
    steps:
    - attach_workspace:
        at: /home/cassandra
    - run:
        name: Clone Cassandra dtest Repository (via git)
        command: |
          git clone --single-branch --branch $DTEST_BRANCH --depth 1 $DTEST_REPO ~/cassandra-dtest
    - run:
        name: Configure virtualenv and python Dependencies
        command: |
          # note, this should be super quick as all dependencies should be pre-installed in the docker image
          # if additional dependencies were added to requirmeents.txt and the docker image hasn't been updated
          # we'd have to install it here at runtime -- which will make things slow, so do yourself a favor and
          # rebuild the docker image! (it automatically pulls the latest requirements.txt on build)
          source ~/env3.6/bin/activate
          export PATH=$JAVA_HOME/bin:$PATH
          pip3 install --upgrade -r ~/cassandra-dtest/requirements.txt
          pip3 freeze
    - run:
        name: Run repeated Python DTests
        no_output_timeout: 15m
        command: |
          if [ "${REPEATED_LARGE_DTESTS}" == "<nil>" ]; then
            echo "Repeated dtest name hasn't been defined, exiting without running any test"
          elif [ "${REPEATED_LARGE_DTESTS_COUNT}" == "<nil>" ]; then
            echo "Repeated dtest count hasn't been defined, exiting without running any test"
          elif [ "${REPEATED_LARGE_DTESTS_COUNT}" -le 0 ]; then
            echo "Repeated dtest count is lesser or equals than zero, exiting without running any test"
          else

            # Calculate the number of test iterations to be run by the current parallel runner.
            # Since we are running the same test multiple times there is no need to use `circleci tests split`.
            count=$((${REPEATED_LARGE_DTESTS_COUNT} / CIRCLE_NODE_TOTAL))
            if (($CIRCLE_NODE_INDEX < (${REPEATED_LARGE_DTESTS_COUNT} % CIRCLE_NODE_TOTAL))); then
              count=$((count+1))
            fi

            if (($count <= 0)); then
              echo "No tests to run in this runner"
            else
              echo "Running ${REPEATED_LARGE_DTESTS} $count times"

              source ~/env3.6/bin/activate
              export PATH=$JAVA_HOME/bin:$PATH

              java -version
              cd ~/cassandra-dtest
              mkdir -p /tmp/dtest

              echo "env: $(env)"
              echo "** done env"
              mkdir -p /tmp/results/dtests

              tests_arg=$(echo ${REPEATED_LARGE_DTESTS} | sed -e "s/,/ /g")

              stop_on_failure_arg=""
              if ${REPEATED_TESTS_STOP_ON_FAILURE}; then
                stop_on_failure_arg="-x"
              fi

              vnodes_args=""
              if false; then
                vnodes_args="--use-vnodes --num-tokens=32"
              fi

              upgrade_arg=""
              if false; then
                upgrade_arg="--execute-upgrade-tests --upgrade-target-version-only --upgrade-version-selection all"
              fi

              # we need the "set -o pipefail" here so that the exit code that circleci will actually use is from pytest and not the exit code from tee
              set -o pipefail && cd ~/cassandra-dtest && pytest $vnodes_args --count=$count $stop_on_failure_arg $upgrade_arg --log-cli-level=DEBUG --junit-xml=/tmp/results/dtests/pytest_result.xml -s --cassandra-dir=/home/cassandra/cassandra --keep-test-dir --only-resource-intensive-tests --force-resource-intensive-tests $tests_arg | tee /tmp/dtest/stdout.txt
            fi
          fi
    - store_test_results:
        path: /tmp/results
    - store_artifacts:
        path: /tmp/dtest
        destination: dtest
    - store_artifacts:
        path: ~/cassandra-dtest/logs
        destination: dtest_logs
    environment:
    - JAVA8_HOME: /usr/lib/jvm/java-8-openjdk-amd64
    - ANT_HOME: /usr/share/ant
    - LANG: en_US.UTF-8
    - KEEP_TEST_DIR: true
    - DEFAULT_DIR: /home/cassandra/cassandra-dtest
    - PYTHONIOENCODING: utf-8
    - PYTHONUNBUFFERED: true
    - CASS_DRIVER_NO_EXTENSIONS: true
    - CASS_DRIVER_NO_CYTHON: true
    - CASSANDRA_SKIP_SYNC: true
    - DTEST_REPO: https://github.com/apache/cassandra-dtest.git
    - DTEST_BRANCH: trunk
    - CCM_MAX_HEAP_SIZE: 2048M
    - CCM_HEAP_NEWSIZE: 512M
    - REPEATED_TESTS_STOP_ON_FAILURE: false
    - REPEATED_UTESTS: null
    - REPEATED_UTESTS_COUNT: 500
    - REPEATED_UTESTS_LONG: null
    - REPEATED_UTESTS_LONG_COUNT: 100
    - REPEATED_JVM_DTESTS: null
    - REPEATED_JVM_DTESTS_COUNT: 500
    - REPEATED_JVM_UPGRADE_DTESTS: null
    - REPEATED_JVM_UPGRADE_DTESTS_COUNT: 500
    - REPEATED_DTESTS: null
    - REPEATED_DTESTS_COUNT: 500
    - REPEATED_LARGE_DTESTS: null
    - REPEATED_LARGE_DTESTS_COUNT: 100
    - REPEATED_UPGRADE_DTESTS: null
    - REPEATED_UPGRADE_DTESTS_COUNT: 25
    - REPEATED_ANT_TEST_TARGET: testsome
    - REPEATED_ANT_TEST_CLASS: null
    - REPEATED_ANT_TEST_METHODS: null
    - REPEATED_ANT_TEST_COUNT: 500
    - JAVA_HOME: /usr/lib/jvm/java-8-openjdk-amd64
    - JDK_HOME: /usr/lib/jvm/java-8-openjdk-amd64
  utests_long_repeat:
    docker:
    - image: apache/cassandra-testing-ubuntu2004-java11-w-dependencies:latest
    resource_class: xlarge
    working_directory: ~/
    shell: /bin/bash -eo pipefail -l
    parallelism: 100
    steps:
    - attach_workspace:
        at: /home/cassandra
    - run:
        name: Log Environment Information
        command: |
          echo '*** id ***'
          id
          echo '*** cat /proc/cpuinfo ***'
          cat /proc/cpuinfo
          echo '*** free -m ***'
          free -m
          echo '*** df -m ***'
          df -m
          echo '*** ifconfig -a ***'
          ifconfig -a
          echo '*** uname -a ***'
          uname -a
          echo '*** mount ***'
          mount
          echo '*** env ***'
          env
          echo '*** java ***'
          which java
          java -version
    - run:
        name: Repeatedly run new or modifed JUnit tests
        no_output_timeout: 15m
        command: |
          set -x
          export PATH=$JAVA_HOME/bin:$PATH
          time mv ~/cassandra /tmp
          cd /tmp/cassandra
          if [ -d ~/dtest_jars ]; then
            cp ~/dtest_jars/dtest* /tmp/cassandra/build/
          fi

          # Calculate the number of test iterations to be run by the current parallel runner.
          count=$((${REPEATED_UTESTS_LONG_COUNT} / CIRCLE_NODE_TOTAL))
          if (($CIRCLE_NODE_INDEX < (${REPEATED_UTESTS_LONG_COUNT} % CIRCLE_NODE_TOTAL))); then
            count=$((count+1))
          fi

          # Put manually specified tests and automatically detected tests together, removing duplicates
          tests=$(echo ${REPEATED_UTESTS_LONG} | sed -e "s/<nil>//" | sed -e "s/ //" | tr "," "\n" | tr " " "\n" | sort -n | uniq -u)
          echo "Tests to be repeated: ${tests}"

          # Prepare the testtag for the target, used by the test macro in build.xml to group the output files
          target=long-testsome
          testtag=""
          if [[ $target == "test-cdc" ]]; then
            testtag="cdc"
          elif [[ $target == "test-compression" ]]; then
            testtag="compression"
          fi

          # Run each test class as many times as requested.
          exit_code="$?"
          for test in $tests; do

              # Split class and method names from the test name
              if [[ $test =~ "#" ]]; then
                class=${test%"#"*}
                method=${test#*"#"}
              else
                class=$test
                method=""
              fi

              # Prepare the -Dtest.name argument.
              # It can be the fully qualified class name or the short class name, depending on the target.
              if [[ $target == "test" || \
                    $target == "test-cdc" || \
                    $target == "test-compression" || \
                    $target == "long-test" || \
                    $target == "stress-test" ]]; then
                name_arg="-Dtest.name=${class##*.}"
              else
                name_arg="-Dtest.name=$class"
              fi

              # Prepare the -Dtest.methods argument, which is optional
              if [[ $method == "" ]]; then
                methods_arg=""
              else
                methods_arg="-Dtest.methods=$method"
              fi

              for i in $(seq -w 1 $count); do
                echo "Running test $test, iteration $i of $count"

                # run the test
                status="passes"
                if !( set -o pipefail && \
                      ant long-testsome $name_arg $methods_arg -Dno-build-test=true | \
                      tee stdout.txt \
                    ); then
                  status="fails"
                  exit_code=1
                fi

                # move the stdout output file
                dest=/tmp/results/repeated_utests/stdout/${status}/${i}
                mkdir -p $dest
                mv stdout.txt $dest/${test}.txt

                # move the XML output files
                source=build/test/output/${testtag}
                dest=/tmp/results/repeated_utests/output/${status}/${i}
                mkdir -p $dest
                if [[ -d $source && -n "$(ls $source)" ]]; then
                  mv $source/* $dest/
                fi

                # move the log files
                source=build/test/logs/${testtag}
                dest=/tmp/results/repeated_utests/logs/${status}/${i}
                mkdir -p $dest
                if [[ -d $source && -n "$(ls $source)" ]]; then
                  mv $source/* $dest/
                fi

                # maybe stop iterations on test failure
                if [[ ${REPEATED_TESTS_STOP_ON_FAILURE} = true ]] && (( $exit_code > 0 )); then
                  break
                fi
              done
          done
          (exit ${exit_code})
    - store_test_results:
        path: /tmp/results/repeated_utests/output
    - store_artifacts:
        path: /tmp/results/repeated_utests/stdout
        destination: stdout
    - store_artifacts:
        path: /tmp/results/repeated_utests/output
        destination: junitxml
    - store_artifacts:
        path: /tmp/results/repeated_utests/logs
        destination: logs
    environment:
    - JAVA8_HOME: /usr/lib/jvm/java-8-openjdk-amd64
    - ANT_HOME: /usr/share/ant
    - LANG: en_US.UTF-8
    - KEEP_TEST_DIR: true
    - DEFAULT_DIR: /home/cassandra/cassandra-dtest
    - PYTHONIOENCODING: utf-8
    - PYTHONUNBUFFERED: true
    - CASS_DRIVER_NO_EXTENSIONS: true
    - CASS_DRIVER_NO_CYTHON: true
    - CASSANDRA_SKIP_SYNC: true
    - DTEST_REPO: https://github.com/apache/cassandra-dtest.git
    - DTEST_BRANCH: trunk
    - CCM_MAX_HEAP_SIZE: 2048M
    - CCM_HEAP_NEWSIZE: 512M
    - REPEATED_TESTS_STOP_ON_FAILURE: false
    - REPEATED_UTESTS: null
    - REPEATED_UTESTS_COUNT: 500
    - REPEATED_UTESTS_LONG: null
    - REPEATED_UTESTS_LONG_COUNT: 100
    - REPEATED_UTESTS_STRESS: null
    - REPEATED_UTESTS_STRESS_COUNT: 500
    - REPEATED_JVM_DTESTS: null
    - REPEATED_JVM_DTESTS_COUNT: 500
    - REPEATED_JVM_UPGRADE_DTESTS: null
    - REPEATED_JVM_UPGRADE_DTESTS_COUNT: 500
    - REPEATED_DTESTS: null
    - REPEATED_DTESTS_COUNT: 500
    - REPEATED_LARGE_DTESTS: null
    - REPEATED_LARGE_DTESTS_COUNT: 100
    - REPEATED_UPGRADE_DTESTS: null
    - REPEATED_UPGRADE_DTESTS_COUNT: 25
    - REPEATED_ANT_TEST_TARGET: testsome
    - REPEATED_ANT_TEST_CLASS: null
    - REPEATED_ANT_TEST_METHODS: null
    - REPEATED_ANT_TEST_COUNT: 500
    - JAVA_HOME: /usr/lib/jvm/java-8-openjdk-amd64
    - JDK_HOME: /usr/lib/jvm/java-8-openjdk-amd64
  j8_unit_tests_repeat:
    docker:
    - image: apache/cassandra-testing-ubuntu2004-java11-w-dependencies:latest
    resource_class: xlarge
    working_directory: ~/
    shell: /bin/bash -eo pipefail -l
    parallelism: 100
    steps:
    - attach_workspace:
        at: /home/cassandra
    - run:
        name: Log Environment Information
        command: |
          echo '*** id ***'
          id
          echo '*** cat /proc/cpuinfo ***'
          cat /proc/cpuinfo
          echo '*** free -m ***'
          free -m
          echo '*** df -m ***'
          df -m
          echo '*** ifconfig -a ***'
          ifconfig -a
          echo '*** uname -a ***'
          uname -a
          echo '*** mount ***'
          mount
          echo '*** env ***'
          env
          echo '*** java ***'
          which java
          java -version
    - run:
        name: Repeatedly run new or modifed JUnit tests
        no_output_timeout: 15m
        command: |
          set -x
          export PATH=$JAVA_HOME/bin:$PATH
          time mv ~/cassandra /tmp
          cd /tmp/cassandra
          if [ -d ~/dtest_jars ]; then
            cp ~/dtest_jars/dtest* /tmp/cassandra/build/
          fi

          # Calculate the number of test iterations to be run by the current parallel runner.
          count=$((${REPEATED_UTESTS_COUNT} / CIRCLE_NODE_TOTAL))
          if (($CIRCLE_NODE_INDEX < (${REPEATED_UTESTS_COUNT} % CIRCLE_NODE_TOTAL))); then
            count=$((count+1))
          fi

          # Put manually specified tests and automatically detected tests together, removing duplicates
          tests=$(echo ${REPEATED_UTESTS} | sed -e "s/<nil>//" | sed -e "s/ //" | tr "," "\n" | tr " " "\n" | sort -n | uniq -u)
          echo "Tests to be repeated: ${tests}"

          # Prepare the testtag for the target, used by the test macro in build.xml to group the output files
          target=testsome
          testtag=""
          if [[ $target == "test-cdc" ]]; then
            testtag="cdc"
          elif [[ $target == "test-compression" ]]; then
            testtag="compression"
          fi

          # Run each test class as many times as requested.
          exit_code="$?"
          for test in $tests; do

              # Split class and method names from the test name
              if [[ $test =~ "#" ]]; then
                class=${test%"#"*}
                method=${test#*"#"}
              else
                class=$test
                method=""
              fi

              # Prepare the -Dtest.name argument.
              # It can be the fully qualified class name or the short class name, depending on the target.
              if [[ $target == "test" || \
                    $target == "test-cdc" || \
                    $target == "test-compression" || \
                    $target == "long-test" || \
                    $target == "stress-test" ]]; then
                name_arg="-Dtest.name=${class##*.}"
              else
                name_arg="-Dtest.name=$class"
              fi

              # Prepare the -Dtest.methods argument, which is optional
              if [[ $method == "" ]]; then
                methods_arg=""
              else
                methods_arg="-Dtest.methods=$method"
              fi

              for i in $(seq -w 1 $count); do
                echo "Running test $test, iteration $i of $count"

                # run the test
                status="passes"
                if !( set -o pipefail && \
                      ant testsome $name_arg $methods_arg -Dno-build-test=true | \
                      tee stdout.txt \
                    ); then
                  status="fails"
                  exit_code=1
                fi

                # move the stdout output file
                dest=/tmp/results/repeated_utests/stdout/${status}/${i}
                mkdir -p $dest
                mv stdout.txt $dest/${test}.txt

                # move the XML output files
                source=build/test/output/${testtag}
                dest=/tmp/results/repeated_utests/output/${status}/${i}
                mkdir -p $dest
                if [[ -d $source && -n "$(ls $source)" ]]; then
                  mv $source/* $dest/
                fi

                # move the log files
                source=build/test/logs/${testtag}
                dest=/tmp/results/repeated_utests/logs/${status}/${i}
                mkdir -p $dest
                if [[ -d $source && -n "$(ls $source)" ]]; then
                  mv $source/* $dest/
                fi

                # maybe stop iterations on test failure
                if [[ ${REPEATED_TESTS_STOP_ON_FAILURE} = true ]] && (( $exit_code > 0 )); then
                  break
                fi
              done
          done
          (exit ${exit_code})
    - store_test_results:
        path: /tmp/results/repeated_utests/output
    - store_artifacts:
        path: /tmp/results/repeated_utests/stdout
        destination: stdout
    - store_artifacts:
        path: /tmp/results/repeated_utests/output
        destination: junitxml
    - store_artifacts:
        path: /tmp/results/repeated_utests/logs
        destination: logs
    environment:
    - JAVA8_HOME: /usr/lib/jvm/java-8-openjdk-amd64
    - ANT_HOME: /usr/share/ant
    - LANG: en_US.UTF-8
    - KEEP_TEST_DIR: true
    - DEFAULT_DIR: /home/cassandra/cassandra-dtest
    - PYTHONIOENCODING: utf-8
    - PYTHONUNBUFFERED: true
    - CASS_DRIVER_NO_EXTENSIONS: true
    - CASS_DRIVER_NO_CYTHON: true
    - CASSANDRA_SKIP_SYNC: true
    - DTEST_REPO: https://github.com/apache/cassandra-dtest.git
    - DTEST_BRANCH: trunk
    - CCM_MAX_HEAP_SIZE: 2048M
    - CCM_HEAP_NEWSIZE: 512M
    - REPEATED_TESTS_STOP_ON_FAILURE: false
    - REPEATED_UTESTS: null
    - REPEATED_UTESTS_COUNT: 500
    - REPEATED_UTESTS_LONG: null
    - REPEATED_UTESTS_LONG_COUNT: 100
    - REPEATED_UTESTS_STRESS: null
    - REPEATED_UTESTS_STRESS_COUNT: 500
    - REPEATED_JVM_DTESTS: null
    - REPEATED_JVM_DTESTS_COUNT: 500
    - REPEATED_JVM_UPGRADE_DTESTS: null
    - REPEATED_JVM_UPGRADE_DTESTS_COUNT: 500
    - REPEATED_DTESTS: null
    - REPEATED_DTESTS_COUNT: 500
    - REPEATED_LARGE_DTESTS: null
    - REPEATED_LARGE_DTESTS_COUNT: 100
    - REPEATED_UPGRADE_DTESTS: null
    - REPEATED_UPGRADE_DTESTS_COUNT: 25
    - REPEATED_ANT_TEST_TARGET: testsome
    - REPEATED_ANT_TEST_CLASS: null
    - REPEATED_ANT_TEST_METHODS: null
    - REPEATED_ANT_TEST_COUNT: 500
    - JAVA_HOME: /usr/lib/jvm/java-8-openjdk-amd64
    - JDK_HOME: /usr/lib/jvm/java-8-openjdk-amd64
  j8_dtests_large:
    docker:
    - image: apache/cassandra-testing-ubuntu2004-java11-w-dependencies:latest
    resource_class: xlarge
    working_directory: ~/
    shell: /bin/bash -eo pipefail -l
    parallelism: 1
    steps:
    - attach_workspace:
        at: /home/cassandra
    - run:
        name: Clone Cassandra dtest Repository (via git)
        command: |
          git clone --single-branch --branch $DTEST_BRANCH --depth 1 $DTEST_REPO ~/cassandra-dtest
    - run:
        name: Configure virtualenv and python Dependencies
        command: |
          # note, this should be super quick as all dependencies should be pre-installed in the docker image
          # if additional dependencies were added to requirmeents.txt and the docker image hasn't been updated
          # we'd have to install it here at runtime -- which will make things slow, so do yourself a favor and
          # rebuild the docker image! (it automatically pulls the latest requirements.txt on build)
          source ~/env3.6/bin/activate
          export PATH=$JAVA_HOME/bin:$PATH
          pip3 install --upgrade -r ~/cassandra-dtest/requirements.txt
          pip3 freeze
    - run:
        name: Determine Tests to Run (j8_large_without_vnodes)
        no_output_timeout: 5m
        command: "# reminder: this code (along with all the steps) is independently executed on every circle container\n# so the goal here is to get the circleci script to return the tests *this* container will run\n# which we do via the `circleci` cli tool.\n\ncd cassandra-dtest\nsource ~/env3.6/bin/activate\nexport PATH=$JAVA_HOME/bin:$PATH\n\nif [ -n '' ]; then\n  export \nfi\n\necho \"***Collected DTests (j8_large_without_vnodes)***\"\nset -eo pipefail && ./run_dtests.py --only-resource-intensive-tests --force-resource-intensive-tests --dtest-print-tests-only --dtest-print-tests-output=/tmp/all_dtest_tests_j8_large_without_vnodes_raw --cassandra-dir=../cassandra\nif [ -z '' ]; then\n  mv /tmp/all_dtest_tests_j8_large_without_vnodes_raw /tmp/all_dtest_tests_j8_large_without_vnodes\nelse\n  grep -e '' /tmp/all_dtest_tests_j8_large_without_vnodes_raw > /tmp/all_dtest_tests_j8_large_without_vnodes || { echo \"Filter did not match any tests! Exiting build.\"; exit 0; }\nfi\nset -eo pipefail && circleci tests split --split-by=timings --timings-type=classname /tmp/all_dtest_tests_j8_large_without_vnodes > /tmp/split_dtest_tests_j8_large_without_vnodes.txt\ncat /tmp/split_dtest_tests_j8_large_without_vnodes.txt | tr '\\n' ' ' > /tmp/split_dtest_tests_j8_large_without_vnodes_final.txt\ncat /tmp/split_dtest_tests_j8_large_without_vnodes_final.txt\n"
    - run:
        name: Run dtests (j8_large_without_vnodes)
        no_output_timeout: 15m
        command: "echo \"cat /tmp/split_dtest_tests_j8_large_without_vnodes_final.txt\"\ncat /tmp/split_dtest_tests_j8_large_without_vnodes_final.txt\n\nsource ~/env3.6/bin/activate\nexport PATH=$JAVA_HOME/bin:$PATH\nif [ -n '' ]; then\n  export \nfi\n\njava -version\ncd ~/cassandra-dtest\nmkdir -p /tmp/dtest\n\necho \"env: $(env)\"\necho \"** done env\"\nmkdir -p /tmp/results/dtests\n# we need the \"set -o pipefail\" here so that the exit code that circleci will actually use is from pytest and not the exit code from tee\nexport SPLIT_TESTS=`cat /tmp/split_dtest_tests_j8_large_without_vnodes_final.txt`\nif [ ! -z \"$SPLIT_TESTS\" ]; then\n  set -o pipefail && cd ~/cassandra-dtest && pytest --num-tokens=32 --only-resource-intensive-tests --force-resource-intensive-tests --log-level=\"DEBUG\" --junit-xml=/tmp/results/dtests/pytest_result_j8_large_without_vnodes.xml -s --cassandra-dir=/home/cassandra/cassandra --keep-test-dir $SPLIT_TESTS 2>&1 | tee /tmp/dtest/stdout.txt\nelse\n  echo \"Tune your parallelism, there are more containers than test classes. Nothing to do in this container\"\n  (exit 1)\nfi\n"
    - store_test_results:
        path: /tmp/results
    - store_artifacts:
        path: /tmp/dtest
        destination: dtest_j8_large_without_vnodes
    - store_artifacts:
        path: ~/cassandra-dtest/logs
        destination: dtest_j8_large_without_vnodes_logs
    environment:
    - JAVA8_HOME: /usr/lib/jvm/java-8-openjdk-amd64
    - ANT_HOME: /usr/share/ant
    - LANG: en_US.UTF-8
    - KEEP_TEST_DIR: true
    - DEFAULT_DIR: /home/cassandra/cassandra-dtest
    - PYTHONIOENCODING: utf-8
    - PYTHONUNBUFFERED: true
    - CASS_DRIVER_NO_EXTENSIONS: true
    - CASS_DRIVER_NO_CYTHON: true
    - CASSANDRA_SKIP_SYNC: true
    - DTEST_REPO: https://github.com/apache/cassandra-dtest.git
    - DTEST_BRANCH: trunk
    - CCM_MAX_HEAP_SIZE: 2048M
    - CCM_HEAP_NEWSIZE: 512M
    - REPEATED_TESTS_STOP_ON_FAILURE: false
    - REPEATED_UTESTS: null
    - REPEATED_UTESTS_COUNT: 500
    - REPEATED_UTESTS_LONG: null
    - REPEATED_UTESTS_LONG_COUNT: 100
    - REPEATED_JVM_DTESTS: null
    - REPEATED_JVM_DTESTS_COUNT: 500
    - REPEATED_JVM_UPGRADE_DTESTS: null
    - REPEATED_JVM_UPGRADE_DTESTS_COUNT: 500
    - REPEATED_DTESTS: null
    - REPEATED_DTESTS_COUNT: 500
    - REPEATED_LARGE_DTESTS: null
    - REPEATED_LARGE_DTESTS_COUNT: 100
    - REPEATED_UPGRADE_DTESTS: null
    - REPEATED_UPGRADE_DTESTS_COUNT: 25
    - REPEATED_ANT_TEST_TARGET: testsome
    - REPEATED_ANT_TEST_CLASS: null
    - REPEATED_ANT_TEST_METHODS: null
    - REPEATED_ANT_TEST_COUNT: 500
    - JAVA_HOME: /usr/lib/jvm/java-8-openjdk-amd64
    - JDK_HOME: /usr/lib/jvm/java-8-openjdk-amd64
  j8_upgrade_dtests_repeat:
    docker:
    - image: apache/cassandra-testing-ubuntu2004-java11-w-dependencies:latest
    resource_class: xlarge
    working_directory: ~/
    shell: /bin/bash -eo pipefail -l
    parallelism: 100
    steps:
    - attach_workspace:
        at: /home/cassandra
    - run:
        name: Clone Cassandra dtest Repository (via git)
        command: |
          git clone --single-branch --branch $DTEST_BRANCH --depth 1 $DTEST_REPO ~/cassandra-dtest
    - run:
        name: Configure virtualenv and python Dependencies
        command: |
          # note, this should be super quick as all dependencies should be pre-installed in the docker image
          # if additional dependencies were added to requirmeents.txt and the docker image hasn't been updated
          # we'd have to install it here at runtime -- which will make things slow, so do yourself a favor and
          # rebuild the docker image! (it automatically pulls the latest requirements.txt on build)
          source ~/env3.6/bin/activate
          export PATH=$JAVA_HOME/bin:$PATH
          pip3 install --upgrade -r ~/cassandra-dtest/requirements.txt
          pip3 freeze
    - run:
        name: Run repeated Python DTests
        no_output_timeout: 15m
        command: |
          if [ "${REPEATED_UPGRADE_DTESTS}" == "<nil>" ]; then
            echo "Repeated dtest name hasn't been defined, exiting without running any test"
          elif [ "${REPEATED_UPGRADE_DTESTS_COUNT}" == "<nil>" ]; then
            echo "Repeated dtest count hasn't been defined, exiting without running any test"
          elif [ "${REPEATED_UPGRADE_DTESTS_COUNT}" -le 0 ]; then
            echo "Repeated dtest count is lesser or equals than zero, exiting without running any test"
          else

            # Calculate the number of test iterations to be run by the current parallel runner.
            # Since we are running the same test multiple times there is no need to use `circleci tests split`.
            count=$((${REPEATED_UPGRADE_DTESTS_COUNT} / CIRCLE_NODE_TOTAL))
            if (($CIRCLE_NODE_INDEX < (${REPEATED_UPGRADE_DTESTS_COUNT} % CIRCLE_NODE_TOTAL))); then
              count=$((count+1))
            fi

            if (($count <= 0)); then
              echo "No tests to run in this runner"
            else
              echo "Running ${REPEATED_UPGRADE_DTESTS} $count times"

              source ~/env3.6/bin/activate
              export PATH=$JAVA_HOME/bin:$PATH

              java -version
              cd ~/cassandra-dtest
              mkdir -p /tmp/dtest

              echo "env: $(env)"
              echo "** done env"
              mkdir -p /tmp/results/dtests

              tests_arg=$(echo ${REPEATED_UPGRADE_DTESTS} | sed -e "s/,/ /g")

              stop_on_failure_arg=""
              if ${REPEATED_TESTS_STOP_ON_FAILURE}; then
                stop_on_failure_arg="-x"
              fi

              vnodes_args=""
              if false; then
                vnodes_args="--use-vnodes --num-tokens=32"
              fi

              upgrade_arg=""
              if true; then
                upgrade_arg="--execute-upgrade-tests --upgrade-target-version-only --upgrade-version-selection all"
              fi

              # we need the "set -o pipefail" here so that the exit code that circleci will actually use is from pytest and not the exit code from tee
              set -o pipefail && cd ~/cassandra-dtest && pytest $vnodes_args --count=$count $stop_on_failure_arg $upgrade_arg --log-cli-level=DEBUG --junit-xml=/tmp/results/dtests/pytest_result.xml -s --cassandra-dir=/home/cassandra/cassandra --keep-test-dir  $tests_arg | tee /tmp/dtest/stdout.txt
            fi
          fi
    - store_test_results:
        path: /tmp/results
    - store_artifacts:
        path: /tmp/dtest
        destination: dtest
    - store_artifacts:
        path: ~/cassandra-dtest/logs
        destination: dtest_logs
    environment:
    - JAVA8_HOME: /usr/lib/jvm/java-8-openjdk-amd64
    - ANT_HOME: /usr/share/ant
    - LANG: en_US.UTF-8
    - KEEP_TEST_DIR: true
    - DEFAULT_DIR: /home/cassandra/cassandra-dtest
    - PYTHONIOENCODING: utf-8
    - PYTHONUNBUFFERED: true
    - CASS_DRIVER_NO_EXTENSIONS: true
    - CASS_DRIVER_NO_CYTHON: true
    - CASSANDRA_SKIP_SYNC: true
    - DTEST_REPO: https://github.com/apache/cassandra-dtest.git
    - DTEST_BRANCH: trunk
    - CCM_MAX_HEAP_SIZE: 2048M
    - CCM_HEAP_NEWSIZE: 512M
    - REPEATED_TESTS_STOP_ON_FAILURE: false
    - REPEATED_UTESTS: null
    - REPEATED_UTESTS_COUNT: 500
    - REPEATED_UTESTS_LONG: null
    - REPEATED_UTESTS_LONG_COUNT: 100
    - REPEATED_UTESTS_STRESS: null
    - REPEATED_UTESTS_STRESS_COUNT: 500
    - REPEATED_JVM_DTESTS: null
    - REPEATED_JVM_DTESTS_COUNT: 500
    - REPEATED_JVM_UPGRADE_DTESTS: null
    - REPEATED_JVM_UPGRADE_DTESTS_COUNT: 500
    - REPEATED_DTESTS: null
    - REPEATED_DTESTS_COUNT: 500
    - REPEATED_LARGE_DTESTS: null
    - REPEATED_LARGE_DTESTS_COUNT: 100
    - REPEATED_UPGRADE_DTESTS: null
    - REPEATED_UPGRADE_DTESTS_COUNT: 25
    - REPEATED_ANT_TEST_TARGET: testsome
    - REPEATED_ANT_TEST_CLASS: null
    - REPEATED_ANT_TEST_METHODS: null
    - REPEATED_ANT_TEST_COUNT: 500
    - JAVA_HOME: /usr/lib/jvm/java-8-openjdk-amd64
    - JDK_HOME: /usr/lib/jvm/java-8-openjdk-amd64
  build:
    docker:
    - image: apache/cassandra-testing-ubuntu2004-java11-w-dependencies:latest
    resource_class: medium
    working_directory: ~/
    shell: /bin/bash -eo pipefail -l
    parallelism: 1
    steps:
    - run:
        name: Log Environment Information
        command: |
          echo '*** id ***'
          id
          echo '*** cat /proc/cpuinfo ***'
          cat /proc/cpuinfo
          echo '*** free -m ***'
          free -m
          echo '*** df -m ***'
          df -m
          echo '*** ifconfig -a ***'
          ifconfig -a
          echo '*** uname -a ***'
          uname -a
          echo '*** mount ***'
          mount
          echo '*** env ***'
          env
          echo '*** java ***'
          which java
          java -version
    - run:
        name: Clone Cassandra Repository (via git)
        command: |
          git clone --single-branch --depth 1 --branch $CIRCLE_BRANCH https://github.com/$CIRCLE_PROJECT_USERNAME/$CIRCLE_PROJECT_REPONAME.git ~/cassandra
    - run:
        name: Build Cassandra
        command: |
          export PATH=$JAVA_HOME/bin:$PATH
          cd ~/cassandra
          # Loop to prevent failure due to maven-ant-tasks not downloading a jar..
          for x in $(seq 1 3); do
              ${ANT_HOME}/bin/ant clean jar build-test
              RETURN="$?"
              if [ "${RETURN}" -eq "0" ]; then
                  break
              fi
          done
          # Exit, if we didn't build successfully
          if [ "${RETURN}" -ne "0" ]; then
              echo "Build failed with exit code: ${RETURN}"
              exit ${RETURN}
          fi
        no_output_timeout: 15m
    - run:
        name: Run eclipse-warnings
        command: |
          export PATH=$JAVA_HOME/bin:$PATH
          cd ~/cassandra
          ant eclipse-warnings
    - persist_to_workspace:
        root: /home/cassandra
        paths:
        - cassandra
        - .m2
    environment:
    - JAVA8_HOME: /usr/lib/jvm/java-8-openjdk-amd64
    - ANT_HOME: /usr/share/ant
    - LANG: en_US.UTF-8
    - KEEP_TEST_DIR: true
    - DEFAULT_DIR: /home/cassandra/cassandra-dtest
    - PYTHONIOENCODING: utf-8
    - PYTHONUNBUFFERED: true
    - CASS_DRIVER_NO_EXTENSIONS: true
    - CASS_DRIVER_NO_CYTHON: true
    - CASSANDRA_SKIP_SYNC: true
    - DTEST_REPO: https://github.com/apache/cassandra-dtest.git
    - DTEST_BRANCH: trunk
    - CCM_MAX_HEAP_SIZE: 2048M
    - CCM_HEAP_NEWSIZE: 512M
    - REPEATED_TESTS_STOP_ON_FAILURE: false
    - REPEATED_UTESTS: null
    - REPEATED_UTESTS_COUNT: 500
    - REPEATED_UTESTS_LONG: null
    - REPEATED_UTESTS_LONG_COUNT: 100
    - REPEATED_UTESTS_STRESS: null
    - REPEATED_UTESTS_STRESS_COUNT: 500
    - REPEATED_JVM_DTESTS: null
    - REPEATED_JVM_DTESTS_COUNT: 500
    - REPEATED_JVM_UPGRADE_DTESTS: null
    - REPEATED_JVM_UPGRADE_DTESTS_COUNT: 500
    - REPEATED_DTESTS: null
    - REPEATED_DTESTS_COUNT: 500
    - REPEATED_LARGE_DTESTS: null
    - REPEATED_LARGE_DTESTS_COUNT: 100
    - REPEATED_UPGRADE_DTESTS: null
    - REPEATED_UPGRADE_DTESTS_COUNT: 25
    - REPEATED_ANT_TEST_TARGET: testsome
    - REPEATED_ANT_TEST_CLASS: null
    - REPEATED_ANT_TEST_METHODS: null
    - REPEATED_ANT_TEST_COUNT: 500
    - JAVA_HOME: /usr/lib/jvm/java-8-openjdk-amd64
    - JDK_HOME: /usr/lib/jvm/java-8-openjdk-amd64
  j8_dtests_vnode_repeat:
    docker:
    - image: apache/cassandra-testing-ubuntu2004-java11-w-dependencies:latest
    resource_class: xlarge
    working_directory: ~/
    shell: /bin/bash -eo pipefail -l
    parallelism: 100
    steps:
    - attach_workspace:
        at: /home/cassandra
    - run:
        name: Clone Cassandra dtest Repository (via git)
        command: |
          git clone --single-branch --branch $DTEST_BRANCH --depth 1 $DTEST_REPO ~/cassandra-dtest
    - run:
        name: Configure virtualenv and python Dependencies
        command: |
          # note, this should be super quick as all dependencies should be pre-installed in the docker image
          # if additional dependencies were added to requirmeents.txt and the docker image hasn't been updated
          # we'd have to install it here at runtime -- which will make things slow, so do yourself a favor and
          # rebuild the docker image! (it automatically pulls the latest requirements.txt on build)
          source ~/env3.6/bin/activate
          export PATH=$JAVA_HOME/bin:$PATH
          pip3 install --upgrade -r ~/cassandra-dtest/requirements.txt
          pip3 freeze
    - run:
        name: Run repeated Python DTests
        no_output_timeout: 15m
        command: |
          if [ "${REPEATED_DTESTS}" == "<nil>" ]; then
            echo "Repeated dtest name hasn't been defined, exiting without running any test"
          elif [ "${REPEATED_DTESTS_COUNT}" == "<nil>" ]; then
            echo "Repeated dtest count hasn't been defined, exiting without running any test"
          elif [ "${REPEATED_DTESTS_COUNT}" -le 0 ]; then
            echo "Repeated dtest count is lesser or equals than zero, exiting without running any test"
          else

            # Calculate the number of test iterations to be run by the current parallel runner.
            # Since we are running the same test multiple times there is no need to use `circleci tests split`.
            count=$((${REPEATED_DTESTS_COUNT} / CIRCLE_NODE_TOTAL))
            if (($CIRCLE_NODE_INDEX < (${REPEATED_DTESTS_COUNT} % CIRCLE_NODE_TOTAL))); then
              count=$((count+1))
            fi

            if (($count <= 0)); then
              echo "No tests to run in this runner"
            else
              echo "Running ${REPEATED_DTESTS} $count times"

              source ~/env3.6/bin/activate
              export PATH=$JAVA_HOME/bin:$PATH

              java -version
              cd ~/cassandra-dtest
              mkdir -p /tmp/dtest

              echo "env: $(env)"
              echo "** done env"
              mkdir -p /tmp/results/dtests

              tests_arg=$(echo ${REPEATED_DTESTS} | sed -e "s/,/ /g")

              stop_on_failure_arg=""
              if ${REPEATED_TESTS_STOP_ON_FAILURE}; then
                stop_on_failure_arg="-x"
              fi

              vnodes_args=""
              if true; then
                vnodes_args="--use-vnodes --num-tokens=32"
              fi

              upgrade_arg=""
              if false; then
                upgrade_arg="--execute-upgrade-tests --upgrade-target-version-only --upgrade-version-selection all"
              fi

              # we need the "set -o pipefail" here so that the exit code that circleci will actually use is from pytest and not the exit code from tee
              set -o pipefail && cd ~/cassandra-dtest && pytest $vnodes_args --count=$count $stop_on_failure_arg $upgrade_arg --log-cli-level=DEBUG --junit-xml=/tmp/results/dtests/pytest_result.xml -s --cassandra-dir=/home/cassandra/cassandra --keep-test-dir  $tests_arg | tee /tmp/dtest/stdout.txt
            fi
          fi
    - store_test_results:
        path: /tmp/results
    - store_artifacts:
        path: /tmp/dtest
        destination: dtest
    - store_artifacts:
        path: ~/cassandra-dtest/logs
        destination: dtest_logs
    environment:
    - JAVA8_HOME: /usr/lib/jvm/java-8-openjdk-amd64
    - ANT_HOME: /usr/share/ant
    - LANG: en_US.UTF-8
    - KEEP_TEST_DIR: true
    - DEFAULT_DIR: /home/cassandra/cassandra-dtest
    - PYTHONIOENCODING: utf-8
    - PYTHONUNBUFFERED: true
    - CASS_DRIVER_NO_EXTENSIONS: true
    - CASS_DRIVER_NO_CYTHON: true
    - CASSANDRA_SKIP_SYNC: true
    - DTEST_REPO: https://github.com/apache/cassandra-dtest.git
    - DTEST_BRANCH: trunk
    - CCM_MAX_HEAP_SIZE: 2048M
    - CCM_HEAP_NEWSIZE: 512M
    - REPEATED_TESTS_STOP_ON_FAILURE: false
    - REPEATED_UTESTS: null
    - REPEATED_UTESTS_COUNT: 500
    - REPEATED_UTESTS_LONG: null
    - REPEATED_UTESTS_LONG_COUNT: 100
    - REPEATED_UTESTS_STRESS: null
    - REPEATED_UTESTS_STRESS_COUNT: 500
    - REPEATED_JVM_DTESTS: null
    - REPEATED_JVM_DTESTS_COUNT: 500
    - REPEATED_JVM_UPGRADE_DTESTS: null
    - REPEATED_JVM_UPGRADE_DTESTS_COUNT: 500
    - REPEATED_DTESTS: null
    - REPEATED_DTESTS_COUNT: 500
    - REPEATED_LARGE_DTESTS: null
    - REPEATED_LARGE_DTESTS_COUNT: 100
    - REPEATED_UPGRADE_DTESTS: null
    - REPEATED_UPGRADE_DTESTS_COUNT: 25
    - REPEATED_ANT_TEST_TARGET: testsome
    - REPEATED_ANT_TEST_CLASS: null
    - REPEATED_ANT_TEST_METHODS: null
    - REPEATED_ANT_TEST_COUNT: 500
    - JAVA_HOME: /usr/lib/jvm/java-8-openjdk-amd64
    - JDK_HOME: /usr/lib/jvm/java-8-openjdk-amd64
  j8_upgrade_dtests:
    docker:
    - image: apache/cassandra-testing-ubuntu2004-java11-w-dependencies:latest
    resource_class: xlarge
    working_directory: ~/
    shell: /bin/bash -eo pipefail -l
    parallelism: 100
    steps:
    - attach_workspace:
        at: /home/cassandra
    - run:
        name: Clone Cassandra dtest Repository (via git)
        command: |
          git clone --single-branch --branch $DTEST_BRANCH --depth 1 $DTEST_REPO ~/cassandra-dtest
    - run:
        name: Configure virtualenv and python Dependencies
        command: |
          # note, this should be super quick as all dependencies should be pre-installed in the docker image
          # if additional dependencies were added to requirmeents.txt and the docker image hasn't been updated
          # we'd have to install it here at runtime -- which will make things slow, so do yourself a favor and
          # rebuild the docker image! (it automatically pulls the latest requirements.txt on build)
          source ~/env3.6/bin/activate
          export PATH=$JAVA_HOME/bin:$PATH
          pip3 install --upgrade -r ~/cassandra-dtest/requirements.txt
          pip3 freeze
    - run:
        name: Determine Tests to Run (j8_upgradetests_without_vnodes)
        no_output_timeout: 5m
        command: "# reminder: this code (along with all the steps) is independently executed on every circle container\n# so the goal here is to get the circleci script to return the tests *this* container will run\n# which we do via the `circleci` cli tool.\n\ncd cassandra-dtest\nsource ~/env3.6/bin/activate\nexport PATH=$JAVA_HOME/bin:$PATH\n\nif [ -n '' ]; then\n  export \nfi\n\necho \"***Collected DTests (j8_upgradetests_without_vnodes)***\"\nset -eo pipefail && ./run_dtests.py --execute-upgrade-tests-only --upgrade-target-version-only --upgrade-version-selection all --dtest-print-tests-only --dtest-print-tests-output=/tmp/all_dtest_tests_j8_upgradetests_without_vnodes_raw --cassandra-dir=../cassandra\nif [ -z '' ]; then\n  mv /tmp/all_dtest_tests_j8_upgradetests_without_vnodes_raw /tmp/all_dtest_tests_j8_upgradetests_without_vnodes\nelse\n  grep -e '' /tmp/all_dtest_tests_j8_upgradetests_without_vnodes_raw > /tmp/all_dtest_tests_j8_upgradetests_without_vnodes || { echo \"Filter did not match any tests! Exiting build.\"; exit 0; }\nfi\nset -eo pipefail && circleci tests split --split-by=timings --timings-type=classname /tmp/all_dtest_tests_j8_upgradetests_without_vnodes > /tmp/split_dtest_tests_j8_upgradetests_without_vnodes.txt\ncat /tmp/split_dtest_tests_j8_upgradetests_without_vnodes.txt | tr '\\n' ' ' > /tmp/split_dtest_tests_j8_upgradetests_without_vnodes_final.txt\ncat /tmp/split_dtest_tests_j8_upgradetests_without_vnodes_final.txt\n"
    - run:
        name: Run dtests (j8_upgradetests_without_vnodes)
        no_output_timeout: 15m
        command: "echo \"cat /tmp/split_dtest_tests_j8_upgradetests_without_vnodes_final.txt\"\ncat /tmp/split_dtest_tests_j8_upgradetests_without_vnodes_final.txt\n\nsource ~/env3.6/bin/activate\nexport PATH=$JAVA_HOME/bin:$PATH\nif [ -n '' ]; then\n  export \nfi\n\njava -version\ncd ~/cassandra-dtest\nmkdir -p /tmp/dtest\n\necho \"env: $(env)\"\necho \"** done env\"\nmkdir -p /tmp/results/dtests\n# we need the \"set -o pipefail\" here so that the exit code that circleci will actually use is from pytest and not the exit code from tee\nexport SPLIT_TESTS=`cat /tmp/split_dtest_tests_j8_upgradetests_without_vnodes_final.txt`\nif [ ! -z \"$SPLIT_TESTS\" ]; then\n  set -o pipefail && cd ~/cassandra-dtest && pytest --execute-upgrade-tests-only --upgrade-target-version-only --upgrade-version-selection all --log-level=\"DEBUG\" --junit-xml=/tmp/results/dtests/pytest_result_j8_upgradetests_without_vnodes.xml -s --cassandra-dir=/home/cassandra/cassandra --keep-test-dir $SPLIT_TESTS 2>&1 | tee /tmp/dtest/stdout.txt\nelse\n  echo \"Tune your parallelism, there are more containers than test classes. Nothing to do in this container\"\n  (exit 1)\nfi\n"
    - store_test_results:
        path: /tmp/results
    - store_artifacts:
        path: /tmp/dtest
        destination: dtest_j8_upgradetests_without_vnodes
    - store_artifacts:
        path: ~/cassandra-dtest/logs
        destination: dtest_j8_upgradetests_without_vnodes_logs
    environment:
    - JAVA8_HOME: /usr/lib/jvm/java-8-openjdk-amd64
    - ANT_HOME: /usr/share/ant
    - LANG: en_US.UTF-8
    - KEEP_TEST_DIR: true
    - DEFAULT_DIR: /home/cassandra/cassandra-dtest
    - PYTHONIOENCODING: utf-8
    - PYTHONUNBUFFERED: true
    - CASS_DRIVER_NO_EXTENSIONS: true
    - CASS_DRIVER_NO_CYTHON: true
    - CASSANDRA_SKIP_SYNC: true
    - DTEST_REPO: https://github.com/apache/cassandra-dtest.git
    - DTEST_BRANCH: trunk
    - CCM_MAX_HEAP_SIZE: 2048M
    - CCM_HEAP_NEWSIZE: 512M
    - REPEATED_TESTS_STOP_ON_FAILURE: false
    - REPEATED_UTESTS: null
    - REPEATED_UTESTS_COUNT: 500
    - REPEATED_UTESTS_LONG: null
    - REPEATED_UTESTS_LONG_COUNT: 100
    - REPEATED_UTESTS_STRESS: null
    - REPEATED_UTESTS_STRESS_COUNT: 500
    - REPEATED_JVM_DTESTS: null
    - REPEATED_JVM_DTESTS_COUNT: 500
    - REPEATED_JVM_UPGRADE_DTESTS: null
    - REPEATED_JVM_UPGRADE_DTESTS_COUNT: 500
    - REPEATED_DTESTS: null
    - REPEATED_DTESTS_COUNT: 500
    - REPEATED_LARGE_DTESTS: null
    - REPEATED_LARGE_DTESTS_COUNT: 100
    - REPEATED_UPGRADE_DTESTS: null
    - REPEATED_UPGRADE_DTESTS_COUNT: 25
    - REPEATED_ANT_TEST_TARGET: testsome
    - REPEATED_ANT_TEST_CLASS: null
    - REPEATED_ANT_TEST_METHODS: null
    - REPEATED_ANT_TEST_COUNT: 500
    - JAVA_HOME: /usr/lib/jvm/java-8-openjdk-amd64
    - JDK_HOME: /usr/lib/jvm/java-8-openjdk-amd64
  j8_jvm_upgrade_dtests_repeat:
    docker:
    - image: apache/cassandra-testing-ubuntu2004-java11-w-dependencies:latest
    resource_class: xlarge
    working_directory: ~/
    shell: /bin/bash -eo pipefail -l
    parallelism: 100
    steps:
    - attach_workspace:
        at: /home/cassandra
    - run:
        name: Log Environment Information
        command: |
          echo '*** id ***'
          id
          echo '*** cat /proc/cpuinfo ***'
          cat /proc/cpuinfo
          echo '*** free -m ***'
          free -m
          echo '*** df -m ***'
          df -m
          echo '*** ifconfig -a ***'
          ifconfig -a
          echo '*** uname -a ***'
          uname -a
          echo '*** mount ***'
          mount
          echo '*** env ***'
          env
          echo '*** java ***'
          which java
          java -version
    - run:
        name: Repeatedly run new or modifed JUnit tests
        no_output_timeout: 15m
        command: |
          set -x
          export PATH=$JAVA_HOME/bin:$PATH
          time mv ~/cassandra /tmp
          cd /tmp/cassandra
          if [ -d ~/dtest_jars ]; then
            cp ~/dtest_jars/dtest* /tmp/cassandra/build/
          fi

          # Calculate the number of test iterations to be run by the current parallel runner.
          count=$((${REPEATED_JVM_UPGRADE_DTESTS_COUNT} / CIRCLE_NODE_TOTAL))
          if (($CIRCLE_NODE_INDEX < (${REPEATED_JVM_UPGRADE_DTESTS_COUNT} % CIRCLE_NODE_TOTAL))); then
            count=$((count+1))
          fi

          # Put manually specified tests and automatically detected tests together, removing duplicates
          tests=$(echo ${REPEATED_JVM_UPGRADE_DTESTS} | sed -e "s/<nil>//" | sed -e "s/ //" | tr "," "\n" | tr " " "\n" | sort -n | uniq -u)
          echo "Tests to be repeated: ${tests}"

          # Prepare the testtag for the target, used by the test macro in build.xml to group the output files
          target=test-jvm-dtest-some
          testtag=""
          if [[ $target == "test-cdc" ]]; then
            testtag="cdc"
          elif [[ $target == "test-compression" ]]; then
            testtag="compression"
          fi

          # Run each test class as many times as requested.
          exit_code="$?"
          for test in $tests; do

              # Split class and method names from the test name
              if [[ $test =~ "#" ]]; then
                class=${test%"#"*}
                method=${test#*"#"}
              else
                class=$test
                method=""
              fi

              # Prepare the -Dtest.name argument.
              # It can be the fully qualified class name or the short class name, depending on the target.
              if [[ $target == "test" || \
                    $target == "test-cdc" || \
                    $target == "test-compression" || \
                    $target == "long-test" || \
                    $target == "stress-test" ]]; then
                name_arg="-Dtest.name=${class##*.}"
              else
                name_arg="-Dtest.name=$class"
              fi

              # Prepare the -Dtest.methods argument, which is optional
              if [[ $method == "" ]]; then
                methods_arg=""
              else
                methods_arg="-Dtest.methods=$method"
              fi

              for i in $(seq -w 1 $count); do
                echo "Running test $test, iteration $i of $count"

                # run the test
                status="passes"
                if !( set -o pipefail && \
                      ant test-jvm-dtest-some $name_arg $methods_arg -Dno-build-test=true | \
                      tee stdout.txt \
                    ); then
                  status="fails"
                  exit_code=1
                fi

                # move the stdout output file
                dest=/tmp/results/repeated_utests/stdout/${status}/${i}
                mkdir -p $dest
                mv stdout.txt $dest/${test}.txt

                # move the XML output files
                source=build/test/output/${testtag}
                dest=/tmp/results/repeated_utests/output/${status}/${i}
                mkdir -p $dest
                if [[ -d $source && -n "$(ls $source)" ]]; then
                  mv $source/* $dest/
                fi

                # move the log files
                source=build/test/logs/${testtag}
                dest=/tmp/results/repeated_utests/logs/${status}/${i}
                mkdir -p $dest
                if [[ -d $source && -n "$(ls $source)" ]]; then
                  mv $source/* $dest/
                fi

                # maybe stop iterations on test failure
                if [[ ${REPEATED_TESTS_STOP_ON_FAILURE} = true ]] && (( $exit_code > 0 )); then
                  break
                fi
              done
          done
          (exit ${exit_code})
    - store_test_results:
        path: /tmp/results/repeated_utests/output
    - store_artifacts:
        path: /tmp/results/repeated_utests/stdout
        destination: stdout
    - store_artifacts:
        path: /tmp/results/repeated_utests/output
        destination: junitxml
    - store_artifacts:
        path: /tmp/results/repeated_utests/logs
        destination: logs
    environment:
    - JAVA8_HOME: /usr/lib/jvm/java-8-openjdk-amd64
    - ANT_HOME: /usr/share/ant
    - LANG: en_US.UTF-8
    - KEEP_TEST_DIR: true
    - DEFAULT_DIR: /home/cassandra/cassandra-dtest
    - PYTHONIOENCODING: utf-8
    - PYTHONUNBUFFERED: true
    - CASS_DRIVER_NO_EXTENSIONS: true
    - CASS_DRIVER_NO_CYTHON: true
    - CASSANDRA_SKIP_SYNC: true
    - DTEST_REPO: https://github.com/apache/cassandra-dtest.git
    - DTEST_BRANCH: trunk
    - CCM_MAX_HEAP_SIZE: 2048M
    - CCM_HEAP_NEWSIZE: 512M
    - REPEATED_TESTS_STOP_ON_FAILURE: false
    - REPEATED_UTESTS: null
    - REPEATED_UTESTS_COUNT: 500
    - REPEATED_UTESTS_LONG: null
    - REPEATED_UTESTS_LONG_COUNT: 100
    - REPEATED_UTESTS_STRESS: null
    - REPEATED_UTESTS_STRESS_COUNT: 500
    - REPEATED_JVM_DTESTS: null
    - REPEATED_JVM_DTESTS_COUNT: 500
    - REPEATED_JVM_UPGRADE_DTESTS: null
    - REPEATED_JVM_UPGRADE_DTESTS_COUNT: 500
    - REPEATED_DTESTS: null
    - REPEATED_DTESTS_COUNT: 500
    - REPEATED_UPGRADE_DTESTS: null
    - REPEATED_UPGRADE_DTESTS_COUNT: 25
    - REPEATED_ANT_TEST_TARGET: testsome
    - REPEATED_ANT_TEST_CLASS: null
    - REPEATED_ANT_TEST_METHODS: null
    - REPEATED_ANT_TEST_COUNT: 500
    - JAVA_HOME: /usr/lib/jvm/java-8-openjdk-amd64
    - JDK_HOME: /usr/lib/jvm/java-8-openjdk-amd64
  utests_cdc:
    docker:
    - image: apache/cassandra-testing-ubuntu2004-java11-w-dependencies:latest
    resource_class: xlarge
    working_directory: ~/
    shell: /bin/bash -eo pipefail -l
    parallelism: 100
    steps:
    - attach_workspace:
        at: /home/cassandra
    - run:
        name: Determine unit Tests to Run
        command: |
          # reminder: this code (along with all the steps) is independently executed on every circle container
          # so the goal here is to get the circleci script to return the tests *this* container will run
          # which we do via the `circleci` cli tool.

          rm -fr ~/cassandra-dtest/upgrade_tests
          echo "***java tests***"

          # get all of our unit test filenames
          set -eo pipefail && circleci tests glob "$HOME/cassandra/test/unit/**/*.java" > /tmp/all_java_unit_tests.txt

          # split up the unit tests into groups based on the number of containers we have
          set -eo pipefail && circleci tests split --split-by=timings --timings-type=filename --index=${CIRCLE_NODE_INDEX} --total=${CIRCLE_NODE_TOTAL} /tmp/all_java_unit_tests.txt > /tmp/java_tests_${CIRCLE_NODE_INDEX}.txt
          set -eo pipefail && cat /tmp/java_tests_${CIRCLE_NODE_INDEX}.txt | sed "s;^/home/cassandra/cassandra/test/unit/;;g" | grep "Test\.java$"  > /tmp/java_tests_${CIRCLE_NODE_INDEX}_final.txt
          echo "** /tmp/java_tests_${CIRCLE_NODE_INDEX}_final.txt"
          cat /tmp/java_tests_${CIRCLE_NODE_INDEX}_final.txt
        no_output_timeout: 15m
    - run:
        name: Log Environment Information
        command: |
          echo '*** id ***'
          id
          echo '*** cat /proc/cpuinfo ***'
          cat /proc/cpuinfo
          echo '*** free -m ***'
          free -m
          echo '*** df -m ***'
          df -m
          echo '*** ifconfig -a ***'
          ifconfig -a
          echo '*** uname -a ***'
          uname -a
          echo '*** mount ***'
          mount
          echo '*** env ***'
          env
          echo '*** java ***'
          which java
          java -version
    - run:
        name: Run Unit Tests (testclasslist-cdc)
        command: |
          set -x
          export PATH=$JAVA_HOME/bin:$PATH
          time mv ~/cassandra /tmp
          cd /tmp/cassandra
          if [ -d ~/dtest_jars ]; then
            cp ~/dtest_jars/dtest* /tmp/cassandra/build/
          fi
          test_timeout=$(grep 'name="test.unit.timeout"' build.xml | awk -F'"' '{print $4}' || true)
          if [ -z "$test_timeout" ]; then
            test_timeout=$(grep 'name="test.timeout"' build.xml | awk -F'"' '{print $4}')
          fi
          ant testclasslist-cdc -Dtest.timeout="$test_timeout" -Dtest.classlistfile=/tmp/java_tests_${CIRCLE_NODE_INDEX}_final.txt  -Dtest.classlistprefix=unit -Dno-build-test=true
        no_output_timeout: 15m
    - store_test_results:
        path: /tmp/cassandra/build/test/output/
    - store_artifacts:
        path: /tmp/cassandra/build/test/output
        destination: junitxml
    - store_artifacts:
        path: /tmp/cassandra/build/test/logs
        destination: logs
    environment:
    - JAVA8_HOME: /usr/lib/jvm/java-8-openjdk-amd64
    - ANT_HOME: /usr/share/ant
    - LANG: en_US.UTF-8
    - KEEP_TEST_DIR: true
    - DEFAULT_DIR: /home/cassandra/cassandra-dtest
    - PYTHONIOENCODING: utf-8
    - PYTHONUNBUFFERED: true
    - CASS_DRIVER_NO_EXTENSIONS: true
    - CASS_DRIVER_NO_CYTHON: true
    - CASSANDRA_SKIP_SYNC: true
    - DTEST_REPO: https://github.com/apache/cassandra-dtest.git
    - DTEST_BRANCH: trunk
    - CCM_MAX_HEAP_SIZE: 2048M
    - CCM_HEAP_NEWSIZE: 512M
    - REPEATED_TESTS_STOP_ON_FAILURE: false
    - REPEATED_UTESTS: null
    - REPEATED_UTESTS_COUNT: 500
    - REPEATED_UTESTS_LONG: null
    - REPEATED_UTESTS_LONG_COUNT: 100
    - REPEATED_UTESTS_STRESS: null
    - REPEATED_UTESTS_STRESS_COUNT: 500
    - REPEATED_JVM_DTESTS: null
    - REPEATED_JVM_DTESTS_COUNT: 500
    - REPEATED_JVM_UPGRADE_DTESTS: null
    - REPEATED_JVM_UPGRADE_DTESTS_COUNT: 500
    - REPEATED_DTESTS: null
    - REPEATED_DTESTS_COUNT: 500
    - REPEATED_UPGRADE_DTESTS: null
    - REPEATED_UPGRADE_DTESTS_COUNT: 25
    - REPEATED_ANT_TEST_TARGET: testsome
    - REPEATED_ANT_TEST_CLASS: null
    - REPEATED_ANT_TEST_METHODS: null
    - REPEATED_ANT_TEST_COUNT: 500
    - JAVA_HOME: /usr/lib/jvm/java-8-openjdk-amd64
    - JDK_HOME: /usr/lib/jvm/java-8-openjdk-amd64
  utests_stress:
    docker:
    - image: apache/cassandra-testing-ubuntu2004-java11-w-dependencies:latest
    resource_class: xlarge
    working_directory: ~/
    shell: /bin/bash -eo pipefail -l
    parallelism: 1
    steps:
    - attach_workspace:
        at: /home/cassandra
    - run:
        name: Run Unit Tests (stress-test)
        command: |
          export PATH=$JAVA_HOME/bin:$PATH
          time mv ~/cassandra /tmp
          cd /tmp/cassandra
          if [ -d ~/dtest_jars ]; then
            cp ~/dtest_jars/dtest* /tmp/cassandra/build/
          fi
          ant stress-test -Dtest.classlistfile=/tmp/java_tests_${CIRCLE_NODE_INDEX}_final.txt  -Dtest.classlistprefix=unit -Dno-build-test=true
        no_output_timeout: 15m
    - store_test_results:
        path: /tmp/cassandra/build/test/output/
    - store_artifacts:
        path: /tmp/cassandra/build/test/output
        destination: junitxml
    - store_artifacts:
        path: /tmp/cassandra/build/test/logs
        destination: logs
    environment:
    - JAVA8_HOME: /usr/lib/jvm/java-8-openjdk-amd64
    - ANT_HOME: /usr/share/ant
    - LANG: en_US.UTF-8
    - KEEP_TEST_DIR: true
    - DEFAULT_DIR: /home/cassandra/cassandra-dtest
    - PYTHONIOENCODING: utf-8
    - PYTHONUNBUFFERED: true
    - CASS_DRIVER_NO_EXTENSIONS: true
    - CASS_DRIVER_NO_CYTHON: true
    - CASSANDRA_SKIP_SYNC: true
    - DTEST_REPO: https://github.com/apache/cassandra-dtest.git
    - DTEST_BRANCH: trunk
    - CCM_MAX_HEAP_SIZE: 2048M
    - CCM_HEAP_NEWSIZE: 512M
    - REPEATED_TESTS_STOP_ON_FAILURE: false
    - REPEATED_UTESTS: null
    - REPEATED_UTESTS_COUNT: 500
    - REPEATED_UTESTS_LONG: null
    - REPEATED_UTESTS_LONG_COUNT: 100
    - REPEATED_UTESTS_STRESS: null
    - REPEATED_UTESTS_STRESS_COUNT: 500
    - REPEATED_JVM_DTESTS: null
    - REPEATED_JVM_DTESTS_COUNT: 500
    - REPEATED_JVM_UPGRADE_DTESTS: null
    - REPEATED_JVM_UPGRADE_DTESTS_COUNT: 500
    - REPEATED_DTESTS: null
    - REPEATED_DTESTS_COUNT: 500
    - REPEATED_UPGRADE_DTESTS: null
    - REPEATED_UPGRADE_DTESTS_COUNT: 25
    - REPEATED_ANT_TEST_TARGET: testsome
    - REPEATED_ANT_TEST_CLASS: null
    - REPEATED_ANT_TEST_METHODS: null
    - REPEATED_ANT_TEST_COUNT: 500
    - JAVA_HOME: /usr/lib/jvm/java-8-openjdk-amd64
    - JDK_HOME: /usr/lib/jvm/java-8-openjdk-amd64
  j8_dtests_offheap:
    docker:
    - image: apache/cassandra-testing-ubuntu2004-java11-w-dependencies:latest
    resource_class: xlarge
    working_directory: ~/
    shell: /bin/bash -eo pipefail -l
    parallelism: 100
    steps:
    - attach_workspace:
        at: /home/cassandra
    - run:
        name: Log Environment Information
        command: |
          echo '*** id ***'
          id
          echo '*** cat /proc/cpuinfo ***'
          cat /proc/cpuinfo
          echo '*** free -m ***'
          free -m
          echo '*** df -m ***'
          df -m
          echo '*** ifconfig -a ***'
          ifconfig -a
          echo '*** uname -a ***'
          uname -a
          echo '*** mount ***'
          mount
          echo '*** env ***'
          env
          echo '*** java ***'
          which java
          java -version
    - run:
        name: Clone Cassandra dtest Repository (via git)
        command: |
          git clone --single-branch --branch $DTEST_BRANCH --depth 1 $DTEST_REPO ~/cassandra-dtest
    - run:
        name: Configure virtualenv and python Dependencies
        command: |
          # note, this should be super quick as all dependencies should be pre-installed in the docker image
          # if additional dependencies were added to requirmeents.txt and the docker image hasn't been updated
          # we'd have to install it here at runtime -- which will make things slow, so do yourself a favor and
          # rebuild the docker image! (it automatically pulls the latest requirements.txt on build)
          source ~/env3.6/bin/activate
          export PATH=$JAVA_HOME/bin:$PATH
          pip3 install --upgrade -r ~/cassandra-dtest/requirements.txt
          pip3 freeze
    - run:
        name: Determine Tests to Run (j8_dtests_offheap)
        no_output_timeout: 5m
        command: "# reminder: this code (along with all the steps) is independently executed on every circle container\n# so the goal here is to get the circleci script to return the tests *this* container will run\n# which we do via the `circleci` cli tool.\n\ncd cassandra-dtest\nsource ~/env3.6/bin/activate\nexport PATH=$JAVA_HOME/bin:$PATH\n\nif [ -n '' ]; then\n  export \nfi\n\necho \"***Collected DTests (j8_dtests_offheap)***\"\nset -eo pipefail && ./run_dtests.py --use-vnodes --use-off-heap-memtables --skip-resource-intensive-tests --dtest-print-tests-only --dtest-print-tests-output=/tmp/all_dtest_tests_j8_dtests_offheap_raw --cassandra-dir=../cassandra\nif [ -z '' ]; then\n  mv /tmp/all_dtest_tests_j8_dtests_offheap_raw /tmp/all_dtest_tests_j8_dtests_offheap\nelse\n  grep -e '' /tmp/all_dtest_tests_j8_dtests_offheap_raw > /tmp/all_dtest_tests_j8_dtests_offheap || { echo \"Filter did not match any tests! Exiting build.\"; exit 0; }\nfi\nset -eo pipefail && circleci tests split --split-by=timings --timings-type=classname /tmp/all_dtest_tests_j8_dtests_offheap > /tmp/split_dtest_tests_j8_dtests_offheap.txt\ncat /tmp/split_dtest_tests_j8_dtests_offheap.txt | tr '\\n' ' ' > /tmp/split_dtest_tests_j8_dtests_offheap_final.txt\ncat /tmp/split_dtest_tests_j8_dtests_offheap_final.txt\n"
    - run:
        name: Run dtests (j8_dtests_offheap)
        no_output_timeout: 15m
        command: "echo \"cat /tmp/split_dtest_tests_j8_dtests_offheap_final.txt\"\ncat /tmp/split_dtest_tests_j8_dtests_offheap_final.txt\n\nsource ~/env3.6/bin/activate\nexport PATH=$JAVA_HOME/bin:$PATH\nif [ -n '' ]; then\n  export \nfi\n\njava -version\ncd ~/cassandra-dtest\nmkdir -p /tmp/dtest\n\necho \"env: $(env)\"\necho \"** done env\"\nmkdir -p /tmp/results/dtests\n# we need the \"set -o pipefail\" here so that the exit code that circleci will actually use is from pytest and not the exit code from tee\nexport SPLIT_TESTS=`cat /tmp/split_dtest_tests_j8_dtests_offheap_final.txt`\nset -o pipefail && cd ~/cassandra-dtest && pytest --use-vnodes --num-tokens=16 --use-off-heap-memtables --skip-resource-intensive-tests --log-level=\"DEBUG\" --junit-xml=/tmp/results/dtests/pytest_result_j8_dtests_offheap.xml -s --cassandra-dir=/home/cassandra/cassandra --keep-test-dir $SPLIT_TESTS 2>&1 | tee /tmp/dtest/stdout.txt\n"
    - store_test_results:
        path: /tmp/results
    - store_artifacts:
        path: /tmp/dtest
        destination: dtest_j8_dtests_offheap
    - store_artifacts:
        path: ~/cassandra-dtest/logs
        destination: dtest_j8_dtests_offheap_logs
    environment:
    - JAVA8_HOME: /usr/lib/jvm/java-8-openjdk-amd64
    - ANT_HOME: /usr/share/ant
    - LANG: en_US.UTF-8
    - KEEP_TEST_DIR: true
    - DEFAULT_DIR: /home/cassandra/cassandra-dtest
    - PYTHONIOENCODING: utf-8
    - PYTHONUNBUFFERED: true
    - CASS_DRIVER_NO_EXTENSIONS: true
    - CASS_DRIVER_NO_CYTHON: true
    - CASSANDRA_SKIP_SYNC: true
    - DTEST_REPO: https://github.com/apache/cassandra-dtest.git
    - DTEST_BRANCH: trunk
    - CCM_MAX_HEAP_SIZE: 2048M
    - CCM_HEAP_NEWSIZE: 512M
    - REPEATED_TESTS_STOP_ON_FAILURE: false
    - REPEATED_UTESTS: null
    - REPEATED_UTESTS_COUNT: 500
    - REPEATED_UTESTS_LONG: null
    - REPEATED_UTESTS_LONG_COUNT: 100
    - REPEATED_UTESTS_STRESS: null
    - REPEATED_UTESTS_STRESS_COUNT: 500
    - REPEATED_JVM_DTESTS: null
    - REPEATED_JVM_DTESTS_COUNT: 500
    - REPEATED_JVM_UPGRADE_DTESTS: null
    - REPEATED_JVM_UPGRADE_DTESTS_COUNT: 500
    - REPEATED_DTESTS: null
    - REPEATED_DTESTS_COUNT: 500
    - REPEATED_LARGE_DTESTS: null
    - REPEATED_LARGE_DTESTS_COUNT: 100
    - REPEATED_UPGRADE_DTESTS: null
    - REPEATED_UPGRADE_DTESTS_COUNT: 25
    - REPEATED_ANT_TEST_TARGET: testsome
    - REPEATED_ANT_TEST_CLASS: null
    - REPEATED_ANT_TEST_METHODS: null
    - REPEATED_ANT_TEST_COUNT: 500
    - JAVA_HOME: /usr/lib/jvm/java-8-openjdk-amd64
    - JDK_HOME: /usr/lib/jvm/java-8-openjdk-amd64
  j8_unit_tests:
    docker:
    - image: apache/cassandra-testing-ubuntu2004-java11-w-dependencies:latest
    resource_class: xlarge
    working_directory: ~/
    shell: /bin/bash -eo pipefail -l
    parallelism: 100
    steps:
    - attach_workspace:
        at: /home/cassandra
    - run:
        name: Determine unit Tests to Run
        command: |
          # reminder: this code (along with all the steps) is independently executed on every circle container
          # so the goal here is to get the circleci script to return the tests *this* container will run
          # which we do via the `circleci` cli tool.

          rm -fr ~/cassandra-dtest/upgrade_tests
          echo "***java tests***"

          # get all of our unit test filenames
          set -eo pipefail && circleci tests glob "$HOME/cassandra/test/unit/**/*.java" > /tmp/all_java_unit_tests.txt

          # split up the unit tests into groups based on the number of containers we have
          set -eo pipefail && circleci tests split --split-by=timings --timings-type=filename --index=${CIRCLE_NODE_INDEX} --total=${CIRCLE_NODE_TOTAL} /tmp/all_java_unit_tests.txt > /tmp/java_tests_${CIRCLE_NODE_INDEX}.txt
          set -eo pipefail && cat /tmp/java_tests_${CIRCLE_NODE_INDEX}.txt | sed "s;^/home/cassandra/cassandra/test/unit/;;g" | grep "Test\.java$"  > /tmp/java_tests_${CIRCLE_NODE_INDEX}_final.txt
          echo "** /tmp/java_tests_${CIRCLE_NODE_INDEX}_final.txt"
          cat /tmp/java_tests_${CIRCLE_NODE_INDEX}_final.txt
        no_output_timeout: 15m
    - run:
        name: Log Environment Information
        command: |
          echo '*** id ***'
          id
          echo '*** cat /proc/cpuinfo ***'
          cat /proc/cpuinfo
          echo '*** free -m ***'
          free -m
          echo '*** df -m ***'
          df -m
          echo '*** ifconfig -a ***'
          ifconfig -a
          echo '*** uname -a ***'
          uname -a
          echo '*** mount ***'
          mount
          echo '*** env ***'
          env
          echo '*** java ***'
          which java
          java -version
    - run:
        name: Run Unit Tests (testclasslist)
        command: |
          set -x
          export PATH=$JAVA_HOME/bin:$PATH
          time mv ~/cassandra /tmp
          cd /tmp/cassandra
          if [ -d ~/dtest_jars ]; then
            cp ~/dtest_jars/dtest* /tmp/cassandra/build/
          fi
          test_timeout=$(grep 'name="test.unit.timeout"' build.xml | awk -F'"' '{print $4}' || true)
          if [ -z "$test_timeout" ]; then
            test_timeout=$(grep 'name="test.timeout"' build.xml | awk -F'"' '{print $4}')
          fi
          ant testclasslist -Dtest.timeout="$test_timeout" -Dtest.classlistfile=/tmp/java_tests_${CIRCLE_NODE_INDEX}_final.txt  -Dtest.classlistprefix=unit -Dno-build-test=true
        no_output_timeout: 15m
    - store_test_results:
        path: /tmp/cassandra/build/test/output/
    - store_artifacts:
        path: /tmp/cassandra/build/test/output
        destination: junitxml
    - store_artifacts:
        path: /tmp/cassandra/build/test/logs
        destination: logs
    environment:
    - JAVA8_HOME: /usr/lib/jvm/java-8-openjdk-amd64
    - ANT_HOME: /usr/share/ant
    - LANG: en_US.UTF-8
    - KEEP_TEST_DIR: true
    - DEFAULT_DIR: /home/cassandra/cassandra-dtest
    - PYTHONIOENCODING: utf-8
    - PYTHONUNBUFFERED: true
    - CASS_DRIVER_NO_EXTENSIONS: true
    - CASS_DRIVER_NO_CYTHON: true
    - CASSANDRA_SKIP_SYNC: true
    - DTEST_REPO: https://github.com/apache/cassandra-dtest.git
    - DTEST_BRANCH: trunk
    - CCM_MAX_HEAP_SIZE: 2048M
    - CCM_HEAP_NEWSIZE: 512M
    - REPEATED_TESTS_STOP_ON_FAILURE: false
    - REPEATED_UTESTS: null
    - REPEATED_UTESTS_COUNT: 500
    - REPEATED_UTESTS_LONG: null
    - REPEATED_UTESTS_LONG_COUNT: 100
    - REPEATED_UTESTS_STRESS: null
    - REPEATED_UTESTS_STRESS_COUNT: 500
    - REPEATED_JVM_DTESTS: null
    - REPEATED_JVM_DTESTS_COUNT: 500
    - REPEATED_JVM_UPGRADE_DTESTS: null
    - REPEATED_JVM_UPGRADE_DTESTS_COUNT: 500
    - REPEATED_DTESTS: null
    - REPEATED_DTESTS_COUNT: 500
    - REPEATED_LARGE_DTESTS: null
    - REPEATED_LARGE_DTESTS_COUNT: 100
    - REPEATED_UPGRADE_DTESTS: null
    - REPEATED_UPGRADE_DTESTS_COUNT: 25
    - REPEATED_ANT_TEST_TARGET: testsome
    - REPEATED_ANT_TEST_CLASS: null
    - REPEATED_ANT_TEST_METHODS: null
    - REPEATED_ANT_TEST_COUNT: 500
    - JAVA_HOME: /usr/lib/jvm/java-8-openjdk-amd64
    - JDK_HOME: /usr/lib/jvm/java-8-openjdk-amd64
  j8_dtests:
    docker:
    - image: apache/cassandra-testing-ubuntu2004-java11-w-dependencies:latest
    resource_class: xlarge
    working_directory: ~/
    shell: /bin/bash -eo pipefail -l
    parallelism: 100
    steps:
    - attach_workspace:
        at: /home/cassandra
    - run:
        name: Clone Cassandra dtest Repository (via git)
        command: |
          git clone --single-branch --branch $DTEST_BRANCH --depth 1 $DTEST_REPO ~/cassandra-dtest
    - run:
        name: Configure virtualenv and python Dependencies
        command: |
          # note, this should be super quick as all dependencies should be pre-installed in the docker image
          # if additional dependencies were added to requirmeents.txt and the docker image hasn't been updated
          # we'd have to install it here at runtime -- which will make things slow, so do yourself a favor and
          # rebuild the docker image! (it automatically pulls the latest requirements.txt on build)
          source ~/env3.6/bin/activate
          export PATH=$JAVA_HOME/bin:$PATH
          pip3 install --upgrade -r ~/cassandra-dtest/requirements.txt
          pip3 freeze
    - run:
        name: Determine Tests to Run (j8_without_vnodes)
        no_output_timeout: 5m
        command: "# reminder: this code (along with all the steps) is independently executed on every circle container\n# so the goal here is to get the circleci script to return the tests *this* container will run\n# which we do via the `circleci` cli tool.\n\ncd cassandra-dtest\nsource ~/env3.6/bin/activate\nexport PATH=$JAVA_HOME/bin:$PATH\n\nif [ -n '' ]; then\n  export \nfi\n\necho \"***Collected DTests (j8_without_vnodes)***\"\nset -eo pipefail && ./run_dtests.py --skip-resource-intensive-tests --dtest-print-tests-only --dtest-print-tests-output=/tmp/all_dtest_tests_j8_without_vnodes_raw --cassandra-dir=../cassandra\nif [ -z '' ]; then\n  mv /tmp/all_dtest_tests_j8_without_vnodes_raw /tmp/all_dtest_tests_j8_without_vnodes\nelse\n  grep -e '' /tmp/all_dtest_tests_j8_without_vnodes_raw > /tmp/all_dtest_tests_j8_without_vnodes || { echo \"Filter did not match any tests! Exiting build.\"; exit 0; }\nfi\nset -eo pipefail && circleci tests split --split-by=timings --timings-type=classname /tmp/all_dtest_tests_j8_without_vnodes > /tmp/split_dtest_tests_j8_without_vnodes.txt\ncat /tmp/split_dtest_tests_j8_without_vnodes.txt | tr '\\n' ' ' > /tmp/split_dtest_tests_j8_without_vnodes_final.txt\ncat /tmp/split_dtest_tests_j8_without_vnodes_final.txt\n"
    - run:
        name: Run dtests (j8_without_vnodes)
        no_output_timeout: 15m
        command: "echo \"cat /tmp/split_dtest_tests_j8_without_vnodes_final.txt\"\ncat /tmp/split_dtest_tests_j8_without_vnodes_final.txt\n\nsource ~/env3.6/bin/activate\nexport PATH=$JAVA_HOME/bin:$PATH\nif [ -n '' ]; then\n  export \nfi\n\njava -version\ncd ~/cassandra-dtest\nmkdir -p /tmp/dtest\n\necho \"env: $(env)\"\necho \"** done env\"\nmkdir -p /tmp/results/dtests\n# we need the \"set -o pipefail\" here so that the exit code that circleci will actually use is from pytest and not the exit code from tee\nexport SPLIT_TESTS=`cat /tmp/split_dtest_tests_j8_without_vnodes_final.txt`\nif [ ! -z \"$SPLIT_TESTS\" ]; then\n  set -o pipefail && cd ~/cassandra-dtest && pytest --skip-resource-intensive-tests --log-level=\"DEBUG\" --junit-xml=/tmp/results/dtests/pytest_result_j8_without_vnodes.xml -s --cassandra-dir=/home/cassandra/cassandra --keep-test-dir $SPLIT_TESTS 2>&1 | tee /tmp/dtest/stdout.txt\nelse\n  echo \"Tune your parallelism, there are more containers than test classes. Nothing to do in this container\"\n  (exit 1)\nfi\n"
    - store_test_results:
        path: /tmp/results
    - store_artifacts:
        path: /tmp/dtest
        destination: dtest_j8_without_vnodes
    - store_artifacts:
        path: ~/cassandra-dtest/logs
        destination: dtest_j8_without_vnodes_logs
    environment:
    - JAVA8_HOME: /usr/lib/jvm/java-8-openjdk-amd64
    - ANT_HOME: /usr/share/ant
    - LANG: en_US.UTF-8
    - KEEP_TEST_DIR: true
    - DEFAULT_DIR: /home/cassandra/cassandra-dtest
    - PYTHONIOENCODING: utf-8
    - PYTHONUNBUFFERED: true
    - CASS_DRIVER_NO_EXTENSIONS: true
    - CASS_DRIVER_NO_CYTHON: true
    - CASSANDRA_SKIP_SYNC: true
    - DTEST_REPO: https://github.com/apache/cassandra-dtest.git
    - DTEST_BRANCH: trunk
    - CCM_MAX_HEAP_SIZE: 2048M
    - CCM_HEAP_NEWSIZE: 512M
    - REPEATED_TESTS_STOP_ON_FAILURE: false
    - REPEATED_UTESTS: null
    - REPEATED_UTESTS_COUNT: 500
    - REPEATED_UTESTS_LONG: null
    - REPEATED_UTESTS_LONG_COUNT: 100
    - REPEATED_UTESTS_STRESS: null
    - REPEATED_UTESTS_STRESS_COUNT: 500
    - REPEATED_JVM_DTESTS: null
    - REPEATED_JVM_DTESTS_COUNT: 500
    - REPEATED_JVM_UPGRADE_DTESTS: null
    - REPEATED_JVM_UPGRADE_DTESTS_COUNT: 500
    - REPEATED_DTESTS: null
    - REPEATED_DTESTS_COUNT: 500
    - REPEATED_LARGE_DTESTS: null
    - REPEATED_LARGE_DTESTS_COUNT: 100
    - REPEATED_UPGRADE_DTESTS: null
    - REPEATED_UPGRADE_DTESTS_COUNT: 25
    - REPEATED_ANT_TEST_TARGET: testsome
    - REPEATED_ANT_TEST_CLASS: null
    - REPEATED_ANT_TEST_METHODS: null
    - REPEATED_ANT_TEST_COUNT: 500
    - JAVA_HOME: /usr/lib/jvm/java-8-openjdk-amd64
    - JDK_HOME: /usr/lib/jvm/java-8-openjdk-amd64
  j8_dtests_vnode:
    docker:
    - image: apache/cassandra-testing-ubuntu2004-java11-w-dependencies:latest
    resource_class: xlarge
    working_directory: ~/
    shell: /bin/bash -eo pipefail -l
    parallelism: 100
    steps:
    - attach_workspace:
        at: /home/cassandra
    - run:
        name: Clone Cassandra dtest Repository (via git)
        command: |
          git clone --single-branch --branch $DTEST_BRANCH --depth 1 $DTEST_REPO ~/cassandra-dtest
    - run:
        name: Configure virtualenv and python Dependencies
        command: |
          # note, this should be super quick as all dependencies should be pre-installed in the docker image
          # if additional dependencies were added to requirmeents.txt and the docker image hasn't been updated
          # we'd have to install it here at runtime -- which will make things slow, so do yourself a favor and
          # rebuild the docker image! (it automatically pulls the latest requirements.txt on build)
          source ~/env3.6/bin/activate
          export PATH=$JAVA_HOME/bin:$PATH
          pip3 install --upgrade -r ~/cassandra-dtest/requirements.txt
          pip3 freeze
    - run:
        name: Determine Tests to Run (j8_with_vnodes)
        no_output_timeout: 5m
        command: "# reminder: this code (along with all the steps) is independently executed on every circle container\n# so the goal here is to get the circleci script to return the tests *this* container will run\n# which we do via the `circleci` cli tool.\n\ncd cassandra-dtest\nsource ~/env3.6/bin/activate\nexport PATH=$JAVA_HOME/bin:$PATH\n\nif [ -n '' ]; then\n  export \nfi\n\necho \"***Collected DTests (j8_with_vnodes)***\"\nset -eo pipefail && ./run_dtests.py --use-vnodes --skip-resource-intensive-tests --dtest-print-tests-only --dtest-print-tests-output=/tmp/all_dtest_tests_j8_with_vnodes_raw --cassandra-dir=../cassandra\nif [ -z '' ]; then\n  mv /tmp/all_dtest_tests_j8_with_vnodes_raw /tmp/all_dtest_tests_j8_with_vnodes\nelse\n  grep -e '' /tmp/all_dtest_tests_j8_with_vnodes_raw > /tmp/all_dtest_tests_j8_with_vnodes || { echo \"Filter did not match any tests! Exiting build.\"; exit 0; }\nfi\nset -eo pipefail && circleci tests split --split-by=timings --timings-type=classname /tmp/all_dtest_tests_j8_with_vnodes > /tmp/split_dtest_tests_j8_with_vnodes.txt\ncat /tmp/split_dtest_tests_j8_with_vnodes.txt | tr '\\n' ' ' > /tmp/split_dtest_tests_j8_with_vnodes_final.txt\ncat /tmp/split_dtest_tests_j8_with_vnodes_final.txt\n"
    - run:
        name: Run dtests (j8_with_vnodes)
        no_output_timeout: 15m
        command: "echo \"cat /tmp/split_dtest_tests_j8_with_vnodes_final.txt\"\ncat /tmp/split_dtest_tests_j8_with_vnodes_final.txt\n\nsource ~/env3.6/bin/activate\nexport PATH=$JAVA_HOME/bin:$PATH\nif [ -n '' ]; then\n  export \nfi\n\njava -version\ncd ~/cassandra-dtest\nmkdir -p /tmp/dtest\n\necho \"env: $(env)\"\necho \"** done env\"\nmkdir -p /tmp/results/dtests\n# we need the \"set -o pipefail\" here so that the exit code that circleci will actually use is from pytest and not the exit code from tee\nexport SPLIT_TESTS=`cat /tmp/split_dtest_tests_j8_with_vnodes_final.txt`\nif [ ! -z \"$SPLIT_TESTS\" ]; then\n  set -o pipefail && cd ~/cassandra-dtest && pytest --use-vnodes --num-tokens=32 --skip-resource-intensive-tests --log-level=\"DEBUG\" --junit-xml=/tmp/results/dtests/pytest_result_j8_with_vnodes.xml -s --cassandra-dir=/home/cassandra/cassandra --keep-test-dir $SPLIT_TESTS 2>&1 | tee /tmp/dtest/stdout.txt\nelse\n  echo \"Tune your parallelism, there are more containers than test classes. Nothing to do in this container\"\n  (exit 1)\nfi\n"
    - store_test_results:
        path: /tmp/results
    - store_artifacts:
        path: /tmp/dtest
        destination: dtest_j8_with_vnodes
    - store_artifacts:
        path: ~/cassandra-dtest/logs
        destination: dtest_j8_with_vnodes_logs
    environment:
    - JAVA8_HOME: /usr/lib/jvm/java-8-openjdk-amd64
    - ANT_HOME: /usr/share/ant
    - LANG: en_US.UTF-8
    - KEEP_TEST_DIR: true
    - DEFAULT_DIR: /home/cassandra/cassandra-dtest
    - PYTHONIOENCODING: utf-8
    - PYTHONUNBUFFERED: true
    - CASS_DRIVER_NO_EXTENSIONS: true
    - CASS_DRIVER_NO_CYTHON: true
    - CASSANDRA_SKIP_SYNC: true
    - DTEST_REPO: https://github.com/apache/cassandra-dtest.git
    - DTEST_BRANCH: trunk
    - CCM_MAX_HEAP_SIZE: 2048M
    - CCM_HEAP_NEWSIZE: 512M
    - REPEATED_TESTS_STOP_ON_FAILURE: false
    - REPEATED_UTESTS: null
    - REPEATED_UTESTS_COUNT: 500
    - REPEATED_UTESTS_LONG: null
    - REPEATED_UTESTS_LONG_COUNT: 100
    - REPEATED_UTESTS_STRESS: null
    - REPEATED_UTESTS_STRESS_COUNT: 500
    - REPEATED_JVM_DTESTS: null
    - REPEATED_JVM_DTESTS_COUNT: 500
    - REPEATED_JVM_UPGRADE_DTESTS: null
    - REPEATED_JVM_UPGRADE_DTESTS_COUNT: 500
    - REPEATED_DTESTS: null
    - REPEATED_DTESTS_COUNT: 500
    - REPEATED_LARGE_DTESTS: null
    - REPEATED_LARGE_DTESTS_COUNT: 100
    - REPEATED_UPGRADE_DTESTS: null
    - REPEATED_UPGRADE_DTESTS_COUNT: 25
    - REPEATED_ANT_TEST_TARGET: testsome
    - REPEATED_ANT_TEST_CLASS: null
    - REPEATED_ANT_TEST_METHODS: null
    - REPEATED_ANT_TEST_COUNT: 500
    - JAVA_HOME: /usr/lib/jvm/java-8-openjdk-amd64
    - JDK_HOME: /usr/lib/jvm/java-8-openjdk-amd64
  j8_jvm_dtests_repeat:
    docker:
    - image: apache/cassandra-testing-ubuntu2004-java11-w-dependencies:latest
    resource_class: xlarge
    working_directory: ~/
    shell: /bin/bash -eo pipefail -l
    parallelism: 100
    steps:
    - attach_workspace:
        at: /home/cassandra
    - run:
        name: Log Environment Information
        command: |
          echo '*** id ***'
          id
          echo '*** cat /proc/cpuinfo ***'
          cat /proc/cpuinfo
          echo '*** free -m ***'
          free -m
          echo '*** df -m ***'
          df -m
          echo '*** ifconfig -a ***'
          ifconfig -a
          echo '*** uname -a ***'
          uname -a
          echo '*** mount ***'
          mount
          echo '*** env ***'
          env
          echo '*** java ***'
          which java
          java -version
    - run:
        name: Repeatedly run new or modifed JUnit tests
        no_output_timeout: 15m
        command: |
          set -x
          export PATH=$JAVA_HOME/bin:$PATH
          time mv ~/cassandra /tmp
          cd /tmp/cassandra
          if [ -d ~/dtest_jars ]; then
            cp ~/dtest_jars/dtest* /tmp/cassandra/build/
          fi

          # Calculate the number of test iterations to be run by the current parallel runner.
          count=$((${REPEATED_JVM_DTESTS_COUNT} / CIRCLE_NODE_TOTAL))
          if (($CIRCLE_NODE_INDEX < (${REPEATED_JVM_DTESTS_COUNT} % CIRCLE_NODE_TOTAL))); then
            count=$((count+1))
          fi

          # Put manually specified tests and automatically detected tests together, removing duplicates
          tests=$(echo ${REPEATED_JVM_DTESTS} | sed -e "s/<nil>//" | sed -e "s/ //" | tr "," "\n" | tr " " "\n" | sort -n | uniq -u)
          echo "Tests to be repeated: ${tests}"

          # Prepare the testtag for the target, used by the test macro in build.xml to group the output files
          target=test-jvm-dtest-some
          testtag=""
          if [[ $target == "test-cdc" ]]; then
            testtag="cdc"
          elif [[ $target == "test-compression" ]]; then
            testtag="compression"
          fi

          # Run each test class as many times as requested.
          exit_code="$?"
          for test in $tests; do

              # Split class and method names from the test name
              if [[ $test =~ "#" ]]; then
                class=${test%"#"*}
                method=${test#*"#"}
              else
                class=$test
                method=""
              fi

              # Prepare the -Dtest.name argument.
              # It can be the fully qualified class name or the short class name, depending on the target.
              if [[ $target == "test" || \
                    $target == "test-cdc" || \
                    $target == "test-compression" || \
                    $target == "long-test" || \
                    $target == "stress-test" ]]; then
                name_arg="-Dtest.name=${class##*.}"
              else
                name_arg="-Dtest.name=$class"
              fi

              # Prepare the -Dtest.methods argument, which is optional
              if [[ $method == "" ]]; then
                methods_arg=""
              else
                methods_arg="-Dtest.methods=$method"
              fi

              for i in $(seq -w 1 $count); do
                echo "Running test $test, iteration $i of $count"

                # run the test
                status="passes"
                if !( set -o pipefail && \
                      ant test-jvm-dtest-some $name_arg $methods_arg -Dno-build-test=true | \
                      tee stdout.txt \
                    ); then
                  status="fails"
                  exit_code=1
                fi

                # move the stdout output file
                dest=/tmp/results/repeated_utests/stdout/${status}/${i}
                mkdir -p $dest
                mv stdout.txt $dest/${test}.txt

                # move the XML output files
                source=build/test/output/${testtag}
                dest=/tmp/results/repeated_utests/output/${status}/${i}
                mkdir -p $dest
                if [[ -d $source && -n "$(ls $source)" ]]; then
                  mv $source/* $dest/
                fi

                # move the log files
                source=build/test/logs/${testtag}
                dest=/tmp/results/repeated_utests/logs/${status}/${i}
                mkdir -p $dest
                if [[ -d $source && -n "$(ls $source)" ]]; then
                  mv $source/* $dest/
                fi

                # maybe stop iterations on test failure
                if [[ ${REPEATED_TESTS_STOP_ON_FAILURE} = true ]] && (( $exit_code > 0 )); then
                  break
                fi
              done
          done
          (exit ${exit_code})
    - store_test_results:
        path: /tmp/results/repeated_utests/output
    - store_artifacts:
        path: /tmp/results/repeated_utests/stdout
        destination: stdout
    - store_artifacts:
        path: /tmp/results/repeated_utests/output
        destination: junitxml
    - store_artifacts:
        path: /tmp/results/repeated_utests/logs
        destination: logs
    environment:
    - JAVA8_HOME: /usr/lib/jvm/java-8-openjdk-amd64
    - ANT_HOME: /usr/share/ant
    - LANG: en_US.UTF-8
    - KEEP_TEST_DIR: true
    - DEFAULT_DIR: /home/cassandra/cassandra-dtest
    - PYTHONIOENCODING: utf-8
    - PYTHONUNBUFFERED: true
    - CASS_DRIVER_NO_EXTENSIONS: true
    - CASS_DRIVER_NO_CYTHON: true
    - CASSANDRA_SKIP_SYNC: true
    - DTEST_REPO: https://github.com/apache/cassandra-dtest.git
    - DTEST_BRANCH: trunk
    - CCM_MAX_HEAP_SIZE: 2048M
    - CCM_HEAP_NEWSIZE: 512M
    - REPEATED_TESTS_STOP_ON_FAILURE: false
    - REPEATED_UTESTS: null
    - REPEATED_UTESTS_COUNT: 500
    - REPEATED_UTESTS_LONG: null
    - REPEATED_UTESTS_LONG_COUNT: 100
    - REPEATED_UTESTS_STRESS: null
    - REPEATED_UTESTS_STRESS_COUNT: 500
    - REPEATED_JVM_DTESTS: null
    - REPEATED_JVM_DTESTS_COUNT: 500
    - REPEATED_JVM_UPGRADE_DTESTS: null
    - REPEATED_JVM_UPGRADE_DTESTS_COUNT: 500
    - REPEATED_DTESTS: null
    - REPEATED_DTESTS_COUNT: 500
    - REPEATED_LARGE_DTESTS: null
    - REPEATED_LARGE_DTESTS_COUNT: 100
    - REPEATED_UPGRADE_DTESTS: null
    - REPEATED_UPGRADE_DTESTS_COUNT: 25
    - REPEATED_ANT_TEST_TARGET: testsome
    - REPEATED_ANT_TEST_CLASS: null
    - REPEATED_ANT_TEST_METHODS: null
    - REPEATED_ANT_TEST_COUNT: 500
    - JAVA_HOME: /usr/lib/jvm/java-8-openjdk-amd64
    - JDK_HOME: /usr/lib/jvm/java-8-openjdk-amd64
  j8_repeated_ant_test:
    docker:
    - image: apache/cassandra-testing-ubuntu2004-java11-w-dependencies:latest
    resource_class: xlarge
    working_directory: ~/
    shell: /bin/bash -eo pipefail -l
    parallelism: 100
    steps:
    - attach_workspace:
        at: /home/cassandra
    - run:
        name: Log Environment Information
        command: |
          echo '*** id ***'
          id
          echo '*** cat /proc/cpuinfo ***'
          cat /proc/cpuinfo
          echo '*** free -m ***'
          free -m
          echo '*** df -m ***'
          df -m
          echo '*** ifconfig -a ***'
          ifconfig -a
          echo '*** uname -a ***'
          uname -a
          echo '*** mount ***'
          mount
          echo '*** env ***'
          env
          echo '*** java ***'
          which java
          java -version
    - run:
        name: Run repeated JUnit test
        no_output_timeout: 15m
        command: |
          if [ "${REPEATED_ANT_TEST_CLASS}" == "<nil>" ]; then
            echo "Repeated utest class name hasn't been defined, exiting without running any test"
          elif [ "${REPEATED_ANT_TEST_COUNT}" == "<nil>" ]; then
            echo "Repeated utest count hasn't been defined, exiting without running any test"
          elif [ "${REPEATED_ANT_TEST_COUNT}" -le 0 ]; then
            echo "Repeated utest count is lesser or equals than zero, exiting without running any test"
          else

            # Calculate the number of test iterations to be run by the current parallel runner.
            # Since we are running the same test multiple times there is no need to use `circleci tests split`.
            count=$((${REPEATED_ANT_TEST_COUNT} / CIRCLE_NODE_TOTAL))
            if (($CIRCLE_NODE_INDEX < (${REPEATED_ANT_TEST_COUNT} % CIRCLE_NODE_TOTAL))); then
              count=$((count+1))
            fi

            if (($count <= 0)); then
              echo "No tests to run in this runner"
            else
              echo "Running ${REPEATED_ANT_TEST_TARGET} ${REPEATED_ANT_TEST_CLASS} ${REPEATED_ANT_TEST_METHODS} ${REPEATED_ANT_TEST_COUNT} times"

              set -x
              export PATH=$JAVA_HOME/bin:$PATH
              time mv ~/cassandra /tmp
              cd /tmp/cassandra
              if [ -d ~/dtest_jars ]; then
                cp ~/dtest_jars/dtest* /tmp/cassandra/build/
              fi

              target=${REPEATED_ANT_TEST_TARGET}
              class_path=${REPEATED_ANT_TEST_CLASS}
              class_name="${class_path##*.}"

              # Prepare the -Dtest.name argument.
              # It can be the fully qualified class name or the short class name, depending on the target.
              if [[ $target == "test" || \
                    $target == "test-cdc" || \
                    $target == "test-compression" || \
                    $target == "long-test" || \
                    $target == "stress-test" ]]; then
                name="-Dtest.name=$class_name"
              else
                name="-Dtest.name=$class_path"
              fi

              # Prepare the -Dtest.methods argument, which is optional
              if [ "${REPEATED_ANT_TEST_METHODS}" == "<nil>" ]; then
                methods=""
              else
                methods="-Dtest.methods=${REPEATED_ANT_TEST_METHODS}"
              fi

              # Run the test target as many times as requested collecting the exit code,
              # stopping the iteration only if stop_on_failure is set.
              exit_code="$?"
              for i in $(seq -w 1 $count); do

                echo "Running test iteration $i of $count"

                # run the test
                status="passes"
                if !( set -o pipefail && ant $target $name $methods -Dno-build-test=true | tee stdout.txt ); then
                  status="fails"
                  exit_code=1
                fi

                # move the stdout output file
                dest=/tmp/results/repeated_utest/stdout/${status}/${i}
                mkdir -p $dest
                mv stdout.txt $dest/${REPEATED_ANT_TEST_TARGET}-${REPEATED_ANT_TEST_CLASS}.txt

                # move the XML output files
                source=build/test/output
                dest=/tmp/results/repeated_utest/output/${status}/${i}
                mkdir -p $dest
                if [[ -d $source && -n "$(ls $source)" ]]; then
                  mv $source/* $dest/
                fi

                # move the log files
                source=build/test/logs
                dest=/tmp/results/repeated_utest/logs/${status}/${i}
                mkdir -p $dest
                if [[ -d $source && -n "$(ls $source)" ]]; then
                  mv $source/* $dest/
                fi

                # maybe stop iterations on test failure
                if [[ ${REPEATED_TESTS_STOP_ON_FAILURE} = true ]] && (( $exit_code > 0 )); then
                  break
                fi
              done

              (exit ${exit_code})
            fi
          fi
    - store_test_results:
        path: /tmp/results/repeated_utest/output
    - store_artifacts:
        path: /tmp/results/repeated_utest/stdout
        destination: stdout
    - store_artifacts:
        path: /tmp/results/repeated_utest/output
        destination: junitxml
    - store_artifacts:
        path: /tmp/results/repeated_utest/logs
        destination: logs
    environment:
    - JAVA8_HOME: /usr/lib/jvm/java-8-openjdk-amd64
    - ANT_HOME: /usr/share/ant
    - LANG: en_US.UTF-8
    - KEEP_TEST_DIR: true
    - DEFAULT_DIR: /home/cassandra/cassandra-dtest
    - PYTHONIOENCODING: utf-8
    - PYTHONUNBUFFERED: true
    - CASS_DRIVER_NO_EXTENSIONS: true
    - CASS_DRIVER_NO_CYTHON: true
    - CASSANDRA_SKIP_SYNC: true
    - DTEST_REPO: https://github.com/apache/cassandra-dtest.git
    - DTEST_BRANCH: trunk
    - CCM_MAX_HEAP_SIZE: 2048M
    - CCM_HEAP_NEWSIZE: 512M
    - REPEATED_TESTS_STOP_ON_FAILURE: false
    - REPEATED_UTESTS: null
    - REPEATED_UTESTS_COUNT: 500
    - REPEATED_UTESTS_LONG: null
    - REPEATED_UTESTS_LONG_COUNT: 100
    - REPEATED_UTESTS_STRESS: null
    - REPEATED_UTESTS_STRESS_COUNT: 500
    - REPEATED_JVM_DTESTS: null
    - REPEATED_JVM_DTESTS_COUNT: 500
    - REPEATED_JVM_UPGRADE_DTESTS: null
    - REPEATED_JVM_UPGRADE_DTESTS_COUNT: 500
    - REPEATED_DTESTS: null
    - REPEATED_DTESTS_COUNT: 500
    - REPEATED_LARGE_DTESTS: null
    - REPEATED_LARGE_DTESTS_COUNT: 100
    - REPEATED_UPGRADE_DTESTS: null
    - REPEATED_UPGRADE_DTESTS_COUNT: 25
    - REPEATED_ANT_TEST_TARGET: testsome
    - REPEATED_ANT_TEST_CLASS: null
    - REPEATED_ANT_TEST_METHODS: null
    - REPEATED_ANT_TEST_COUNT: 500
    - JAVA_HOME: /usr/lib/jvm/java-8-openjdk-amd64
    - JDK_HOME: /usr/lib/jvm/java-8-openjdk-amd64
  j8_dtests_repeat:
    docker:
    - image: apache/cassandra-testing-ubuntu2004-java11-w-dependencies:latest
    resource_class: xlarge
    working_directory: ~/
    shell: /bin/bash -eo pipefail -l
    parallelism: 100
    steps:
    - attach_workspace:
        at: /home/cassandra
    - run:
        name: Clone Cassandra dtest Repository (via git)
        command: |
          git clone --single-branch --branch $DTEST_BRANCH --depth 1 $DTEST_REPO ~/cassandra-dtest
    - run:
        name: Configure virtualenv and python Dependencies
        command: |
          # note, this should be super quick as all dependencies should be pre-installed in the docker image
          # if additional dependencies were added to requirmeents.txt and the docker image hasn't been updated
          # we'd have to install it here at runtime -- which will make things slow, so do yourself a favor and
          # rebuild the docker image! (it automatically pulls the latest requirements.txt on build)
          source ~/env3.6/bin/activate
          export PATH=$JAVA_HOME/bin:$PATH
          pip3 install --upgrade -r ~/cassandra-dtest/requirements.txt
          pip3 freeze
    - run:
        name: Run repeated Python DTests
        no_output_timeout: 15m
        command: |
          if [ "${REPEATED_DTESTS}" == "<nil>" ]; then
            echo "Repeated dtest name hasn't been defined, exiting without running any test"
          elif [ "${REPEATED_DTESTS_COUNT}" == "<nil>" ]; then
            echo "Repeated dtest count hasn't been defined, exiting without running any test"
          elif [ "${REPEATED_DTESTS_COUNT}" -le 0 ]; then
            echo "Repeated dtest count is lesser or equals than zero, exiting without running any test"
          else

            # Calculate the number of test iterations to be run by the current parallel runner.
            # Since we are running the same test multiple times there is no need to use `circleci tests split`.
            count=$((${REPEATED_DTESTS_COUNT} / CIRCLE_NODE_TOTAL))
            if (($CIRCLE_NODE_INDEX < (${REPEATED_DTESTS_COUNT} % CIRCLE_NODE_TOTAL))); then
              count=$((count+1))
            fi

            if (($count <= 0)); then
              echo "No tests to run in this runner"
            else
              echo "Running ${REPEATED_DTESTS} $count times"

              source ~/env3.6/bin/activate
              export PATH=$JAVA_HOME/bin:$PATH

              java -version
              cd ~/cassandra-dtest
              mkdir -p /tmp/dtest

              echo "env: $(env)"
              echo "** done env"
              mkdir -p /tmp/results/dtests

              tests_arg=$(echo ${REPEATED_DTESTS} | sed -e "s/,/ /g")

              stop_on_failure_arg=""
              if ${REPEATED_TESTS_STOP_ON_FAILURE}; then
                stop_on_failure_arg="-x"
              fi

              vnodes_args=""
              if false; then
                vnodes_args="--use-vnodes --num-tokens=32"
              fi

              upgrade_arg=""
              if false; then
                upgrade_arg="--execute-upgrade-tests --upgrade-target-version-only --upgrade-version-selection all"
              fi

              # we need the "set -o pipefail" here so that the exit code that circleci will actually use is from pytest and not the exit code from tee
              set -o pipefail && cd ~/cassandra-dtest && pytest $vnodes_args --count=$count $stop_on_failure_arg $upgrade_arg --log-cli-level=DEBUG --junit-xml=/tmp/results/dtests/pytest_result.xml -s --cassandra-dir=/home/cassandra/cassandra --keep-test-dir  $tests_arg | tee /tmp/dtest/stdout.txt
            fi
          fi
    - store_test_results:
        path: /tmp/results
    - store_artifacts:
        path: /tmp/dtest
        destination: dtest
    - store_artifacts:
        path: ~/cassandra-dtest/logs
        destination: dtest_logs
    environment:
    - JAVA8_HOME: /usr/lib/jvm/java-8-openjdk-amd64
    - ANT_HOME: /usr/share/ant
    - LANG: en_US.UTF-8
    - KEEP_TEST_DIR: true
    - DEFAULT_DIR: /home/cassandra/cassandra-dtest
    - PYTHONIOENCODING: utf-8
    - PYTHONUNBUFFERED: true
    - CASS_DRIVER_NO_EXTENSIONS: true
    - CASS_DRIVER_NO_CYTHON: true
    - CASSANDRA_SKIP_SYNC: true
    - DTEST_REPO: https://github.com/apache/cassandra-dtest.git
    - DTEST_BRANCH: trunk
    - CCM_MAX_HEAP_SIZE: 2048M
    - CCM_HEAP_NEWSIZE: 512M
    - REPEATED_TESTS_STOP_ON_FAILURE: false
    - REPEATED_UTESTS: null
    - REPEATED_UTESTS_COUNT: 500
    - REPEATED_UTESTS_LONG: null
    - REPEATED_UTESTS_LONG_COUNT: 100
    - REPEATED_UTESTS_STRESS: null
    - REPEATED_UTESTS_STRESS_COUNT: 500
    - REPEATED_JVM_DTESTS: null
    - REPEATED_JVM_DTESTS_COUNT: 500
    - REPEATED_JVM_UPGRADE_DTESTS: null
    - REPEATED_JVM_UPGRADE_DTESTS_COUNT: 500
    - REPEATED_DTESTS: null
    - REPEATED_DTESTS_COUNT: 500
    - REPEATED_UPGRADE_DTESTS: null
    - REPEATED_UPGRADE_DTESTS_COUNT: 25
    - REPEATED_ANT_TEST_TARGET: testsome
    - REPEATED_ANT_TEST_CLASS: null
    - REPEATED_ANT_TEST_METHODS: null
    - REPEATED_ANT_TEST_COUNT: 500
    - JAVA_HOME: /usr/lib/jvm/java-8-openjdk-amd64
    - JDK_HOME: /usr/lib/jvm/java-8-openjdk-amd64
  utests_cdc_repeat:
    docker:
    - image: apache/cassandra-testing-ubuntu2004-java11-w-dependencies:latest
    resource_class: xlarge
    working_directory: ~/
    shell: /bin/bash -eo pipefail -l
    parallelism: 100
    steps:
    - attach_workspace:
        at: /home/cassandra
    - run:
        name: Log Environment Information
        command: |
          echo '*** id ***'
          id
          echo '*** cat /proc/cpuinfo ***'
          cat /proc/cpuinfo
          echo '*** free -m ***'
          free -m
          echo '*** df -m ***'
          df -m
          echo '*** ifconfig -a ***'
          ifconfig -a
          echo '*** uname -a ***'
          uname -a
          echo '*** mount ***'
          mount
          echo '*** env ***'
          env
          echo '*** java ***'
          which java
          java -version
    - run:
        name: Repeatedly run new or modifed JUnit tests
        no_output_timeout: 15m
        command: |
          set -x
          export PATH=$JAVA_HOME/bin:$PATH
          time mv ~/cassandra /tmp
          cd /tmp/cassandra
          if [ -d ~/dtest_jars ]; then
            cp ~/dtest_jars/dtest* /tmp/cassandra/build/
          fi

          # Calculate the number of test iterations to be run by the current parallel runner.
          count=$((${REPEATED_UTESTS_COUNT} / CIRCLE_NODE_TOTAL))
          if (($CIRCLE_NODE_INDEX < (${REPEATED_UTESTS_COUNT} % CIRCLE_NODE_TOTAL))); then
            count=$((count+1))
          fi

          # Put manually specified tests and automatically detected tests together, removing duplicates
          tests=$(echo ${REPEATED_UTESTS} | sed -e "s/<nil>//" | sed -e "s/ //" | tr "," "\n" | tr " " "\n" | sort -n | uniq -u)
          echo "Tests to be repeated: ${tests}"

          # Prepare the testtag for the target, used by the test macro in build.xml to group the output files
          target=test-cdc
          testtag=""
          if [[ $target == "test-cdc" ]]; then
            testtag="cdc"
          elif [[ $target == "test-compression" ]]; then
            testtag="compression"
          fi

          # Run each test class as many times as requested.
          exit_code="$?"
          for test in $tests; do

              # Split class and method names from the test name
              if [[ $test =~ "#" ]]; then
                class=${test%"#"*}
                method=${test#*"#"}
              else
                class=$test
                method=""
              fi

              # Prepare the -Dtest.name argument.
              # It can be the fully qualified class name or the short class name, depending on the target.
              if [[ $target == "test" || \
                    $target == "test-cdc" || \
                    $target == "test-compression" || \
                    $target == "long-test" || \
                    $target == "stress-test" ]]; then
                name_arg="-Dtest.name=${class##*.}"
              else
                name_arg="-Dtest.name=$class"
              fi

              # Prepare the -Dtest.methods argument, which is optional
              if [[ $method == "" ]]; then
                methods_arg=""
              else
                methods_arg="-Dtest.methods=$method"
              fi

              for i in $(seq -w 1 $count); do
                echo "Running test $test, iteration $i of $count"

                # run the test
                status="passes"
                if !( set -o pipefail && \
                      ant test-cdc $name_arg $methods_arg -Dno-build-test=true | \
                      tee stdout.txt \
                    ); then
                  status="fails"
                  exit_code=1
                fi

                # move the stdout output file
                dest=/tmp/results/repeated_utests/stdout/${status}/${i}
                mkdir -p $dest
                mv stdout.txt $dest/${test}.txt

                # move the XML output files
                source=build/test/output/${testtag}
                dest=/tmp/results/repeated_utests/output/${status}/${i}
                mkdir -p $dest
                if [[ -d $source && -n "$(ls $source)" ]]; then
                  mv $source/* $dest/
                fi

                # move the log files
                source=build/test/logs/${testtag}
                dest=/tmp/results/repeated_utests/logs/${status}/${i}
                mkdir -p $dest
                if [[ -d $source && -n "$(ls $source)" ]]; then
                  mv $source/* $dest/
                fi

                # maybe stop iterations on test failure
                if [[ ${REPEATED_TESTS_STOP_ON_FAILURE} = true ]] && (( $exit_code > 0 )); then
                  break
                fi
              done
          done
          (exit ${exit_code})
    - store_test_results:
        path: /tmp/results/repeated_utests/output
    - store_artifacts:
        path: /tmp/results/repeated_utests/stdout
        destination: stdout
    - store_artifacts:
        path: /tmp/results/repeated_utests/output
        destination: junitxml
    - store_artifacts:
        path: /tmp/results/repeated_utests/logs
        destination: logs
    environment:
    - JAVA8_HOME: /usr/lib/jvm/java-8-openjdk-amd64
    - ANT_HOME: /usr/share/ant
    - LANG: en_US.UTF-8
    - KEEP_TEST_DIR: true
    - DEFAULT_DIR: /home/cassandra/cassandra-dtest
    - PYTHONIOENCODING: utf-8
    - PYTHONUNBUFFERED: true
    - CASS_DRIVER_NO_EXTENSIONS: true
    - CASS_DRIVER_NO_CYTHON: true
    - CASSANDRA_SKIP_SYNC: true
    - DTEST_REPO: https://github.com/apache/cassandra-dtest.git
    - DTEST_BRANCH: trunk
    - CCM_MAX_HEAP_SIZE: 2048M
    - CCM_HEAP_NEWSIZE: 512M
    - REPEATED_TESTS_STOP_ON_FAILURE: false
    - REPEATED_UTESTS: null
    - REPEATED_UTESTS_COUNT: 500
    - REPEATED_UTESTS_LONG: null
    - REPEATED_UTESTS_LONG_COUNT: 100
    - REPEATED_UTESTS_STRESS: null
    - REPEATED_UTESTS_STRESS_COUNT: 500
    - REPEATED_JVM_DTESTS: null
    - REPEATED_JVM_DTESTS_COUNT: 500
    - REPEATED_JVM_UPGRADE_DTESTS: null
    - REPEATED_JVM_UPGRADE_DTESTS_COUNT: 500
    - REPEATED_DTESTS: null
    - REPEATED_DTESTS_COUNT: 500
    - REPEATED_LARGE_DTESTS: null
    - REPEATED_LARGE_DTESTS_COUNT: 100
    - REPEATED_UPGRADE_DTESTS: null
    - REPEATED_UPGRADE_DTESTS_COUNT: 25
    - REPEATED_ANT_TEST_TARGET: testsome
    - REPEATED_ANT_TEST_CLASS: null
    - REPEATED_ANT_TEST_METHODS: null
    - REPEATED_ANT_TEST_COUNT: 500
    - JAVA_HOME: /usr/lib/jvm/java-8-openjdk-amd64
    - JDK_HOME: /usr/lib/jvm/java-8-openjdk-amd64
  j8_jvm_dtests:
    docker:
    - image: apache/cassandra-testing-ubuntu2004-java11-w-dependencies:latest
    resource_class: xlarge
    working_directory: ~/
    shell: /bin/bash -eo pipefail -l
    parallelism: 2
    steps:
    - attach_workspace:
        at: /home/cassandra
    - run:
        name: Determine distributed Tests to Run
        command: |
          # reminder: this code (along with all the steps) is independently executed on every circle container
          # so the goal here is to get the circleci script to return the tests *this* container will run
          # which we do via the `circleci` cli tool.

          rm -fr ~/cassandra-dtest/upgrade_tests
          echo "***java tests***"

          # get all of our unit test filenames
          set -eo pipefail && circleci tests glob "$HOME/cassandra/test/distributed/**/*.java" > /tmp/all_java_unit_tests.txt

          # split up the unit tests into groups based on the number of containers we have
          set -eo pipefail && circleci tests split --split-by=timings --timings-type=filename --index=${CIRCLE_NODE_INDEX} --total=${CIRCLE_NODE_TOTAL} /tmp/all_java_unit_tests.txt > /tmp/java_tests_${CIRCLE_NODE_INDEX}.txt
          set -eo pipefail && cat /tmp/java_tests_${CIRCLE_NODE_INDEX}.txt | sed "s;^/home/cassandra/cassandra/test/distributed/;;g" | grep "Test\.java$" | grep -v upgrade > /tmp/java_tests_${CIRCLE_NODE_INDEX}_final.txt
          echo "** /tmp/java_tests_${CIRCLE_NODE_INDEX}_final.txt"
          cat /tmp/java_tests_${CIRCLE_NODE_INDEX}_final.txt
        no_output_timeout: 15m
    - run:
        name: Log Environment Information
        command: |
          echo '*** id ***'
          id
          echo '*** cat /proc/cpuinfo ***'
          cat /proc/cpuinfo
          echo '*** free -m ***'
          free -m
          echo '*** df -m ***'
          df -m
          echo '*** ifconfig -a ***'
          ifconfig -a
          echo '*** uname -a ***'
          uname -a
          echo '*** mount ***'
          mount
          echo '*** env ***'
          env
          echo '*** java ***'
          which java
          java -version
    - run:
        name: Run Unit Tests (testclasslist)
        command: |
          set -x
          export PATH=$JAVA_HOME/bin:$PATH
          time mv ~/cassandra /tmp
          cd /tmp/cassandra
          if [ -d ~/dtest_jars ]; then
            cp ~/dtest_jars/dtest* /tmp/cassandra/build/
          fi
          test_timeout=$(grep 'name="test.distributed.timeout"' build.xml | awk -F'"' '{print $4}' || true)
          if [ -z "$test_timeout" ]; then
            test_timeout=$(grep 'name="test.timeout"' build.xml | awk -F'"' '{print $4}')
          fi
          ant testclasslist -Dtest.timeout="$test_timeout" -Dtest.classlistfile=/tmp/java_tests_${CIRCLE_NODE_INDEX}_final.txt  -Dtest.classlistprefix=distributed -Dno-build-test=true
        no_output_timeout: 15m
    - store_test_results:
        path: /tmp/cassandra/build/test/output/
    - store_artifacts:
        path: /tmp/cassandra/build/test/output
        destination: junitxml
    - store_artifacts:
        path: /tmp/cassandra/build/test/logs
        destination: logs
    environment:
    - JAVA8_HOME: /usr/lib/jvm/java-8-openjdk-amd64
    - ANT_HOME: /usr/share/ant
    - LANG: en_US.UTF-8
    - KEEP_TEST_DIR: true
    - DEFAULT_DIR: /home/cassandra/cassandra-dtest
    - PYTHONIOENCODING: utf-8
    - PYTHONUNBUFFERED: true
    - CASS_DRIVER_NO_EXTENSIONS: true
    - CASS_DRIVER_NO_CYTHON: true
    - CASSANDRA_SKIP_SYNC: true
    - DTEST_REPO: https://github.com/apache/cassandra-dtest.git
    - DTEST_BRANCH: trunk
    - CCM_MAX_HEAP_SIZE: 2048M
    - CCM_HEAP_NEWSIZE: 512M
    - REPEATED_TESTS_STOP_ON_FAILURE: false
    - REPEATED_UTESTS: null
    - REPEATED_UTESTS_COUNT: 500
    - REPEATED_UTESTS_LONG: null
    - REPEATED_UTESTS_LONG_COUNT: 100
    - REPEATED_UTESTS_STRESS: null
    - REPEATED_UTESTS_STRESS_COUNT: 500
    - REPEATED_JVM_DTESTS: null
    - REPEATED_JVM_DTESTS_COUNT: 500
    - REPEATED_JVM_UPGRADE_DTESTS: null
    - REPEATED_JVM_UPGRADE_DTESTS_COUNT: 500
    - REPEATED_DTESTS: null
    - REPEATED_DTESTS_COUNT: 500
    - REPEATED_LARGE_DTESTS: null
    - REPEATED_LARGE_DTESTS_COUNT: 100
    - REPEATED_UPGRADE_DTESTS: null
    - REPEATED_UPGRADE_DTESTS_COUNT: 25
    - REPEATED_ANT_TEST_TARGET: testsome
    - REPEATED_ANT_TEST_CLASS: null
    - REPEATED_ANT_TEST_METHODS: null
    - REPEATED_ANT_TEST_COUNT: 500
    - JAVA_HOME: /usr/lib/jvm/java-8-openjdk-amd64
    - JDK_HOME: /usr/lib/jvm/java-8-openjdk-amd64
  utests_long:
    docker:
    - image: apache/cassandra-testing-ubuntu2004-java11-w-dependencies:latest
    resource_class: xlarge
    working_directory: ~/
    shell: /bin/bash -eo pipefail -l
    parallelism: 1
    steps:
    - attach_workspace:
        at: /home/cassandra
    - run:
        name: Log Environment Information
        command: |
          echo '*** id ***'
          id
          echo '*** cat /proc/cpuinfo ***'
          cat /proc/cpuinfo
          echo '*** free -m ***'
          free -m
          echo '*** df -m ***'
          df -m
          echo '*** ifconfig -a ***'
          ifconfig -a
          echo '*** uname -a ***'
          uname -a
          echo '*** mount ***'
          mount
          echo '*** env ***'
          env
          echo '*** java ***'
          which java
          java -version
    - run:
        name: Run Unit Tests (long-test)
        command: |
          export PATH=$JAVA_HOME/bin:$PATH
          time mv ~/cassandra /tmp
          cd /tmp/cassandra
          if [ -d ~/dtest_jars ]; then
            cp ~/dtest_jars/dtest* /tmp/cassandra/build/
          fi
<<<<<<< HEAD
          ant long-test -Dtest.classlistfile=/tmp/java_tests_${CIRCLE_NODE_INDEX}_final.txt  -Dtest.classlistprefix=unit -Dno-build-test=true
=======
          ant long-test -Dno-build-test=true
>>>>>>> 476d31bc
        no_output_timeout: 15m
    - store_test_results:
        path: /tmp/cassandra/build/test/output/
    - store_artifacts:
        path: /tmp/cassandra/build/test/output
        destination: junitxml
    - store_artifacts:
        path: /tmp/cassandra/build/test/logs
        destination: logs
    environment:
    - JAVA8_HOME: /usr/lib/jvm/java-8-openjdk-amd64
    - ANT_HOME: /usr/share/ant
    - LANG: en_US.UTF-8
    - KEEP_TEST_DIR: true
    - DEFAULT_DIR: /home/cassandra/cassandra-dtest
    - PYTHONIOENCODING: utf-8
    - PYTHONUNBUFFERED: true
    - CASS_DRIVER_NO_EXTENSIONS: true
    - CASS_DRIVER_NO_CYTHON: true
    - CASSANDRA_SKIP_SYNC: true
    - DTEST_REPO: https://github.com/apache/cassandra-dtest.git
    - DTEST_BRANCH: trunk
    - CCM_MAX_HEAP_SIZE: 2048M
    - CCM_HEAP_NEWSIZE: 512M
    - REPEATED_TESTS_STOP_ON_FAILURE: false
    - REPEATED_UTESTS: null
    - REPEATED_UTESTS_COUNT: 500
    - REPEATED_UTESTS_LONG: null
    - REPEATED_UTESTS_LONG_COUNT: 100
    - REPEATED_UTESTS_STRESS: null
    - REPEATED_UTESTS_STRESS_COUNT: 500
    - REPEATED_JVM_DTESTS: null
    - REPEATED_JVM_DTESTS_COUNT: 500
    - REPEATED_JVM_UPGRADE_DTESTS: null
    - REPEATED_JVM_UPGRADE_DTESTS_COUNT: 500
    - REPEATED_DTESTS: null
    - REPEATED_DTESTS_COUNT: 500
    - REPEATED_LARGE_DTESTS: null
    - REPEATED_LARGE_DTESTS_COUNT: 100
    - REPEATED_UPGRADE_DTESTS: null
    - REPEATED_UPGRADE_DTESTS_COUNT: 25
    - REPEATED_ANT_TEST_TARGET: testsome
    - REPEATED_ANT_TEST_CLASS: null
    - REPEATED_ANT_TEST_METHODS: null
    - REPEATED_ANT_TEST_COUNT: 500
    - JAVA_HOME: /usr/lib/jvm/java-8-openjdk-amd64
    - JDK_HOME: /usr/lib/jvm/java-8-openjdk-amd64
  j8_cqlshlib_tests:
    docker:
    - image: apache/cassandra-testing-ubuntu2004-java11-w-dependencies:latest
    resource_class: medium
    working_directory: ~/
    shell: /bin/bash -eo pipefail -l
    parallelism: 1
    steps:
    - attach_workspace:
        at: /home/cassandra
    - run:
        name: Run cqlshlib Unit Tests
        command: |
          export PATH=$JAVA_HOME/bin:$PATH
          time mv ~/cassandra /tmp
          cd /tmp/cassandra/
          ./pylib/cassandra-cqlsh-tests.sh $(pwd)
        no_output_timeout: 15m
    - store_test_results:
        path: /tmp/cassandra/pylib
    environment:
    - JAVA8_HOME: /usr/lib/jvm/java-8-openjdk-amd64
    - ANT_HOME: /usr/share/ant
    - LANG: en_US.UTF-8
    - KEEP_TEST_DIR: true
    - DEFAULT_DIR: /home/cassandra/cassandra-dtest
    - PYTHONIOENCODING: utf-8
    - PYTHONUNBUFFERED: true
    - CASS_DRIVER_NO_EXTENSIONS: true
    - CASS_DRIVER_NO_CYTHON: true
    - CASSANDRA_SKIP_SYNC: true
    - DTEST_REPO: https://github.com/apache/cassandra-dtest.git
    - DTEST_BRANCH: trunk
    - CCM_MAX_HEAP_SIZE: 2048M
    - CCM_HEAP_NEWSIZE: 512M
    - REPEATED_TESTS_STOP_ON_FAILURE: false
    - REPEATED_UTESTS: null
    - REPEATED_UTESTS_COUNT: 500
    - REPEATED_UTESTS_LONG: null
    - REPEATED_UTESTS_LONG_COUNT: 100
    - REPEATED_JVM_DTESTS: null
    - REPEATED_JVM_DTESTS_COUNT: 500
    - REPEATED_JVM_UPGRADE_DTESTS: null
    - REPEATED_JVM_UPGRADE_DTESTS_COUNT: 500
    - REPEATED_DTESTS: null
    - REPEATED_DTESTS_COUNT: 500
    - REPEATED_LARGE_DTESTS: null
    - REPEATED_LARGE_DTESTS_COUNT: 100
    - REPEATED_UPGRADE_DTESTS: null
    - REPEATED_UPGRADE_DTESTS_COUNT: 25
    - REPEATED_ANT_TEST_TARGET: testsome
    - REPEATED_ANT_TEST_CLASS: null
    - REPEATED_ANT_TEST_METHODS: null
    - REPEATED_ANT_TEST_COUNT: 500
    - JAVA_HOME: /usr/lib/jvm/java-8-openjdk-amd64
    - JDK_HOME: /usr/lib/jvm/java-8-openjdk-amd64
  j8_dtests_large_vnode_repeat:
    docker:
    - image: apache/cassandra-testing-ubuntu2004-java11-w-dependencies:latest
    resource_class: xlarge
    working_directory: ~/
    shell: /bin/bash -eo pipefail -l
    parallelism: 100
    steps:
    - attach_workspace:
        at: /home/cassandra
    - run:
        name: Clone Cassandra dtest Repository (via git)
        command: |
          git clone --single-branch --branch $DTEST_BRANCH --depth 1 $DTEST_REPO ~/cassandra-dtest
    - run:
        name: Configure virtualenv and python Dependencies
        command: |
          # note, this should be super quick as all dependencies should be pre-installed in the docker image
          # if additional dependencies were added to requirmeents.txt and the docker image hasn't been updated
          # we'd have to install it here at runtime -- which will make things slow, so do yourself a favor and
          # rebuild the docker image! (it automatically pulls the latest requirements.txt on build)
          source ~/env3.6/bin/activate
          export PATH=$JAVA_HOME/bin:$PATH
          pip3 install --upgrade -r ~/cassandra-dtest/requirements.txt
          pip3 freeze
    - run:
        name: Run repeated Python DTests
        no_output_timeout: 15m
        command: |
          if [ "${REPEATED_LARGE_DTESTS}" == "<nil>" ]; then
            echo "Repeated dtest name hasn't been defined, exiting without running any test"
          elif [ "${REPEATED_LARGE_DTESTS_COUNT}" == "<nil>" ]; then
            echo "Repeated dtest count hasn't been defined, exiting without running any test"
          elif [ "${REPEATED_LARGE_DTESTS_COUNT}" -le 0 ]; then
            echo "Repeated dtest count is lesser or equals than zero, exiting without running any test"
          else

            # Calculate the number of test iterations to be run by the current parallel runner.
            # Since we are running the same test multiple times there is no need to use `circleci tests split`.
            count=$((${REPEATED_LARGE_DTESTS_COUNT} / CIRCLE_NODE_TOTAL))
            if (($CIRCLE_NODE_INDEX < (${REPEATED_LARGE_DTESTS_COUNT} % CIRCLE_NODE_TOTAL))); then
              count=$((count+1))
            fi

            if (($count <= 0)); then
              echo "No tests to run in this runner"
            else
              echo "Running ${REPEATED_LARGE_DTESTS} $count times"

              source ~/env3.6/bin/activate
              export PATH=$JAVA_HOME/bin:$PATH

              java -version
              cd ~/cassandra-dtest
              mkdir -p /tmp/dtest

              echo "env: $(env)"
              echo "** done env"
              mkdir -p /tmp/results/dtests

              tests_arg=$(echo ${REPEATED_LARGE_DTESTS} | sed -e "s/,/ /g")

              stop_on_failure_arg=""
              if ${REPEATED_TESTS_STOP_ON_FAILURE}; then
                stop_on_failure_arg="-x"
              fi

              vnodes_args=""
              if true; then
                vnodes_args="--use-vnodes --num-tokens=32"
              fi

              upgrade_arg=""
              if false; then
                upgrade_arg="--execute-upgrade-tests --upgrade-target-version-only --upgrade-version-selection all"
              fi

              # we need the "set -o pipefail" here so that the exit code that circleci will actually use is from pytest and not the exit code from tee
              set -o pipefail && cd ~/cassandra-dtest && pytest $vnodes_args --count=$count $stop_on_failure_arg $upgrade_arg --log-cli-level=DEBUG --junit-xml=/tmp/results/dtests/pytest_result.xml -s --cassandra-dir=/home/cassandra/cassandra --keep-test-dir --only-resource-intensive-tests --force-resource-intensive-tests $tests_arg | tee /tmp/dtest/stdout.txt
            fi
          fi
    - store_test_results:
        path: /tmp/results
    - store_artifacts:
        path: /tmp/dtest
        destination: dtest
    - store_artifacts:
        path: ~/cassandra-dtest/logs
        destination: dtest_logs
    environment:
    - JAVA8_HOME: /usr/lib/jvm/java-8-openjdk-amd64
    - ANT_HOME: /usr/share/ant
    - LANG: en_US.UTF-8
    - KEEP_TEST_DIR: true
    - DEFAULT_DIR: /home/cassandra/cassandra-dtest
    - PYTHONIOENCODING: utf-8
    - PYTHONUNBUFFERED: true
    - CASS_DRIVER_NO_EXTENSIONS: true
    - CASS_DRIVER_NO_CYTHON: true
    - CASSANDRA_SKIP_SYNC: true
    - DTEST_REPO: https://github.com/apache/cassandra-dtest.git
    - DTEST_BRANCH: trunk
    - CCM_MAX_HEAP_SIZE: 2048M
    - CCM_HEAP_NEWSIZE: 512M
    - REPEATED_TESTS_STOP_ON_FAILURE: false
    - REPEATED_UTESTS: null
    - REPEATED_UTESTS_COUNT: 500
    - REPEATED_UTESTS_LONG: null
    - REPEATED_UTESTS_LONG_COUNT: 100
    - REPEATED_JVM_DTESTS: null
    - REPEATED_JVM_DTESTS_COUNT: 500
    - REPEATED_JVM_UPGRADE_DTESTS: null
    - REPEATED_JVM_UPGRADE_DTESTS_COUNT: 500
    - REPEATED_DTESTS: null
    - REPEATED_DTESTS_COUNT: 500
    - REPEATED_LARGE_DTESTS: null
    - REPEATED_LARGE_DTESTS_COUNT: 100
    - REPEATED_UPGRADE_DTESTS: null
    - REPEATED_UPGRADE_DTESTS_COUNT: 25
    - REPEATED_ANT_TEST_TARGET: testsome
    - REPEATED_ANT_TEST_CLASS: null
    - REPEATED_ANT_TEST_METHODS: null
    - REPEATED_ANT_TEST_COUNT: 500
    - JAVA_HOME: /usr/lib/jvm/java-8-openjdk-amd64
    - JDK_HOME: /usr/lib/jvm/java-8-openjdk-amd64
  utests_compression:
    docker:
    - image: apache/cassandra-testing-ubuntu2004-java11-w-dependencies:latest
    resource_class: xlarge
    working_directory: ~/
    shell: /bin/bash -eo pipefail -l
    parallelism: 100
    steps:
    - attach_workspace:
        at: /home/cassandra
    - run:
        name: Determine unit Tests to Run
        command: |
          # reminder: this code (along with all the steps) is independently executed on every circle container
          # so the goal here is to get the circleci script to return the tests *this* container will run
          # which we do via the `circleci` cli tool.

          rm -fr ~/cassandra-dtest/upgrade_tests
          echo "***java tests***"

          # get all of our unit test filenames
          set -eo pipefail && circleci tests glob "$HOME/cassandra/test/unit/**/*.java" > /tmp/all_java_unit_tests.txt

          # split up the unit tests into groups based on the number of containers we have
          set -eo pipefail && circleci tests split --split-by=timings --timings-type=filename --index=${CIRCLE_NODE_INDEX} --total=${CIRCLE_NODE_TOTAL} /tmp/all_java_unit_tests.txt > /tmp/java_tests_${CIRCLE_NODE_INDEX}.txt
          set -eo pipefail && cat /tmp/java_tests_${CIRCLE_NODE_INDEX}.txt | sed "s;^/home/cassandra/cassandra/test/unit/;;g" | grep "Test\.java$"  > /tmp/java_tests_${CIRCLE_NODE_INDEX}_final.txt
          echo "** /tmp/java_tests_${CIRCLE_NODE_INDEX}_final.txt"
          cat /tmp/java_tests_${CIRCLE_NODE_INDEX}_final.txt
        no_output_timeout: 15m
    - run:
        name: Log Environment Information
        command: |
          echo '*** id ***'
          id
          echo '*** cat /proc/cpuinfo ***'
          cat /proc/cpuinfo
          echo '*** free -m ***'
          free -m
          echo '*** df -m ***'
          df -m
          echo '*** ifconfig -a ***'
          ifconfig -a
          echo '*** uname -a ***'
          uname -a
          echo '*** mount ***'
          mount
          echo '*** env ***'
          env
          echo '*** java ***'
          which java
          java -version
    - run:
        name: Run Unit Tests (testclasslist-compression)
        command: |
          set -x
          export PATH=$JAVA_HOME/bin:$PATH
          time mv ~/cassandra /tmp
          cd /tmp/cassandra
          if [ -d ~/dtest_jars ]; then
            cp ~/dtest_jars/dtest* /tmp/cassandra/build/
          fi
          test_timeout=$(grep 'name="test.unit.timeout"' build.xml | awk -F'"' '{print $4}' || true)
          if [ -z "$test_timeout" ]; then
            test_timeout=$(grep 'name="test.timeout"' build.xml | awk -F'"' '{print $4}')
          fi
          ant testclasslist-compression -Dtest.timeout="$test_timeout" -Dtest.classlistfile=/tmp/java_tests_${CIRCLE_NODE_INDEX}_final.txt  -Dtest.classlistprefix=unit -Dno-build-test=true
        no_output_timeout: 15m
    - store_test_results:
        path: /tmp/cassandra/build/test/output/
    - store_artifacts:
        path: /tmp/cassandra/build/test/output
        destination: junitxml
    - store_artifacts:
        path: /tmp/cassandra/build/test/logs
        destination: logs
    environment:
    - JAVA8_HOME: /usr/lib/jvm/java-8-openjdk-amd64
    - ANT_HOME: /usr/share/ant
    - LANG: en_US.UTF-8
    - KEEP_TEST_DIR: true
    - DEFAULT_DIR: /home/cassandra/cassandra-dtest
    - PYTHONIOENCODING: utf-8
    - PYTHONUNBUFFERED: true
    - CASS_DRIVER_NO_EXTENSIONS: true
    - CASS_DRIVER_NO_CYTHON: true
    - CASSANDRA_SKIP_SYNC: true
    - DTEST_REPO: https://github.com/apache/cassandra-dtest.git
    - DTEST_BRANCH: trunk
    - CCM_MAX_HEAP_SIZE: 2048M
    - CCM_HEAP_NEWSIZE: 512M
    - REPEATED_TESTS_STOP_ON_FAILURE: false
    - REPEATED_UTESTS: null
    - REPEATED_UTESTS_COUNT: 500
    - REPEATED_UTESTS_LONG: null
    - REPEATED_UTESTS_LONG_COUNT: 100
    - REPEATED_UTESTS_STRESS: null
    - REPEATED_UTESTS_STRESS_COUNT: 500
    - REPEATED_JVM_DTESTS: null
    - REPEATED_JVM_DTESTS_COUNT: 500
    - REPEATED_JVM_UPGRADE_DTESTS: null
    - REPEATED_JVM_UPGRADE_DTESTS_COUNT: 500
    - REPEATED_DTESTS: null
    - REPEATED_DTESTS_COUNT: 500
    - REPEATED_LARGE_DTESTS: null
    - REPEATED_LARGE_DTESTS_COUNT: 100
    - REPEATED_UPGRADE_DTESTS: null
    - REPEATED_UPGRADE_DTESTS_COUNT: 25
    - REPEATED_ANT_TEST_TARGET: testsome
    - REPEATED_ANT_TEST_CLASS: null
    - REPEATED_ANT_TEST_METHODS: null
    - REPEATED_ANT_TEST_COUNT: 500
    - JAVA_HOME: /usr/lib/jvm/java-8-openjdk-amd64
    - JDK_HOME: /usr/lib/jvm/java-8-openjdk-amd64
  j8_dtest_jars_build:
    docker:
    - image: apache/cassandra-testing-ubuntu2004-java11-w-dependencies:latest
    resource_class: medium
    working_directory: ~/
    shell: /bin/bash -eo pipefail -l
    parallelism: 1
    steps:
    - attach_workspace:
        at: /home/cassandra
    - run:
        name: Build Cassandra DTest jars
        command: |
          export PATH=$JAVA_HOME/bin:$PATH
          cd ~/cassandra
          mkdir ~/dtest_jars
          git remote add apache https://github.com/apache/cassandra.git
          for branch in cassandra-2.2 cassandra-3.0 cassandra-3.11 trunk; do
            # check out the correct cassandra version:
            git remote set-branches --add apache '$branch'
            git fetch --depth 1 apache $branch
            git checkout $branch
            git clean -fd
            # Loop to prevent failure due to maven-ant-tasks not downloading a jar..
            for x in $(seq 1 3); do
                ${ANT_HOME}/bin/ant realclean; ${ANT_HOME}/bin/ant jar dtest-jar
                RETURN="$?"
                if [ "${RETURN}" -eq "0" ]; then
                    cp build/dtest*.jar ~/dtest_jars
                    break
                fi
            done
            # Exit, if we didn't build successfully
            if [ "${RETURN}" -ne "0" ]; then
                echo "Build failed with exit code: ${RETURN}"
                exit ${RETURN}
            fi
          done
          # and build the dtest-jar for the branch under test
          ${ANT_HOME}/bin/ant realclean
          git checkout origin/$CIRCLE_BRANCH
          git clean -fd
          for x in $(seq 1 3); do
              ${ANT_HOME}/bin/ant realclean; ${ANT_HOME}/bin/ant jar dtest-jar
              RETURN="$?"
              if [ "${RETURN}" -eq "0" ]; then
                  cp build/dtest*.jar ~/dtest_jars
                  break
              fi
          done
          # Exit, if we didn't build successfully
          if [ "${RETURN}" -ne "0" ]; then
              echo "Build failed with exit code: ${RETURN}"
              exit ${RETURN}
          fi
          ls -l ~/dtest_jars
        no_output_timeout: 15m
    - persist_to_workspace:
        root: /home/cassandra
        paths:
        - dtest_jars
    environment:
    - JAVA8_HOME: /usr/lib/jvm/java-8-openjdk-amd64
    - ANT_HOME: /usr/share/ant
    - LANG: en_US.UTF-8
    - KEEP_TEST_DIR: true
    - DEFAULT_DIR: /home/cassandra/cassandra-dtest
    - PYTHONIOENCODING: utf-8
    - PYTHONUNBUFFERED: true
    - CASS_DRIVER_NO_EXTENSIONS: true
    - CASS_DRIVER_NO_CYTHON: true
    - CASSANDRA_SKIP_SYNC: true
    - DTEST_REPO: https://github.com/apache/cassandra-dtest.git
    - DTEST_BRANCH: trunk
    - CCM_MAX_HEAP_SIZE: 2048M
    - CCM_HEAP_NEWSIZE: 512M
    - REPEATED_TESTS_STOP_ON_FAILURE: false
    - REPEATED_UTESTS: null
    - REPEATED_UTESTS_COUNT: 500
    - REPEATED_UTESTS_LONG: null
    - REPEATED_UTESTS_LONG_COUNT: 100
    - REPEATED_UTESTS_STRESS: null
    - REPEATED_UTESTS_STRESS_COUNT: 500
    - REPEATED_JVM_DTESTS: null
    - REPEATED_JVM_DTESTS_COUNT: 500
    - REPEATED_JVM_UPGRADE_DTESTS: null
    - REPEATED_JVM_UPGRADE_DTESTS_COUNT: 500
    - REPEATED_DTESTS: null
    - REPEATED_DTESTS_COUNT: 500
    - REPEATED_LARGE_DTESTS: null
    - REPEATED_LARGE_DTESTS_COUNT: 100
    - REPEATED_UPGRADE_DTESTS: null
    - REPEATED_UPGRADE_DTESTS_COUNT: 25
    - REPEATED_ANT_TEST_TARGET: testsome
    - REPEATED_ANT_TEST_CLASS: null
    - REPEATED_ANT_TEST_METHODS: null
    - REPEATED_ANT_TEST_COUNT: 500
    - JAVA_HOME: /usr/lib/jvm/java-8-openjdk-amd64
    - JDK_HOME: /usr/lib/jvm/java-8-openjdk-amd64
workflows:
  version: 2
  separate_tests:
    jobs:
    - start_build:
        type: approval
    - build:
        requires:
        - start_build
    - start_j8_unit_tests:
        type: approval
    - j8_unit_tests:
        requires:
        - start_j8_unit_tests
        - build
    - start_j8_jvm_dtests:
        type: approval
    - j8_jvm_dtests:
        requires:
        - start_j8_jvm_dtests
        - build
    - start_j8_cqlshlib_tests:
        type: approval
    - j8_cqlshlib_tests:
        requires:
        - start_j8_cqlshlib_tests
        - build
    - start_j8_cqlshlib_cython_tests:
        type: approval
    - j8_cqlshlib_cython_tests:
        requires:
        - start_j8_cqlshlib_cython_tests
        - build
    - start_utests_long:
        type: approval
    - utests_long:
        requires:
        - start_utests_long
        - build
    - start_utests_cdc:
        type: approval
    - utests_cdc:
        requires:
        - start_utests_cdc
        - build
    - start_utests_compression:
        type: approval
    - utests_compression:
        requires:
        - start_utests_compression
        - build
    - start_utests_stress:
        type: approval
    - utests_stress:
        requires:
        - start_utests_stress
        - build
    - start_j8_dtest_jars_build:
        type: approval
    - j8_dtest_jars_build:
        requires:
        - build
        - start_j8_dtest_jars_build
    - start_jvm_upgrade_dtests:
        type: approval
    - j8_jvm_upgrade_dtests:
        requires:
        - start_jvm_upgrade_dtests
        - j8_dtest_jars_build
    - start_j8_dtests:
        type: approval
    - j8_dtests:
        requires:
        - start_j8_dtests
        - build
    - start_j8_dtests_vnode:
        type: approval
    - j8_dtests_vnode:
        requires:
        - start_j8_dtests_vnode
        - build
<<<<<<< HEAD
    - start_upgrade_dtests:
=======
    - start_j8_dtests_large:
        type: approval
    - j8_dtests_large:
        requires:
        - start_j8_dtests_large
        - build
    - start_j8_dtests_large_vnode:
        type: approval
    - j8_dtests_large_vnode:
        requires:
        - start_j8_dtests_large_vnode
        - build
    - start_j8_upgrade_dtests:
>>>>>>> 476d31bc
        type: approval
    - j8_upgrade_dtests:
        requires:
        - start_upgrade_dtests
        - build
    - start_j8_dtests_offheap:
        type: approval
    - j8_dtests_offheap:
        requires:
        - start_j8_dtests_offheap
        - build
  pre-commit_tests:
    jobs:
    - start_pre-commit_tests:
        type: approval
    - build:
        requires:
        - start_pre-commit_tests
    - j8_unit_tests:
        requires:
        - build
    - j8_jvm_dtests:
        requires:
        - build
    - j8_cqlshlib_tests:
        requires:
        - build
    - j8_cqlshlib_cython_tests:
        requires:
        - build
    - start_utests_long:
        type: approval
    - utests_long:
        requires:
        - start_utests_long
        - build
    - start_utests_cdc:
        type: approval
    - utests_cdc:
        requires:
        - start_utests_cdc
        - build
    - start_utests_compression:
        type: approval
    - utests_compression:
        requires:
        - start_utests_compression
        - build
    - start_utests_stress:
        type: approval
    - utests_stress:
        requires:
        - start_utests_stress
        - build
    - start_jvm_upgrade_dtests:
        type: approval
    - j8_dtest_jars_build:
        requires:
        - build
        - start_jvm_upgrade_dtests
    - j8_jvm_upgrade_dtests:
        requires:
        - j8_dtest_jars_build
    - j8_dtests:
        requires:
        - build
    - j8_dtests_vnode:
        requires:
        - build
<<<<<<< HEAD
    - start_upgrade_tests:
=======
    - start_j8_dtests_large:
        type: approval
    - j8_dtests_large:
        requires:
        - start_j8_dtests_large
        - build
    - j8_dtests_large_vnode:
        requires:
        - start_j8_dtests_large
        - build
    - start_upgrade_dtests:
>>>>>>> 476d31bc
        type: approval
    - j8_upgrade_dtests:
        requires:
        - start_upgrade_tests
        - build
    - start_j8_dtests_offheap:
        type: approval
    - j8_dtests_offheap:
        requires:
        - start_j8_dtests_offheap
        - build<|MERGE_RESOLUTION|>--- conflicted
+++ resolved
@@ -306,6 +306,87 @@
     - REPEATED_JVM_UPGRADE_DTESTS_COUNT: 500
     - REPEATED_DTESTS: null
     - REPEATED_DTESTS_COUNT: 500
+    - REPEATED_LARGE_DTESTS: null
+    - REPEATED_LARGE_DTESTS_COUNT: 100
+    - REPEATED_UPGRADE_DTESTS: null
+    - REPEATED_UPGRADE_DTESTS_COUNT: 25
+    - REPEATED_ANT_TEST_TARGET: testsome
+    - REPEATED_ANT_TEST_CLASS: null
+    - REPEATED_ANT_TEST_METHODS: null
+    - REPEATED_ANT_TEST_COUNT: 500
+    - JAVA_HOME: /usr/lib/jvm/java-8-openjdk-amd64
+    - JDK_HOME: /usr/lib/jvm/java-8-openjdk-amd64
+  j8_dtests_large_vnode:
+    docker:
+    - image: apache/cassandra-testing-ubuntu2004-java11-w-dependencies:latest
+    resource_class: xlarge
+    working_directory: ~/
+    shell: /bin/bash -eo pipefail -l
+    parallelism: 1
+    steps:
+    - attach_workspace:
+        at: /home/cassandra
+    - run:
+        name: Clone Cassandra dtest Repository (via git)
+        command: |
+          git clone --single-branch --branch $DTEST_BRANCH --depth 1 $DTEST_REPO ~/cassandra-dtest
+    - run:
+        name: Configure virtualenv and python Dependencies
+        command: |
+          # note, this should be super quick as all dependencies should be pre-installed in the docker image
+          # if additional dependencies were added to requirmeents.txt and the docker image hasn't been updated
+          # we'd have to install it here at runtime -- which will make things slow, so do yourself a favor and
+          # rebuild the docker image! (it automatically pulls the latest requirements.txt on build)
+          source ~/env3.6/bin/activate
+          export PATH=$JAVA_HOME/bin:$PATH
+          pip3 install --upgrade -r ~/cassandra-dtest/requirements.txt
+          pip3 freeze
+    - run:
+        name: Determine Tests to Run (j8_large_with_vnodes)
+        no_output_timeout: 5m
+        command: "# reminder: this code (along with all the steps) is independently executed on every circle container\n# so the goal here is to get the circleci script to return the tests *this* container will run\n# which we do via the `circleci` cli tool.\n\ncd cassandra-dtest\nsource ~/env3.6/bin/activate\nexport PATH=$JAVA_HOME/bin:$PATH\n\nif [ -n '' ]; then\n  export \nfi\n\necho \"***Collected DTests (j8_large_with_vnodes)***\"\nset -eo pipefail && ./run_dtests.py --use-vnodes --only-resource-intensive-tests --force-resource-intensive-tests --dtest-print-tests-only --dtest-print-tests-output=/tmp/all_dtest_tests_j8_large_with_vnodes_raw --cassandra-dir=../cassandra\nif [ -z '' ]; then\n  mv /tmp/all_dtest_tests_j8_large_with_vnodes_raw /tmp/all_dtest_tests_j8_large_with_vnodes\nelse\n  grep -e '' /tmp/all_dtest_tests_j8_large_with_vnodes_raw > /tmp/all_dtest_tests_j8_large_with_vnodes || { echo \"Filter did not match any tests! Exiting build.\"; exit 0; }\nfi\nset -eo pipefail && circleci tests split --split-by=timings --timings-type=classname /tmp/all_dtest_tests_j8_large_with_vnodes > /tmp/split_dtest_tests_j8_large_with_vnodes.txt\ncat /tmp/split_dtest_tests_j8_large_with_vnodes.txt | tr '\\n' ' ' > /tmp/split_dtest_tests_j8_large_with_vnodes_final.txt\ncat /tmp/split_dtest_tests_j8_large_with_vnodes_final.txt\n"
+    - run:
+        name: Run dtests (j8_large_with_vnodes)
+        no_output_timeout: 15m
+        command: "echo \"cat /tmp/split_dtest_tests_j8_large_with_vnodes_final.txt\"\ncat /tmp/split_dtest_tests_j8_large_with_vnodes_final.txt\n\nsource ~/env3.6/bin/activate\nexport PATH=$JAVA_HOME/bin:$PATH\nif [ -n '' ]; then\n  export \nfi\n\njava -version\ncd ~/cassandra-dtest\nmkdir -p /tmp/dtest\n\necho \"env: $(env)\"\necho \"** done env\"\nmkdir -p /tmp/results/dtests\n# we need the \"set -o pipefail\" here so that the exit code that circleci will actually use is from pytest and not the exit code from tee\nexport SPLIT_TESTS=`cat /tmp/split_dtest_tests_j8_large_with_vnodes_final.txt`\nif [ ! -z \"$SPLIT_TESTS\" ]; then\n  set -o pipefail && cd ~/cassandra-dtest && pytest --use-vnodes --num-tokens=32 --only-resource-intensive-tests --force-resource-intensive-tests --log-level=\"DEBUG\" --junit-xml=/tmp/results/dtests/pytest_result_j8_large_with_vnodes.xml -s --cassandra-dir=/home/cassandra/cassandra --keep-test-dir $SPLIT_TESTS 2>&1 | tee /tmp/dtest/stdout.txt\nelse\n  echo \"Tune your parallelism, there are more containers than test classes. Nothing to do in this container\"\n  (exit 1)\nfi\n"
+    - store_test_results:
+        path: /tmp/results
+    - store_artifacts:
+        path: /tmp/dtest
+        destination: dtest_j8_large_with_vnodes
+    - store_artifacts:
+        path: ~/cassandra-dtest/logs
+        destination: dtest_j8_large_with_vnodes_logs
+    environment:
+    - JAVA8_HOME: /usr/lib/jvm/java-8-openjdk-amd64
+    - ANT_HOME: /usr/share/ant
+    - LANG: en_US.UTF-8
+    - KEEP_TEST_DIR: true
+    - DEFAULT_DIR: /home/cassandra/cassandra-dtest
+    - PYTHONIOENCODING: utf-8
+    - PYTHONUNBUFFERED: true
+    - CASS_DRIVER_NO_EXTENSIONS: true
+    - CASS_DRIVER_NO_CYTHON: true
+    - CASSANDRA_SKIP_SYNC: true
+    - DTEST_REPO: https://github.com/apache/cassandra-dtest.git
+    - DTEST_BRANCH: trunk
+    - CCM_MAX_HEAP_SIZE: 2048M
+    - CCM_HEAP_NEWSIZE: 512M
+    - REPEATED_TESTS_STOP_ON_FAILURE: false
+    - REPEATED_UTESTS: null
+    - REPEATED_UTESTS_COUNT: 500
+    - REPEATED_UTESTS_LONG: null
+    - REPEATED_UTESTS_LONG_COUNT: 100
+    - REPEATED_UTESTS_STRESS: null
+    - REPEATED_UTESTS_STRESS_COUNT: 500
+    - REPEATED_JVM_DTESTS: null
+    - REPEATED_JVM_DTESTS_COUNT: 500
+    - REPEATED_JVM_UPGRADE_DTESTS: null
+    - REPEATED_JVM_UPGRADE_DTESTS_COUNT: 500
+    - REPEATED_DTESTS: null
+    - REPEATED_DTESTS_COUNT: 500
+    - REPEATED_LARGE_DTESTS: null
+    - REPEATED_LARGE_DTESTS_COUNT: 100
     - REPEATED_UPGRADE_DTESTS: null
     - REPEATED_UPGRADE_DTESTS_COUNT: 25
     - REPEATED_ANT_TEST_TARGET: testsome
@@ -489,6 +570,67 @@
     - REPEATED_JVM_UPGRADE_DTESTS_COUNT: 500
     - REPEATED_DTESTS: null
     - REPEATED_DTESTS_COUNT: 500
+    - REPEATED_LARGE_DTESTS: null
+    - REPEATED_LARGE_DTESTS_COUNT: 100
+    - REPEATED_UPGRADE_DTESTS: null
+    - REPEATED_UPGRADE_DTESTS_COUNT: 25
+    - REPEATED_ANT_TEST_TARGET: testsome
+    - REPEATED_ANT_TEST_CLASS: null
+    - REPEATED_ANT_TEST_METHODS: null
+    - REPEATED_ANT_TEST_COUNT: 500
+    - JAVA_HOME: /usr/lib/jvm/java-8-openjdk-amd64
+    - JDK_HOME: /usr/lib/jvm/java-8-openjdk-amd64
+  j8_cqlshlib_cython_tests:
+    docker:
+    - image: apache/cassandra-testing-ubuntu2004-java11-w-dependencies:latest
+    resource_class: medium
+    working_directory: ~/
+    shell: /bin/bash -eo pipefail -l
+    parallelism: 1
+    steps:
+    - attach_workspace:
+        at: /home/cassandra
+    - run:
+        name: Run cqlshlib Unit Tests
+        command: |
+          export PATH=$JAVA_HOME/bin:$PATH
+          export cython="yes"
+          time mv ~/cassandra /tmp
+          cd /tmp/cassandra/
+          ./pylib/cassandra-cqlsh-tests.sh $(pwd)
+        no_output_timeout: 15m
+    - store_test_results:
+        path: /tmp/cassandra/pylib
+    environment:
+    - JAVA8_HOME: /usr/lib/jvm/java-8-openjdk-amd64
+    - ANT_HOME: /usr/share/ant
+    - LANG: en_US.UTF-8
+    - KEEP_TEST_DIR: true
+    - DEFAULT_DIR: /home/cassandra/cassandra-dtest
+    - PYTHONIOENCODING: utf-8
+    - PYTHONUNBUFFERED: true
+    - CASS_DRIVER_NO_EXTENSIONS: true
+    - CASS_DRIVER_NO_CYTHON: true
+    - CASSANDRA_SKIP_SYNC: true
+    - DTEST_REPO: https://github.com/apache/cassandra-dtest.git
+    - DTEST_BRANCH: trunk
+    - CCM_MAX_HEAP_SIZE: 2048M
+    - CCM_HEAP_NEWSIZE: 512M
+    - REPEATED_TESTS_STOP_ON_FAILURE: false
+    - REPEATED_UTESTS: null
+    - REPEATED_UTESTS_COUNT: 500
+    - REPEATED_UTESTS_LONG: null
+    - REPEATED_UTESTS_LONG_COUNT: 100
+    - REPEATED_UTESTS_STRESS: null
+    - REPEATED_UTESTS_STRESS_COUNT: 500
+    - REPEATED_JVM_DTESTS: null
+    - REPEATED_JVM_DTESTS_COUNT: 500
+    - REPEATED_JVM_UPGRADE_DTESTS: null
+    - REPEATED_JVM_UPGRADE_DTESTS_COUNT: 500
+    - REPEATED_DTESTS: null
+    - REPEATED_DTESTS_COUNT: 500
+    - REPEATED_LARGE_DTESTS: null
+    - REPEATED_LARGE_DTESTS_COUNT: 100
     - REPEATED_UPGRADE_DTESTS: null
     - REPEATED_UPGRADE_DTESTS_COUNT: 25
     - REPEATED_ANT_TEST_TARGET: testsome
@@ -523,7 +665,7 @@
           pip3 install --upgrade -r ~/cassandra-dtest/requirements.txt
           pip3 freeze
     - run:
-        name: Run repeated Python dtest
+        name: Run repeated Python DTests
         no_output_timeout: 15m
         command: |
           if [ "${REPEATED_DTESTS}" == "<nil>" ]; then
@@ -566,7 +708,7 @@
 
               vnodes_args=""
               if true; then
-                vnodes_args="--use-vnodes --num-tokens=16"
+                vnodes_args="--use-vnodes --num-tokens=32"
               fi
 
               upgrade_arg=""
@@ -624,140 +766,6 @@
     - REPEATED_ANT_TEST_COUNT: 500
     - JAVA_HOME: /usr/lib/jvm/java-8-openjdk-amd64
     - JDK_HOME: /usr/lib/jvm/java-8-openjdk-amd64
-  j8_dtests_large_vnode:
-    docker:
-    - image: apache/cassandra-testing-ubuntu2004-java11-w-dependencies:latest
-    resource_class: xlarge
-    working_directory: ~/
-    shell: /bin/bash -eo pipefail -l
-    parallelism: 1
-    steps:
-    - attach_workspace:
-        at: /home/cassandra
-    - run:
-        name: Clone Cassandra dtest Repository (via git)
-        command: |
-          git clone --single-branch --branch $DTEST_BRANCH --depth 1 $DTEST_REPO ~/cassandra-dtest
-    - run:
-        name: Configure virtualenv and python Dependencies
-        command: |
-          # note, this should be super quick as all dependencies should be pre-installed in the docker image
-          # if additional dependencies were added to requirmeents.txt and the docker image hasn't been updated
-          # we'd have to install it here at runtime -- which will make things slow, so do yourself a favor and
-          # rebuild the docker image! (it automatically pulls the latest requirements.txt on build)
-          source ~/env3.6/bin/activate
-          export PATH=$JAVA_HOME/bin:$PATH
-          pip3 install --upgrade -r ~/cassandra-dtest/requirements.txt
-          pip3 freeze
-    - run:
-        name: Determine Tests to Run (j8_large_with_vnodes)
-        no_output_timeout: 5m
-        command: "# reminder: this code (along with all the steps) is independently executed on every circle container\n# so the goal here is to get the circleci script to return the tests *this* container will run\n# which we do via the `circleci` cli tool.\n\ncd cassandra-dtest\nsource ~/env3.6/bin/activate\nexport PATH=$JAVA_HOME/bin:$PATH\n\nif [ -n '' ]; then\n  export \nfi\n\necho \"***Collected DTests (j8_large_with_vnodes)***\"\nset -eo pipefail && ./run_dtests.py --use-vnodes --only-resource-intensive-tests --force-resource-intensive-tests --dtest-print-tests-only --dtest-print-tests-output=/tmp/all_dtest_tests_j8_large_with_vnodes_raw --cassandra-dir=../cassandra\nif [ -z '' ]; then\n  mv /tmp/all_dtest_tests_j8_large_with_vnodes_raw /tmp/all_dtest_tests_j8_large_with_vnodes\nelse\n  grep -e '' /tmp/all_dtest_tests_j8_large_with_vnodes_raw > /tmp/all_dtest_tests_j8_large_with_vnodes || { echo \"Filter did not match any tests! Exiting build.\"; exit 0; }\nfi\nset -eo pipefail && circleci tests split --split-by=timings --timings-type=classname /tmp/all_dtest_tests_j8_large_with_vnodes > /tmp/split_dtest_tests_j8_large_with_vnodes.txt\ncat /tmp/split_dtest_tests_j8_large_with_vnodes.txt | tr '\\n' ' ' > /tmp/split_dtest_tests_j8_large_with_vnodes_final.txt\ncat /tmp/split_dtest_tests_j8_large_with_vnodes_final.txt\n"
-    - run:
-        name: Run dtests (j8_large_with_vnodes)
-        no_output_timeout: 15m
-        command: "echo \"cat /tmp/split_dtest_tests_j8_large_with_vnodes_final.txt\"\ncat /tmp/split_dtest_tests_j8_large_with_vnodes_final.txt\n\nsource ~/env3.6/bin/activate\nexport PATH=$JAVA_HOME/bin:$PATH\nif [ -n '' ]; then\n  export \nfi\n\njava -version\ncd ~/cassandra-dtest\nmkdir -p /tmp/dtest\n\necho \"env: $(env)\"\necho \"** done env\"\nmkdir -p /tmp/results/dtests\n# we need the \"set -o pipefail\" here so that the exit code that circleci will actually use is from pytest and not the exit code from tee\nexport SPLIT_TESTS=`cat /tmp/split_dtest_tests_j8_large_with_vnodes_final.txt`\nif [ ! -z \"$SPLIT_TESTS\" ]; then\n  set -o pipefail && cd ~/cassandra-dtest && pytest --use-vnodes --num-tokens=32 --only-resource-intensive-tests --force-resource-intensive-tests --log-level=\"DEBUG\" --junit-xml=/tmp/results/dtests/pytest_result_j8_large_with_vnodes.xml -s --cassandra-dir=/home/cassandra/cassandra --keep-test-dir $SPLIT_TESTS 2>&1 | tee /tmp/dtest/stdout.txt\nelse\n  echo \"Tune your parallelism, there are more containers than test classes. Nothing to do in this container\"\n  (exit 1)\nfi\n"
-    - store_test_results:
-        path: /tmp/results
-    - store_artifacts:
-        path: /tmp/dtest
-        destination: dtest_j8_large_with_vnodes
-    - store_artifacts:
-        path: ~/cassandra-dtest/logs
-        destination: dtest_j8_large_with_vnodes_logs
-    environment:
-    - JAVA8_HOME: /usr/lib/jvm/java-8-openjdk-amd64
-    - ANT_HOME: /usr/share/ant
-    - LANG: en_US.UTF-8
-    - KEEP_TEST_DIR: true
-    - DEFAULT_DIR: /home/cassandra/cassandra-dtest
-    - PYTHONIOENCODING: utf-8
-    - PYTHONUNBUFFERED: true
-    - CASS_DRIVER_NO_EXTENSIONS: true
-    - CASS_DRIVER_NO_CYTHON: true
-    - CASSANDRA_SKIP_SYNC: true
-    - DTEST_REPO: https://github.com/apache/cassandra-dtest.git
-    - DTEST_BRANCH: trunk
-    - CCM_MAX_HEAP_SIZE: 2048M
-    - CCM_HEAP_NEWSIZE: 512M
-    - REPEATED_TESTS_STOP_ON_FAILURE: false
-    - REPEATED_UTESTS: null
-    - REPEATED_UTESTS_COUNT: 500
-    - REPEATED_UTESTS_LONG: null
-    - REPEATED_UTESTS_LONG_COUNT: 100
-    - REPEATED_JVM_DTESTS: null
-    - REPEATED_JVM_DTESTS_COUNT: 500
-    - REPEATED_JVM_UPGRADE_DTESTS: null
-    - REPEATED_JVM_UPGRADE_DTESTS_COUNT: 500
-    - REPEATED_DTESTS: null
-    - REPEATED_DTESTS_COUNT: 500
-    - REPEATED_LARGE_DTESTS: null
-    - REPEATED_LARGE_DTESTS_COUNT: 100
-    - REPEATED_UPGRADE_DTESTS: null
-    - REPEATED_UPGRADE_DTESTS_COUNT: 25
-    - REPEATED_ANT_TEST_TARGET: testsome
-    - REPEATED_ANT_TEST_CLASS: null
-    - REPEATED_ANT_TEST_METHODS: null
-    - REPEATED_ANT_TEST_COUNT: 500
-    - JAVA_HOME: /usr/lib/jvm/java-8-openjdk-amd64
-    - JDK_HOME: /usr/lib/jvm/java-8-openjdk-amd64
-  j8_cqlshlib_cython_tests:
-    docker:
-    - image: apache/cassandra-testing-ubuntu2004-java11-w-dependencies:latest
-    resource_class: medium
-    working_directory: ~/
-    shell: /bin/bash -eo pipefail -l
-    parallelism: 1
-    steps:
-    - attach_workspace:
-        at: /home/cassandra
-    - run:
-        name: Run cqlshlib Unit Tests
-        command: |
-          export PATH=$JAVA_HOME/bin:$PATH
-          export cython="yes"
-          time mv ~/cassandra /tmp
-          cd /tmp/cassandra/
-          ./pylib/cassandra-cqlsh-tests.sh $(pwd)
-        no_output_timeout: 15m
-    - store_test_results:
-        path: /tmp/cassandra/pylib
-    environment:
-    - JAVA8_HOME: /usr/lib/jvm/java-8-openjdk-amd64
-    - ANT_HOME: /usr/share/ant
-    - LANG: en_US.UTF-8
-    - KEEP_TEST_DIR: true
-    - DEFAULT_DIR: /home/cassandra/cassandra-dtest
-    - PYTHONIOENCODING: utf-8
-    - PYTHONUNBUFFERED: true
-    - CASS_DRIVER_NO_EXTENSIONS: true
-    - CASS_DRIVER_NO_CYTHON: true
-    - CASSANDRA_SKIP_SYNC: true
-    - DTEST_REPO: https://github.com/apache/cassandra-dtest.git
-    - DTEST_BRANCH: trunk
-    - CCM_MAX_HEAP_SIZE: 2048M
-    - CCM_HEAP_NEWSIZE: 512M
-    - REPEATED_TESTS_STOP_ON_FAILURE: false
-    - REPEATED_UTESTS: null
-    - REPEATED_UTESTS_COUNT: 500
-    - REPEATED_UTESTS_LONG: null
-    - REPEATED_UTESTS_LONG_COUNT: 100
-    - REPEATED_JVM_DTESTS: null
-    - REPEATED_JVM_DTESTS_COUNT: 500
-    - REPEATED_JVM_UPGRADE_DTESTS: null
-    - REPEATED_JVM_UPGRADE_DTESTS_COUNT: 500
-    - REPEATED_DTESTS: null
-    - REPEATED_DTESTS_COUNT: 500
-    - REPEATED_LARGE_DTESTS: null
-    - REPEATED_LARGE_DTESTS_COUNT: 100
-    - REPEATED_UPGRADE_DTESTS: null
-    - REPEATED_UPGRADE_DTESTS_COUNT: 25
-    - REPEATED_ANT_TEST_TARGET: testsome
-    - REPEATED_ANT_TEST_CLASS: null
-    - REPEATED_ANT_TEST_METHODS: null
-    - REPEATED_ANT_TEST_COUNT: 500
-    - JAVA_HOME: /usr/lib/jvm/java-8-openjdk-amd64
-    - JDK_HOME: /usr/lib/jvm/java-8-openjdk-amd64
   j8_dtests_large_repeat:
     docker:
     - image: apache/cassandra-testing-ubuntu2004-java11-w-dependencies:latest
@@ -867,6 +875,8 @@
     - REPEATED_UTESTS_COUNT: 500
     - REPEATED_UTESTS_LONG: null
     - REPEATED_UTESTS_LONG_COUNT: 100
+    - REPEATED_UTESTS_STRESS: null
+    - REPEATED_UTESTS_STRESS_COUNT: 500
     - REPEATED_JVM_DTESTS: null
     - REPEATED_JVM_DTESTS_COUNT: 500
     - REPEATED_JVM_UPGRADE_DTESTS: null
@@ -1314,6 +1324,8 @@
     - REPEATED_UTESTS_COUNT: 500
     - REPEATED_UTESTS_LONG: null
     - REPEATED_UTESTS_LONG_COUNT: 100
+    - REPEATED_UTESTS_STRESS: null
+    - REPEATED_UTESTS_STRESS_COUNT: 500
     - REPEATED_JVM_DTESTS: null
     - REPEATED_JVM_DTESTS_COUNT: 500
     - REPEATED_JVM_UPGRADE_DTESTS: null
@@ -1940,6 +1952,8 @@
     - REPEATED_JVM_UPGRADE_DTESTS_COUNT: 500
     - REPEATED_DTESTS: null
     - REPEATED_DTESTS_COUNT: 500
+    - REPEATED_LARGE_DTESTS: null
+    - REPEATED_LARGE_DTESTS_COUNT: 100
     - REPEATED_UPGRADE_DTESTS: null
     - REPEATED_UPGRADE_DTESTS_COUNT: 25
     - REPEATED_ANT_TEST_TARGET: testsome
@@ -2051,6 +2065,8 @@
     - REPEATED_JVM_UPGRADE_DTESTS_COUNT: 500
     - REPEATED_DTESTS: null
     - REPEATED_DTESTS_COUNT: 500
+    - REPEATED_LARGE_DTESTS: null
+    - REPEATED_LARGE_DTESTS_COUNT: 100
     - REPEATED_UPGRADE_DTESTS: null
     - REPEATED_UPGRADE_DTESTS_COUNT: 25
     - REPEATED_ANT_TEST_TARGET: testsome
@@ -2116,6 +2132,8 @@
     - REPEATED_JVM_UPGRADE_DTESTS_COUNT: 500
     - REPEATED_DTESTS: null
     - REPEATED_DTESTS_COUNT: 500
+    - REPEATED_LARGE_DTESTS: null
+    - REPEATED_LARGE_DTESTS_COUNT: 100
     - REPEATED_UPGRADE_DTESTS: null
     - REPEATED_UPGRADE_DTESTS_COUNT: 25
     - REPEATED_ANT_TEST_TARGET: testsome
@@ -2178,7 +2196,7 @@
     - run:
         name: Run dtests (j8_dtests_offheap)
         no_output_timeout: 15m
-        command: "echo \"cat /tmp/split_dtest_tests_j8_dtests_offheap_final.txt\"\ncat /tmp/split_dtest_tests_j8_dtests_offheap_final.txt\n\nsource ~/env3.6/bin/activate\nexport PATH=$JAVA_HOME/bin:$PATH\nif [ -n '' ]; then\n  export \nfi\n\njava -version\ncd ~/cassandra-dtest\nmkdir -p /tmp/dtest\n\necho \"env: $(env)\"\necho \"** done env\"\nmkdir -p /tmp/results/dtests\n# we need the \"set -o pipefail\" here so that the exit code that circleci will actually use is from pytest and not the exit code from tee\nexport SPLIT_TESTS=`cat /tmp/split_dtest_tests_j8_dtests_offheap_final.txt`\nset -o pipefail && cd ~/cassandra-dtest && pytest --use-vnodes --num-tokens=16 --use-off-heap-memtables --skip-resource-intensive-tests --log-level=\"DEBUG\" --junit-xml=/tmp/results/dtests/pytest_result_j8_dtests_offheap.xml -s --cassandra-dir=/home/cassandra/cassandra --keep-test-dir $SPLIT_TESTS 2>&1 | tee /tmp/dtest/stdout.txt\n"
+        command: "echo \"cat /tmp/split_dtest_tests_j8_dtests_offheap_final.txt\"\ncat /tmp/split_dtest_tests_j8_dtests_offheap_final.txt\n\nsource ~/env3.6/bin/activate\nexport PATH=$JAVA_HOME/bin:$PATH\nif [ -n '' ]; then\n  export \nfi\n\njava -version\ncd ~/cassandra-dtest\nmkdir -p /tmp/dtest\n\necho \"env: $(env)\"\necho \"** done env\"\nmkdir -p /tmp/results/dtests\n# we need the \"set -o pipefail\" here so that the exit code that circleci will actually use is from pytest and not the exit code from tee\nexport SPLIT_TESTS=`cat /tmp/split_dtest_tests_j8_dtests_offheap_final.txt`\nif [ ! -z \"$SPLIT_TESTS\" ]; then\n  set -o pipefail && cd ~/cassandra-dtest && pytest --use-vnodes --num-tokens=16 --use-off-heap-memtables --skip-resource-intensive-tests --log-level=\"DEBUG\" --junit-xml=/tmp/results/dtests/pytest_result_j8_dtests_offheap.xml -s --cassandra-dir=/home/cassandra/cassandra --keep-test-dir $SPLIT_TESTS 2>&1 | tee /tmp/dtest/stdout.txt\nelse\n  echo \"Tune your parallelism, there are more containers than test classes. Nothing to do in this container\"\n  (exit 1)\nfi\n"
     - store_test_results:
         path: /tmp/results
     - store_artifacts:
@@ -2978,6 +2996,8 @@
     - REPEATED_JVM_UPGRADE_DTESTS_COUNT: 500
     - REPEATED_DTESTS: null
     - REPEATED_DTESTS_COUNT: 500
+    - REPEATED_LARGE_DTESTS: null
+    - REPEATED_LARGE_DTESTS_COUNT: 100
     - REPEATED_UPGRADE_DTESTS: null
     - REPEATED_UPGRADE_DTESTS_COUNT: 25
     - REPEATED_ANT_TEST_TARGET: testsome
@@ -3325,11 +3345,7 @@
           if [ -d ~/dtest_jars ]; then
             cp ~/dtest_jars/dtest* /tmp/cassandra/build/
           fi
-<<<<<<< HEAD
           ant long-test -Dtest.classlistfile=/tmp/java_tests_${CIRCLE_NODE_INDEX}_final.txt  -Dtest.classlistprefix=unit -Dno-build-test=true
-=======
-          ant long-test -Dno-build-test=true
->>>>>>> 476d31bc
         no_output_timeout: 15m
     - store_test_results:
         path: /tmp/cassandra/build/test/output/
@@ -3417,6 +3433,8 @@
     - REPEATED_UTESTS_COUNT: 500
     - REPEATED_UTESTS_LONG: null
     - REPEATED_UTESTS_LONG_COUNT: 100
+    - REPEATED_UTESTS_STRESS: null
+    - REPEATED_UTESTS_STRESS_COUNT: 500
     - REPEATED_JVM_DTESTS: null
     - REPEATED_JVM_DTESTS_COUNT: 500
     - REPEATED_JVM_UPGRADE_DTESTS: null
@@ -3542,6 +3560,8 @@
     - REPEATED_UTESTS_COUNT: 500
     - REPEATED_UTESTS_LONG: null
     - REPEATED_UTESTS_LONG_COUNT: 100
+    - REPEATED_UTESTS_STRESS: null
+    - REPEATED_UTESTS_STRESS_COUNT: 500
     - REPEATED_JVM_DTESTS: null
     - REPEATED_JVM_DTESTS_COUNT: 500
     - REPEATED_JVM_UPGRADE_DTESTS: null
@@ -3851,9 +3871,6 @@
         requires:
         - start_j8_dtests_vnode
         - build
-<<<<<<< HEAD
-    - start_upgrade_dtests:
-=======
     - start_j8_dtests_large:
         type: approval
     - j8_dtests_large:
@@ -3866,8 +3883,7 @@
         requires:
         - start_j8_dtests_large_vnode
         - build
-    - start_j8_upgrade_dtests:
->>>>>>> 476d31bc
+    - start_upgrade_dtests:
         type: approval
     - j8_upgrade_dtests:
         requires:
@@ -3937,9 +3953,6 @@
     - j8_dtests_vnode:
         requires:
         - build
-<<<<<<< HEAD
-    - start_upgrade_tests:
-=======
     - start_j8_dtests_large:
         type: approval
     - j8_dtests_large:
@@ -3950,8 +3963,7 @@
         requires:
         - start_j8_dtests_large
         - build
-    - start_upgrade_dtests:
->>>>>>> 476d31bc
+    - start_upgrade_tests:
         type: approval
     - j8_upgrade_dtests:
         requires:
