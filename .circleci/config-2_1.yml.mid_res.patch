--- conflicted
+++ resolved
@@ -1,12 +1,6 @@
-<<<<<<< HEAD
---- .circleci/config-2_1.yml	2021-10-18 11:17:08.000000000 +0100
-+++ .circleci/config-2_1.yml.MIDRES	2021-10-18 11:20:45.000000000 +0100
-@@ -101,45 +101,65 @@
-=======
---- config-2_1.yml	2022-10-15 16:29:48.670020291 +0100
-+++ config-2_1.yml.MIDRES	2022-10-15 16:30:17.879007207 +0100
-@@ -119,45 +119,65 @@
->>>>>>> 9aa28a81
+--- config-2_1.yml	2022-10-15 14:49:08.115591764 +0100
++++ config-2_1.yml.MIDRES	2022-10-15 14:50:05.881594331 +0100
+@@ -127,45 +127,65 @@
    executor:
      name: java8-executor
      #exec_resource_class: xlarge
@@ -79,13 +73,8 @@
  
  separate_jobs: &separate_jobs
    jobs:
-<<<<<<< HEAD
-@@ -435,7 +455,7 @@
+@@ -500,7 +520,7 @@
            target: stress-test
-=======
-@@ -459,7 +479,7 @@
-           target: testclasslist-compression
->>>>>>> 9aa28a81
  
    j8_dtests_vnode:
 -    <<: *j8_par_executor
@@ -93,11 +82,7 @@
      steps:
        - attach_workspace:
            at: /home/cassandra
-<<<<<<< HEAD
-@@ -449,7 +469,7 @@
-=======
-@@ -473,7 +493,7 @@
->>>>>>> 9aa28a81
+@@ -514,7 +534,7 @@
            pytest_extra_args: '--use-vnodes --num-tokens=32 --skip-resource-intensive-tests'
  
    j8_dtests:
@@ -106,11 +91,7 @@
      steps:
        - attach_workspace:
            at: /home/cassandra
-<<<<<<< HEAD
-@@ -463,7 +483,7 @@
-=======
-@@ -487,7 +507,7 @@
->>>>>>> 9aa28a81
+@@ -528,7 +548,7 @@
            pytest_extra_args: '--skip-resource-intensive-tests'
  
    j8_upgrade_dtests:
