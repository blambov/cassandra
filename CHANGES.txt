<<<<<<< HEAD
3.11.6
 * Fix nodetool compactionstats showing extra pending task for TWCS - patch implemented (CASSANDRA-15409)
 * Fix SELECT JSON formatting for the "duration" type (CASSANDRA-15075)
 * Fix LegacyLayout to have same behavior as 2.x when handling unknown column names (CASSANDRA-15081)
Merged from 3.0:
=======
3.0.20
 * Fix sstabledump's position key value when partitions have multiple rows (CASSANDRA-14721)
>>>>>>> de4e2504
 * Avoid over-scanning data directories in LogFile.verify() (CASSANDRA-15364)
 * Bump generations and document changes to system_distributed and system_traces in 3.0, 3.11
   (CASSANDRA-15441)
 * Fix system_traces creation timestamp; optimise system keyspace upgrades (CASSANDRA-15398)
 * Fix various data directory prefix matching issues (CASSANDRA-13974)
 * Minimize clustering values in metadata collector (CASSANDRA-15400)
 * Avoid over-trimming of results in mixed mode clusters (CASSANDRA-15405)
 * validate value sizes in LegacyLayout (CASSANDRA-15373)
 * Ensure that tracing doesn't break connections in 3.x/4.0 mixed mode by default (CASSANDRA-15385)
 * Make sure index summary redistribution does not start when compactions are paused (CASSANDRA-15265)
 * Ensure legacy rows have primary key livenessinfo when they contain illegal cells (CASSANDRA-15365)
Merged from 2.2:
 * Fix SELECT JSON output for empty blobs (CASSANDRA-15435)
 * In-JVM DTest: Set correct internode message version for upgrade test (CASSANDRA-15371)
 * In-JVM DTest: Support NodeTool in dtest (CASSANDRA-15429)

3.11.5
 * Fix SASI non-literal string comparisons (range operators) (CASSANDRA-15169)
 * Make sure user defined compaction transactions are always closed (CASSANDRA-15123)
 * Fix cassandra-env.sh to use $CASSANDRA_CONF to find cassandra-jaas.config (CASSANDRA-14305)
 * Fixed nodetool cfstats printing index name twice (CASSANDRA-14903)
 * Add flag to disable SASI indexes, and warnings on creation (CASSANDRA-14866)
Merged from 3.0:
 * Add ability to cap max negotiable protocol version (CASSANDRA-15193)
 * Gossip tokens on startup if available (CASSANDRA-15335)
 * Fix resource leak in CompressedSequentialWriter (CASSANDRA-15340)
 * Fix bad merge that reverted CASSANDRA-14993 (CASSANDRA-15289)
 * Fix LegacyLayout RangeTombstoneList IndexOutOfBoundsException when upgrading and RangeTombstone bounds are asymmetric (CASSANDRA-15172)
 * Fix NPE when using allocate_tokens_for_keyspace on new DC/rack (CASSANDRA-14952)
 * Filter sstables earlier when running cleanup (CASSANDRA-15100)
 * Use mean row count instead of mean column count for index selectivity calculation (CASSANDRA-15259)
 * Avoid updating unchanged gossip states (CASSANDRA-15097)
 * Prevent recreation of previously dropped columns with a different kind (CASSANDRA-14948)
 * Prevent client requests from blocking on executor task queue (CASSANDRA-15013)
 * Toughen up column drop/recreate type validations (CASSANDRA-15204)
 * LegacyLayout should handle paging states that cross a collection column (CASSANDRA-15201)
 * Prevent RuntimeException when username or password is empty/null (CASSANDRA-15198)
 * Multiget thrift query returns null records after digest mismatch (CASSANDRA-14812)
 * Skipping illegal legacy cells can break reverse iteration of indexed partitions (CASSANDRA-15178)
 * Handle paging states serialized with a different version than the session's (CASSANDRA-15176)
 * Throw IOE instead of asserting on unsupporter peer versions (CASSANDRA-15066)
 * Update token metadata when handling MOVING/REMOVING_TOKEN events (CASSANDRA-15120)
 * Add ability to customize cassandra log directory using $CASSANDRA_LOG_DIR (CASSANDRA-15090)
 * Skip cells with illegal column names when reading legacy sstables (CASSANDRA-15086)
 * Fix assorted gossip races and add related runtime checks (CASSANDRA-15059)
 * Fix mixed mode partition range scans with limit (CASSANDRA-15072)
 * cassandra-stress works with frozen collections: list and set (CASSANDRA-14907)
 * Fix handling FS errors on writing and reading flat files - LogTransaction and hints (CASSANDRA-15053)
 * Avoid double closing the iterator to avoid overcounting the number of requests (CASSANDRA-15058)
 * Improve `nodetool status -r` speed (CASSANDRA-14847)
 * Improve merkle tree size and time on heap (CASSANDRA-14096)
 * Add missing commands to nodetool_completion (CASSANDRA-14916)
 * Anti-compaction temporarily corrupts sstable state for readers (CASSANDRA-15004)
Merged from 2.2:
 * Catch non-IOException in FileUtils.close to make sure that all resources are closed (CASSANDRA-15225)
 * Handle exceptions during authentication/authorization (CASSANDRA-15041)
 * Support cross version messaging in in-jvm upgrade dtests (CASSANDRA-15078)
 * Fix index summary redistribution cancellation (CASSANDRA-15045)
 * Refactor Circle CI configuration (CASSANDRA-14806)
 * Fixing invalid CQL in security documentation (CASSANDRA-15020)
 * Multi-version in-JVM dtests (CASSANDRA-14937)
 * Allow instance class loaders to be garbage collected for inJVM dtest (CASSANDRA-15170)
 * Add support for network topology and query tracing for inJVM dtest (CASSANDRA-15319)


3.11.4
 * Make stop-server.bat wait for Cassandra to terminate (CASSANDRA-14829)
 * Correct sstable sorting for garbagecollect and levelled compaction (CASSANDRA-14870)
Merged from 3.0:
 * Severe concurrency issues in STCS,DTCS,TWCS,TMD.Topology,TypeParser
 * Add a script to make running the cqlsh tests in cassandra repo easier (CASSANDRA-14951)
 * If SizeEstimatesRecorder misses a 'onDropTable' notification, the size_estimates table will never be cleared for that table. (CASSANDRA-14905)
 * Counters fail to increment in 2.1/2.2 to 3.X mixed version clusters (CASSANDRA-14958)
 * Streaming needs to synchronise access to LifecycleTransaction (CASSANDRA-14554)
 * Fix cassandra-stress write hang with default options (CASSANDRA-14616)
 * Differentiate between slices and RTs when decoding legacy bounds (CASSANDRA-14919)
 * Netty epoll IOExceptions caused by unclean client disconnects being logged at INFO (CASSANDRA-14909)
 * Unfiltered.isEmpty conflicts with Row extends AbstractCollection.isEmpty (CASSANDRA-14588)
 * RangeTombstoneList doesn't properly clean up mergeable or superseded rts in some cases (CASSANDRA-14894)
 * Fix handling of collection tombstones for dropped columns from legacy sstables (CASSANDRA-14912)
 * Throw exception if Columns serialized subset encode more columns than possible (CASSANDRA-14591)
 * Drop/add column name with different Kind can result in corruption (CASSANDRA-14843)
 * Fix missing rows when reading 2.1 SSTables with static columns in 3.0 (CASSANDRA-14873)
 * Move TWCS message 'No compaction necessary for bucket size' to Trace level (CASSANDRA-14884)
 * Sstable min/max metadata can cause data loss (CASSANDRA-14861)
 * Dropped columns can cause reverse sstable iteration to return prematurely (CASSANDRA-14838)
 * Legacy sstables with  multi block range tombstones create invalid bound sequences (CASSANDRA-14823)
 * Expand range tombstone validation checks to multiple interim request stages (CASSANDRA-14824)
 * Reverse order reads can return incomplete results (CASSANDRA-14803)
 * Avoid calling iter.next() in a loop when notifying indexers about range tombstones (CASSANDRA-14794)
 * Fix purging semi-expired RT boundaries in reversed iterators (CASSANDRA-14672)
 * DESC order reads can fail to return the last Unfiltered in the partition (CASSANDRA-14766)
 * Fix corrupted collection deletions for dropped columns in 3.0 <-> 2.{1,2} messages (CASSANDRA-14568)
 * Fix corrupted static collection deletions in 3.0 <-> 2.{1,2} messages (CASSANDRA-14568)
 * Handle failures in parallelAllSSTableOperation (cleanup/upgradesstables/etc) (CASSANDRA-14657)
 * Improve TokenMetaData cache populating performance avoid long locking (CASSANDRA-14660)
 * Backport: Flush netty client messages immediately (not by default) (CASSANDRA-13651)
 * Fix static column order for SELECT * wildcard queries (CASSANDRA-14638)
 * sstableloader should use discovered broadcast address to connect intra-cluster (CASSANDRA-14522)
 * Fix reading columns with non-UTF names from schema (CASSANDRA-14468)
Merged from 2.2:
 * CircleCI docker image should bake in more dependencies (CASSANDRA-14985)
 * Don't enable client transports when bootstrap is pending (CASSANDRA-14525)
 * MigrationManager attempts to pull schema from different major version nodes (CASSANDRA-14928)
 * Fix incorrect cqlsh results when selecting same columns multiple times (CASSANDRA-13262)
 * Returns null instead of NaN or Infinity in JSON strings (CASSANDRA-14377)
Merged from 2.1:
 * Paged Range Slice queries with DISTINCT can drop rows from results (CASSANDRA-14956)
 * Update release checksum algorithms to SHA-256, SHA-512 (CASSANDRA-14970)


3.11.3
 * Validate supported column type with SASI analyzer (CASSANDRA-13669)
 * Remove BTree.Builder Recycler to reduce memory usage (CASSANDRA-13929)
 * Reduce nodetool GC thread count (CASSANDRA-14475)
 * Fix New SASI view creation during Index Redistribution (CASSANDRA-14055)
 * Remove string formatting lines from BufferPool hot path (CASSANDRA-14416)
 * Update metrics to 3.1.5 (CASSANDRA-12924)
 * Detect OpenJDK jvm type and architecture (CASSANDRA-12793)
 * Don't use guava collections in the non-system keyspace jmx attributes (CASSANDRA-12271)
 * Allow existing nodes to use all peers in shadow round (CASSANDRA-13851)
 * Fix cqlsh to read connection.ssl cqlshrc option again (CASSANDRA-14299)
 * Downgrade log level to trace for CommitLogSegmentManager (CASSANDRA-14370)
 * CQL fromJson(null) throws NullPointerException (CASSANDRA-13891)
 * Serialize empty buffer as empty string for json output format (CASSANDRA-14245)
 * Allow logging implementation to be interchanged for embedded testing (CASSANDRA-13396)
 * SASI tokenizer for simple delimiter based entries (CASSANDRA-14247)
 * Fix Loss of digits when doing CAST from varint/bigint to decimal (CASSANDRA-14170)
 * RateBasedBackPressure unnecessarily invokes a lock on the Guava RateLimiter (CASSANDRA-14163)
 * Fix wildcard GROUP BY queries (CASSANDRA-14209)
Merged from 3.0:
 * Fix corrupted static collection deletions in 3.0 -> 2.{1,2} messages (CASSANDRA-14568)
 * Fix potential IndexOutOfBoundsException with counters (CASSANDRA-14167)
 * Always close RT markers returned by ReadCommand#executeLocally() (CASSANDRA-14515)
 * Reverse order queries with range tombstones can cause data loss (CASSANDRA-14513)
 * Fix regression of lagging commitlog flush log message (CASSANDRA-14451)
 * Add Missing dependencies in pom-all (CASSANDRA-14422)
 * Cleanup StartupClusterConnectivityChecker and PING Verb (CASSANDRA-14447)
 * Fix deprecated repair error notifications from 3.x clusters to legacy JMX clients (CASSANDRA-13121)
 * Cassandra not starting when using enhanced startup scripts in windows (CASSANDRA-14418)
 * Fix progress stats and units in compactionstats (CASSANDRA-12244)
 * Better handle missing partition columns in system_schema.columns (CASSANDRA-14379)
 * Delay hints store excise by write timeout to avoid race with decommission (CASSANDRA-13740)
 * Deprecate background repair and probablistic read_repair_chance table options
   (CASSANDRA-13910)
 * Add missed CQL keywords to documentation (CASSANDRA-14359)
 * Fix unbounded validation compactions on repair / revert CASSANDRA-13797 (CASSANDRA-14332)
 * Avoid deadlock when running nodetool refresh before node is fully up (CASSANDRA-14310)
 * Handle all exceptions when opening sstables (CASSANDRA-14202)
 * Handle incompletely written hint descriptors during startup (CASSANDRA-14080)
 * Handle repeat open bound from SRP in read repair (CASSANDRA-14330)
 * Respect max hint window when hinting for LWT (CASSANDRA-14215)
 * Adding missing WriteType enum values to v3, v4, and v5 spec (CASSANDRA-13697)
 * Don't regenerate bloomfilter and summaries on startup (CASSANDRA-11163)
 * Fix NPE when performing comparison against a null frozen in LWT (CASSANDRA-14087)
 * Log when SSTables are deleted (CASSANDRA-14302)
 * Fix batch commitlog sync regression (CASSANDRA-14292)
 * Write to pending endpoint when view replica is also base replica (CASSANDRA-14251)
 * Chain commit log marker potential performance regression in batch commit mode (CASSANDRA-14194)
 * Fully utilise specified compaction threads (CASSANDRA-14210)
 * Pre-create deletion log records to finish compactions quicker (CASSANDRA-12763)
Merged from 2.2:
 * Fix bug that prevented compaction of SSTables after full repairs (CASSANDRA-14423)
 * Incorrect counting of pending messages in OutboundTcpConnection (CASSANDRA-11551)
 * Fix compaction failure caused by reading un-flushed data (CASSANDRA-12743)
 * Use Bounds instead of Range for sstables in anticompaction (CASSANDRA-14411)
 * Fix JSON queries with IN restrictions and ORDER BY clause (CASSANDRA-14286)
 * Backport circleci yaml (CASSANDRA-14240)
Merged from 2.1:
 * Check checksum before decompressing data (CASSANDRA-14284)
 * CVE-2017-5929 Security vulnerability in Logback warning in NEWS.txt (CASSANDRA-14183)


3.11.2
 * Fix ReadCommandTest (CASSANDRA-14234)
 * Remove trailing period from latency reports at keyspace level (CASSANDRA-14233)
 * Backport CASSANDRA-13080: Use new token allocation for non bootstrap case as well (CASSANDRA-14212)
 * Remove dependencies on JVM internal classes from JMXServerUtils (CASSANDRA-14173) 
 * Add DEFAULT, UNSET, MBEAN and MBEANS to `ReservedKeywords` (CASSANDRA-14205)
 * Add Unittest for schema migration fix (CASSANDRA-14140)
 * Print correct snitch info from nodetool describecluster (CASSANDRA-13528)
 * Close socket on error during connect on OutboundTcpConnection (CASSANDRA-9630)
 * Enable CDC unittest (CASSANDRA-14141)
 * Acquire read lock before accessing CompactionStrategyManager fields (CASSANDRA-14139)
 * Split CommitLogStressTest to avoid timeout (CASSANDRA-14143)
 * Avoid invalidating disk boundaries unnecessarily (CASSANDRA-14083)
 * Avoid exposing compaction strategy index externally (CASSANDRA-14082)
 * Prevent continuous schema exchange between 3.0 and 3.11 nodes (CASSANDRA-14109)
 * Fix imbalanced disks when replacing node with same address with JBOD (CASSANDRA-14084)
 * Reload compaction strategies when disk boundaries are invalidated (CASSANDRA-13948)
 * Remove OpenJDK log warning (CASSANDRA-13916)
 * Prevent compaction strategies from looping indefinitely (CASSANDRA-14079)
 * Cache disk boundaries (CASSANDRA-13215)
 * Add asm jar to build.xml for maven builds (CASSANDRA-11193)
 * Round buffer size to powers of 2 for the chunk cache (CASSANDRA-13897)
 * Update jackson JSON jars (CASSANDRA-13949)
 * Avoid locks when checking LCS fanout and if we should defrag (CASSANDRA-13930)
 * Correctly count range tombstones in traces and tombstone thresholds (CASSANDRA-8527)
Merged from 3.0:
 * Add MinGW uname check to start scripts (CASSANDRA-12840)
 * Use the correct digest file and reload sstable metadata in nodetool verify (CASSANDRA-14217)
 * Handle failure when mutating repaired status in Verifier (CASSANDRA-13933)
 * Set encoding for javadoc generation (CASSANDRA-14154)
 * Fix index target computation for dense composite tables with dropped compact storage (CASSANDRA-14104)
 * Improve commit log chain marker updating (CASSANDRA-14108)
 * Extra range tombstone bound creates double rows (CASSANDRA-14008)
 * Fix SStable ordering by max timestamp in SinglePartitionReadCommand (CASSANDRA-14010)
 * Accept role names containing forward-slash (CASSANDRA-14088)
 * Optimize CRC check chance probability calculations (CASSANDRA-14094)
 * Fix cleanup on keyspace with no replicas (CASSANDRA-13526)
 * Fix updating base table rows with TTL not removing view entries (CASSANDRA-14071)
 * Reduce garbage created by DynamicSnitch (CASSANDRA-14091)
 * More frequent commitlog chained markers (CASSANDRA-13987)
 * Fix serialized size of DataLimits (CASSANDRA-14057)
 * Add flag to allow dropping oversized read repair mutations (CASSANDRA-13975)
 * Fix SSTableLoader logger message (CASSANDRA-14003)
 * Fix repair race that caused gossip to block (CASSANDRA-13849)
 * Tracing interferes with digest requests when using RandomPartitioner (CASSANDRA-13964)
 * Add flag to disable materialized views, and warnings on creation (CASSANDRA-13959)
 * Don't let user drop or generally break tables in system_distributed (CASSANDRA-13813)
 * Provide a JMX call to sync schema with local storage (CASSANDRA-13954)
 * Mishandling of cells for removed/dropped columns when reading legacy files (CASSANDRA-13939)
 * Deserialise sstable metadata in nodetool verify (CASSANDRA-13922)
Merged from 2.2:
 * Fix the inspectJvmOptions startup check (CASSANDRA-14112)
 * Fix race that prevents submitting compaction for a table when executor is full (CASSANDRA-13801)
 * Rely on the JVM to handle OutOfMemoryErrors (CASSANDRA-13006)
 * Grab refs during scrub/index redistribution/cleanup (CASSANDRA-13873)
Merged from 2.1:
 * Protect against overflow of local expiration time (CASSANDRA-14092)
 * RPM package spec: fix permissions for installed jars and config files (CASSANDRA-14181)
 * More PEP8 compiance for cqlsh (CASSANDRA-14021)


3.11.1
 * Fix the computation of cdc_total_space_in_mb for exabyte filesystems (CASSANDRA-13808)
 * AbstractTokenTreeBuilder#serializedSize returns wrong value when there is a single leaf and overflow collisions (CASSANDRA-13869)
 * Add a compaction option to TWCS to ignore sstables overlapping checks (CASSANDRA-13418)
 * BTree.Builder memory leak (CASSANDRA-13754)
 * Revert CASSANDRA-10368 of supporting non-pk column filtering due to correctness (CASSANDRA-13798)
 * Add a skip read validation flag to cassandra-stress (CASSANDRA-13772)
 * Fix cassandra-stress hang issues when an error during cluster connection happens (CASSANDRA-12938)
 * Better bootstrap failure message when blocked by (potential) range movement (CASSANDRA-13744)
 * "ignore" option is ignored in sstableloader (CASSANDRA-13721)
 * Deadlock in AbstractCommitLogSegmentManager (CASSANDRA-13652)
 * Duplicate the buffer before passing it to analyser in SASI operation (CASSANDRA-13512)
 * Properly evict pstmts from prepared statements cache (CASSANDRA-13641)
Merged from 3.0:
 * Improve TRUNCATE performance (CASSANDRA-13909)
 * Implement short read protection on partition boundaries (CASSANDRA-13595)
 * Fix ISE thrown by UPI.Serializer.hasNext() for some SELECT queries (CASSANDRA-13911)
 * Filter header only commit logs before recovery (CASSANDRA-13918)
 * AssertionError prepending to a list (CASSANDRA-13149)
 * Fix support for SuperColumn tables (CASSANDRA-12373)
 * Handle limit correctly on tables with strict liveness (CASSANDRA-13883)
 * Fix missing original update in TriggerExecutor (CASSANDRA-13894)
 * Remove non-rpc-ready nodes from counter leader candidates (CASSANDRA-13043)
 * Improve short read protection performance (CASSANDRA-13794)
 * Fix sstable reader to support range-tombstone-marker for multi-slices (CASSANDRA-13787)
 * Fix short read protection for tables with no clustering columns (CASSANDRA-13880)
 * Make isBuilt volatile in PartitionUpdate (CASSANDRA-13619)
 * Prevent integer overflow of timestamps in CellTest and RowsTest (CASSANDRA-13866)
 * Fix counter application order in short read protection (CASSANDRA-12872)
 * Don't block RepairJob execution on validation futures (CASSANDRA-13797)
 * Wait for all management tasks to complete before shutting down CLSM (CASSANDRA-13123)
 * INSERT statement fails when Tuple type is used as clustering column with default DESC order (CASSANDRA-13717)
 * Fix pending view mutations handling and cleanup batchlog when there are local and remote paired mutations (CASSANDRA-13069)
 * Improve config validation and documentation on overflow and NPE (CASSANDRA-13622)
 * Range deletes in a CAS batch are ignored (CASSANDRA-13655)
 * Avoid assertion error when IndexSummary > 2G (CASSANDRA-12014)
 * Change repair midpoint logging for tiny ranges (CASSANDRA-13603)
 * Better handle corrupt final commitlog segment (CASSANDRA-11995)
 * StreamingHistogram is not thread safe (CASSANDRA-13756)
 * Fix MV timestamp issues (CASSANDRA-11500)
 * Better tolerate improperly formatted bcrypt hashes (CASSANDRA-13626)
 * Fix race condition in read command serialization (CASSANDRA-13363)
 * Fix AssertionError in short read protection (CASSANDRA-13747)
 * Don't skip corrupted sstables on startup (CASSANDRA-13620)
 * Fix the merging of cells with different user type versions (CASSANDRA-13776)
 * Copy session properties on cqlsh.py do_login (CASSANDRA-13640)
 * Potential AssertionError during ReadRepair of range tombstone and partition deletions (CASSANDRA-13719)
 * Don't let stress write warmup data if n=0 (CASSANDRA-13773)
 * Gossip thread slows down when using batch commit log (CASSANDRA-12966)
 * Randomize batchlog endpoint selection with only 1 or 2 racks (CASSANDRA-12884)
 * Fix digest calculation for counter cells (CASSANDRA-13750)
 * Fix ColumnDefinition.cellValueType() for non-frozen collection and change SSTabledump to use type.toJSONString() (CASSANDRA-13573)
 * Skip materialized view addition if the base table doesn't exist (CASSANDRA-13737)
 * Drop table should remove corresponding entries in dropped_columns table (CASSANDRA-13730)
 * Log warn message until legacy auth tables have been migrated (CASSANDRA-13371)
 * Fix incorrect [2.1 <- 3.0] serialization of counter cells created in 2.0 (CASSANDRA-13691)
 * Fix invalid writetime for null cells (CASSANDRA-13711)
 * Fix ALTER TABLE statement to atomically propagate changes to the table and its MVs (CASSANDRA-12952)
 * Fixed ambiguous output of nodetool tablestats command (CASSANDRA-13722)
 * Fix Digest mismatch Exception if hints file has UnknownColumnFamily (CASSANDRA-13696)
 * Purge tombstones created by expired cells (CASSANDRA-13643)
 * Make concat work with iterators that have different subsets of columns (CASSANDRA-13482)
 * Set test.runners based on cores and memory size (CASSANDRA-13078)
 * Allow different NUMACTL_ARGS to be passed in (CASSANDRA-13557)
 * Allow native function calls in CQLSSTableWriter (CASSANDRA-12606)
 * Fix secondary index queries on COMPACT tables (CASSANDRA-13627)
 * Nodetool listsnapshots output is missing a newline, if there are no snapshots (CASSANDRA-13568)
 * sstabledump reports incorrect usage for argument order (CASSANDRA-13532)
Merged from 2.2:
 * Safely handle empty buffers when outputting to JSON (CASSANDRA-13868)
 * Copy session properties on cqlsh.py do_login (CASSANDRA-13847)
 * Fix load over calculated issue in IndexSummaryRedistribution (CASSANDRA-13738)
 * Fix compaction and flush exception not captured (CASSANDRA-13833)
 * Uncaught exceptions in Netty pipeline (CASSANDRA-13649)
 * Prevent integer overflow on exabyte filesystems (CASSANDRA-13067)
 * Fix queries with LIMIT and filtering on clustering columns (CASSANDRA-11223)
 * Fix potential NPE when resume bootstrap fails (CASSANDRA-13272)
 * Fix toJSONString for the UDT, tuple and collection types (CASSANDRA-13592)
 * Fix nested Tuples/UDTs validation (CASSANDRA-13646)
Merged from 2.1:
 * Clone HeartBeatState when building gossip messages. Make its generation/version volatile (CASSANDRA-13700)


3.11.0
 * Allow native function calls in CQLSSTableWriter (CASSANDRA-12606)
 * Replace string comparison with regex/number checks in MessagingService test (CASSANDRA-13216)
 * Fix formatting of duration columns in CQLSH (CASSANDRA-13549)
 * Fix the problem with duplicated rows when using paging with SASI (CASSANDRA-13302)
 * Allow CONTAINS statements filtering on the partition key and it’s parts (CASSANDRA-13275)
 * Fall back to even ranges calculation in clusters with vnodes when tokens are distributed unevenly (CASSANDRA-13229)
 * Fix duration type validation to prevent overflow (CASSANDRA-13218)
 * Forbid unsupported creation of SASI indexes over partition key columns (CASSANDRA-13228)
 * Reject multiple values for a key in CQL grammar. (CASSANDRA-13369)
 * UDA fails without input rows (CASSANDRA-13399)
 * Fix compaction-stress by using daemonInitialization (CASSANDRA-13188)
 * V5 protocol flags decoding broken (CASSANDRA-13443)
 * Use write lock not read lock for removing sstables from compaction strategies. (CASSANDRA-13422)
 * Use corePoolSize equal to maxPoolSize in JMXEnabledThreadPoolExecutors (CASSANDRA-13329)
 * Avoid rebuilding SASI indexes containing no values (CASSANDRA-12962)
 * Add charset to Analyser input stream (CASSANDRA-13151)
 * Fix testLimitSSTables flake caused by concurrent flush (CASSANDRA-12820)
 * cdc column addition strikes again (CASSANDRA-13382)
 * Fix static column indexes (CASSANDRA-13277)
 * DataOutputBuffer.asNewBuffer broken (CASSANDRA-13298)
 * unittest CipherFactoryTest failed on MacOS (CASSANDRA-13370)
 * Forbid SELECT restrictions and CREATE INDEX over non-frozen UDT columns (CASSANDRA-13247)
 * Default logging we ship will incorrectly print "?:?" for "%F:%L" pattern (CASSANDRA-13317)
 * Possible AssertionError in UnfilteredRowIteratorWithLowerBound (CASSANDRA-13366)
 * Support unaligned memory access for AArch64 (CASSANDRA-13326)
 * Improve SASI range iterator efficiency on intersection with an empty range (CASSANDRA-12915).
 * Fix equality comparisons of columns using the duration type (CASSANDRA-13174)
 * Obfuscate password in stress-graphs (CASSANDRA-12233)
 * Move to FastThreadLocalThread and FastThreadLocal (CASSANDRA-13034)
 * nodetool stopdaemon errors out (CASSANDRA-13030)
 * Tables in system_distributed should not use gcgs of 0 (CASSANDRA-12954)
 * Fix primary index calculation for SASI (CASSANDRA-12910)
 * More fixes to the TokenAllocator (CASSANDRA-12990)
 * NoReplicationTokenAllocator should work with zero replication factor (CASSANDRA-12983)
 * Address message coalescing regression (CASSANDRA-12676)
 * Delete illegal character from StandardTokenizerImpl.jflex (CASSANDRA-13417)
 * Fix cqlsh automatic protocol downgrade regression (CASSANDRA-13307)
 * Tracing payload not passed from QueryMessage to tracing session (CASSANDRA-12835)
Merged from 3.0:
 * Ensure int overflow doesn't occur when calculating large partition warning size (CASSANDRA-13172)
 * Ensure consistent view of partition columns between coordinator and replica in ColumnFilter (CASSANDRA-13004)
 * Failed unregistering mbean during drop keyspace (CASSANDRA-13346)
 * nodetool scrub/cleanup/upgradesstables exit code is wrong (CASSANDRA-13542)
 * Fix the reported number of sstable data files accessed per read (CASSANDRA-13120)
 * Fix schema digest mismatch during rolling upgrades from versions before 3.0.12 (CASSANDRA-13559)
 * Upgrade JNA version to 4.4.0 (CASSANDRA-13072)
 * Interned ColumnIdentifiers should use minimal ByteBuffers (CASSANDRA-13533)
 * ReverseIndexedReader may drop rows during 2.1 to 3.0 upgrade (CASSANDRA-13525)
 * Fix repair process violating start/end token limits for small ranges (CASSANDRA-13052)
 * Add storage port options to sstableloader (CASSANDRA-13518)
 * Properly handle quoted index names in cqlsh DESCRIBE output (CASSANDRA-12847)
 * Avoid reading static row twice from old format sstables (CASSANDRA-13236)
 * Fix NPE in StorageService.excise() (CASSANDRA-13163)
 * Expire OutboundTcpConnection messages by a single Thread (CASSANDRA-13265)
 * Fail repair if insufficient responses received (CASSANDRA-13397)
 * Fix SSTableLoader fail when the loaded table contains dropped columns (CASSANDRA-13276)
 * Avoid name clashes in CassandraIndexTest (CASSANDRA-13427)
 * Handling partially written hint files (CASSANDRA-12728)
 * Interrupt replaying hints on decommission (CASSANDRA-13308)
 * Handling partially written hint files (CASSANDRA-12728)
 * Fix NPE issue in StorageService (CASSANDRA-13060)
 * Make reading of range tombstones more reliable (CASSANDRA-12811)
 * Fix startup problems due to schema tables not completely flushed (CASSANDRA-12213)
 * Fix view builder bug that can filter out data on restart (CASSANDRA-13405)
 * Fix 2i page size calculation when there are no regular columns (CASSANDRA-13400)
 * Fix the conversion of 2.X expired rows without regular column data (CASSANDRA-13395)
 * Fix hint delivery when using ext+internal IPs with prefer_local enabled (CASSANDRA-13020)
 * Fix possible NPE on upgrade to 3.0/3.X in case of IO errors (CASSANDRA-13389)
 * Legacy deserializer can create empty range tombstones (CASSANDRA-13341)
 * Legacy caching options can prevent 3.0 upgrade (CASSANDRA-13384)
 * Use the Kernel32 library to retrieve the PID on Windows and fix startup checks (CASSANDRA-13333)
 * Fix code to not exchange schema across major versions (CASSANDRA-13274)
 * Dropping column results in "corrupt" SSTable (CASSANDRA-13337)
 * Bugs handling range tombstones in the sstable iterators (CASSANDRA-13340)
 * Fix CONTAINS filtering for null collections (CASSANDRA-13246)
 * Applying: Use a unique metric reservoir per test run when using Cassandra-wide metrics residing in MBeans (CASSANDRA-13216)
 * Propagate row deletions in 2i tables on upgrade (CASSANDRA-13320)
 * Slice.isEmpty() returns false for some empty slices (CASSANDRA-13305)
 * Add formatted row output to assertEmpty in CQL Tester (CASSANDRA-13238)
 * Prevent data loss on upgrade 2.1 - 3.0 by adding component separator to LogRecord absolute path (CASSANDRA-13294)
 * Improve testing on macOS by eliminating sigar logging (CASSANDRA-13233)
 * Cqlsh copy-from should error out when csv contains invalid data for collections (CASSANDRA-13071)
 * Fix "multiple versions of ant detected..." when running ant test (CASSANDRA-13232)
 * Coalescing strategy sleeps too much (CASSANDRA-13090)
 * Faster StreamingHistogram (CASSANDRA-13038)
 * Legacy deserializer can create unexpected boundary range tombstones (CASSANDRA-13237)
 * Remove unnecessary assertion from AntiCompactionTest (CASSANDRA-13070)
 * Fix cqlsh COPY for dates before 1900 (CASSANDRA-13185)
 * Use keyspace replication settings on system.size_estimates table (CASSANDRA-9639)
 * Add vm.max_map_count StartupCheck (CASSANDRA-13008)
 * Hint related logging should include the IP address of the destination in addition to
   host ID (CASSANDRA-13205)
 * Reloading logback.xml does not work (CASSANDRA-13173)
 * Lightweight transactions temporarily fail after upgrade from 2.1 to 3.0 (CASSANDRA-13109)
 * Duplicate rows after upgrading from 2.1.16 to 3.0.10/3.9 (CASSANDRA-13125)
 * Fix UPDATE queries with empty IN restrictions (CASSANDRA-13152)
 * Fix handling of partition with partition-level deletion plus
   live rows in sstabledump (CASSANDRA-13177)
 * Provide user workaround when system_schema.columns does not contain entries
   for a table that's in system_schema.tables (CASSANDRA-13180)
 * Nodetool upgradesstables/scrub/compact ignores system tables (CASSANDRA-13410)
 * Fix schema version calculation for rolling upgrades (CASSANDRA-13441)
Merged from 2.2:
 * Nodes started with join_ring=False should be able to serve requests when authentication is enabled (CASSANDRA-11381)
 * cqlsh COPY FROM: increment error count only for failures, not for attempts (CASSANDRA-13209)
 * Avoid starting gossiper in RemoveTest (CASSANDRA-13407)
 * Fix weightedSize() for row-cache reported by JMX and NodeTool (CASSANDRA-13393)
 * Fix JVM metric names (CASSANDRA-13103)
 * Honor truststore-password parameter in cassandra-stress (CASSANDRA-12773)
 * Discard in-flight shadow round responses (CASSANDRA-12653)
 * Don't anti-compact repaired data to avoid inconsistencies (CASSANDRA-13153)
 * Wrong logger name in AnticompactionTask (CASSANDRA-13343)
 * Commitlog replay may fail if last mutation is within 4 bytes of end of segment (CASSANDRA-13282)
 * Fix queries updating multiple time the same list (CASSANDRA-13130)
 * Fix GRANT/REVOKE when keyspace isn't specified (CASSANDRA-13053)
 * Fix flaky LongLeveledCompactionStrategyTest (CASSANDRA-12202)
 * Fix failing COPY TO STDOUT (CASSANDRA-12497)
 * Fix ColumnCounter::countAll behaviour for reverse queries (CASSANDRA-13222)
 * Exceptions encountered calling getSeeds() breaks OTC thread (CASSANDRA-13018)
 * Fix negative mean latency metric (CASSANDRA-12876)
 * Use only one file pointer when creating commitlog segments (CASSANDRA-12539)
Merged from 2.1:
 * Fix 2ndary index queries on partition keys for tables with static columns (CASSANDRA-13147)
 * Fix ParseError unhashable type list in cqlsh copy from (CASSANDRA-13364)
 * Remove unused repositories (CASSANDRA-13278)
 * Log stacktrace of uncaught exceptions (CASSANDRA-13108)
 * Use portable stderr for java error in startup (CASSANDRA-13211)
 * Fix Thread Leak in OutboundTcpConnection (CASSANDRA-13204)
 * Coalescing strategy can enter infinite loop (CASSANDRA-13159)


3.10
 * Fix secondary index queries regression (CASSANDRA-13013)
 * Add duration type to the protocol V5 (CASSANDRA-12850)
 * Fix duration type validation (CASSANDRA-13143)
 * Fix flaky GcCompactionTest (CASSANDRA-12664)
 * Fix TestHintedHandoff.hintedhandoff_decom_test (CASSANDRA-13058)
 * Fixed query monitoring for range queries (CASSANDRA-13050)
 * Remove outboundBindAny configuration property (CASSANDRA-12673)
 * Use correct bounds for all-data range when filtering (CASSANDRA-12666)
 * Remove timing window in test case (CASSANDRA-12875)
 * Resolve unit testing without JCE security libraries installed (CASSANDRA-12945)
 * Fix inconsistencies in cassandra-stress load balancing policy (CASSANDRA-12919)
 * Fix validation of non-frozen UDT cells (CASSANDRA-12916)
 * Don't shut down socket input/output on StreamSession (CASSANDRA-12903)
 * Fix Murmur3PartitionerTest (CASSANDRA-12858)
 * Move cqlsh syntax rules into separate module and allow easier customization (CASSANDRA-12897)
 * Fix CommitLogSegmentManagerTest (CASSANDRA-12283)
 * Fix cassandra-stress truncate option (CASSANDRA-12695)
 * Fix crossNode value when receiving messages (CASSANDRA-12791)
 * Don't load MX4J beans twice (CASSANDRA-12869)
 * Extend native protocol request flags, add versions to SUPPORTED, and introduce ProtocolVersion enum (CASSANDRA-12838)
 * Set JOINING mode when running pre-join tasks (CASSANDRA-12836)
 * remove net.mintern.primitive library due to license issue (CASSANDRA-12845)
 * Properly format IPv6 addresses when logging JMX service URL (CASSANDRA-12454)
 * Optimize the vnode allocation for single replica per DC (CASSANDRA-12777)
 * Use non-token restrictions for bounds when token restrictions are overridden (CASSANDRA-12419)
 * Fix CQLSH auto completion for PER PARTITION LIMIT (CASSANDRA-12803)
 * Use different build directories for Eclipse and Ant (CASSANDRA-12466)
 * Avoid potential AttributeError in cqlsh due to no table metadata (CASSANDRA-12815)
 * Fix RandomReplicationAwareTokenAllocatorTest.testExistingCluster (CASSANDRA-12812)
 * Upgrade commons-codec to 1.9 (CASSANDRA-12790)
 * Make the fanout size for LeveledCompactionStrategy to be configurable (CASSANDRA-11550)
 * Add duration data type (CASSANDRA-11873)
 * Fix timeout in ReplicationAwareTokenAllocatorTest (CASSANDRA-12784)
 * Improve sum aggregate functions (CASSANDRA-12417)
 * Make cassandra.yaml docs for batch_size_*_threshold_in_kb reflect changes in CASSANDRA-10876 (CASSANDRA-12761)
 * cqlsh fails to format collections when using aliases (CASSANDRA-11534)
 * Check for hash conflicts in prepared statements (CASSANDRA-12733)
 * Exit query parsing upon first error (CASSANDRA-12598)
 * Fix cassandra-stress to use single seed in UUID generation (CASSANDRA-12729)
 * CQLSSTableWriter does not allow Update statement (CASSANDRA-12450)
 * Config class uses boxed types but DD exposes primitive types (CASSANDRA-12199)
 * Add pre- and post-shutdown hooks to Storage Service (CASSANDRA-12461)
 * Add hint delivery metrics (CASSANDRA-12693)
 * Remove IndexInfo cache from FileIndexInfoRetriever (CASSANDRA-12731)
 * ColumnIndex does not reuse buffer (CASSANDRA-12502)
 * cdc column addition still breaks schema migration tasks (CASSANDRA-12697)
 * Upgrade metrics-reporter dependencies (CASSANDRA-12089)
 * Tune compaction thread count via nodetool (CASSANDRA-12248)
 * Add +=/-= shortcut syntax for update queries (CASSANDRA-12232)
 * Include repair session IDs in repair start message (CASSANDRA-12532)
 * Add a blocking task to Index, run before joining the ring (CASSANDRA-12039)
 * Fix NPE when using CQLSSTableWriter (CASSANDRA-12667)
 * Support optional backpressure strategies at the coordinator (CASSANDRA-9318)
 * Make randompartitioner work with new vnode allocation (CASSANDRA-12647)
 * Fix cassandra-stress graphing (CASSANDRA-12237)
 * Allow filtering on partition key columns for queries without secondary indexes (CASSANDRA-11031)
 * Fix Cassandra Stress reporting thread model and precision (CASSANDRA-12585)
 * Add JMH benchmarks.jar (CASSANDRA-12586)
 * Cleanup uses of AlterTableStatementColumn (CASSANDRA-12567)
 * Add keep-alive to streaming (CASSANDRA-11841)
 * Tracing payload is passed through newSession(..) (CASSANDRA-11706)
 * avoid deleting non existing sstable files and improve related log messages (CASSANDRA-12261)
 * json/yaml output format for nodetool compactionhistory (CASSANDRA-12486)
 * Retry all internode messages once after a connection is
   closed and reopened (CASSANDRA-12192)
 * Add support to rebuild from targeted replica (CASSANDRA-9875)
 * Add sequence distribution type to cassandra stress (CASSANDRA-12490)
 * "SELECT * FROM foo LIMIT ;" does not error out (CASSANDRA-12154)
 * Define executeLocally() at the ReadQuery Level (CASSANDRA-12474)
 * Extend read/write failure messages with a map of replica addresses
   to error codes in the v5 native protocol (CASSANDRA-12311)
 * Fix rebuild of SASI indexes with existing index files (CASSANDRA-12374)
 * Let DatabaseDescriptor not implicitly startup services (CASSANDRA-9054, 12550)
 * Fix clustering indexes in presence of static columns in SASI (CASSANDRA-12378)
 * Fix queries on columns with reversed type on SASI indexes (CASSANDRA-12223)
 * Added slow query log (CASSANDRA-12403)
 * Count full coordinated request against timeout (CASSANDRA-12256)
 * Allow TTL with null value on insert and update (CASSANDRA-12216)
 * Make decommission operation resumable (CASSANDRA-12008)
 * Add support to one-way targeted repair (CASSANDRA-9876)
 * Remove clientutil jar (CASSANDRA-11635)
 * Fix compaction throughput throttle (CASSANDRA-12366, CASSANDRA-12717)
 * Delay releasing Memtable memory on flush until PostFlush has finished running (CASSANDRA-12358)
 * Cassandra stress should dump all setting on startup (CASSANDRA-11914)
 * Make it possible to compact a given token range (CASSANDRA-10643)
 * Allow updating DynamicEndpointSnitch properties via JMX (CASSANDRA-12179)
 * Collect metrics on queries by consistency level (CASSANDRA-7384)
 * Add support for GROUP BY to SELECT statement (CASSANDRA-10707)
 * Deprecate memtable_cleanup_threshold and update default for memtable_flush_writers (CASSANDRA-12228)
 * Upgrade to OHC 0.4.4 (CASSANDRA-12133)
 * Add version command to cassandra-stress (CASSANDRA-12258)
 * Create compaction-stress tool (CASSANDRA-11844)
 * Garbage-collecting compaction operation and schema option (CASSANDRA-7019)
 * Add beta protocol flag for v5 native protocol (CASSANDRA-12142)
 * Support filtering on non-PRIMARY KEY columns in the CREATE
   MATERIALIZED VIEW statement's WHERE clause (CASSANDRA-10368)
 * Unify STDOUT and SYSTEMLOG logback format (CASSANDRA-12004)
 * COPY FROM should raise error for non-existing input files (CASSANDRA-12174)
 * Faster write path (CASSANDRA-12269)
 * Option to leave omitted columns in INSERT JSON unset (CASSANDRA-11424)
 * Support json/yaml output in nodetool tpstats (CASSANDRA-12035)
 * Expose metrics for successful/failed authentication attempts (CASSANDRA-10635)
 * Prepend snapshot name with "truncated" or "dropped" when a snapshot
   is taken before truncating or dropping a table (CASSANDRA-12178)
 * Optimize RestrictionSet (CASSANDRA-12153)
 * cqlsh does not automatically downgrade CQL version (CASSANDRA-12150)
 * Omit (de)serialization of state variable in UDAs (CASSANDRA-9613)
 * Create a system table to expose prepared statements (CASSANDRA-8831)
 * Reuse DataOutputBuffer from ColumnIndex (CASSANDRA-11970)
 * Remove DatabaseDescriptor dependency from SegmentedFile (CASSANDRA-11580)
 * Add supplied username to authentication error messages (CASSANDRA-12076)
 * Remove pre-startup check for open JMX port (CASSANDRA-12074)
 * Remove compaction Severity from DynamicEndpointSnitch (CASSANDRA-11738)
 * Restore resumable hints delivery (CASSANDRA-11960)
 * Properly report LWT contention (CASSANDRA-12626)
Merged from 3.0:
 * Dump threads when unit tests time out (CASSANDRA-13117)
 * Better error when modifying function permissions without explicit keyspace (CASSANDRA-12925)
 * Indexer is not correctly invoked when building indexes over sstables (CASSANDRA-13075)
 * Read repair is not blocking repair to finish in foreground repair (CASSANDRA-13115)
 * Stress daemon help is incorrect(CASSANDRA-12563)
 * Remove ALTER TYPE support (CASSANDRA-12443)
 * Fix assertion for certain legacy range tombstone pattern (CASSANDRA-12203)
 * Replace empty strings with null values if they cannot be converted (CASSANDRA-12794)
 * Fix deserialization of 2.x DeletedCells (CASSANDRA-12620)
 * Add parent repair session id to anticompaction log message (CASSANDRA-12186)
 * Improve contention handling on failure to acquire MV lock for streaming and hints (CASSANDRA-12905)
 * Fix DELETE and UPDATE queries with empty IN restrictions (CASSANDRA-12829)
 * Mark MVs as built after successful bootstrap (CASSANDRA-12984)
 * Estimated TS drop-time histogram updated with Cell.NO_DELETION_TIME (CASSANDRA-13040)
 * Nodetool compactionstats fails with NullPointerException (CASSANDRA-13021)
 * Thread local pools never cleaned up (CASSANDRA-13033)
 * Set RPC_READY to false when draining or if a node is marked as shutdown (CASSANDRA-12781)
 * CQL often queries static columns unnecessarily (CASSANDRA-12768)
 * Make sure sstables only get committed when it's safe to discard commit log records (CASSANDRA-12956)
 * Reject default_time_to_live option when creating or altering MVs (CASSANDRA-12868)
 * Nodetool should use a more sane max heap size (CASSANDRA-12739)
 * LocalToken ensures token values are cloned on heap (CASSANDRA-12651)
 * AnticompactionRequestSerializer serializedSize is incorrect (CASSANDRA-12934)
 * Prevent reloading of logback.xml from UDF sandbox (CASSANDRA-12535)
 * Reenable HeapPool (CASSANDRA-12900)
 * Disallow offheap_buffers memtable allocation (CASSANDRA-11039)
 * Fix CommitLogSegmentManagerTest (CASSANDRA-12283)
 * Pass root cause to CorruptBlockException when uncompression failed (CASSANDRA-12889)
 * Batch with multiple conditional updates for the same partition causes AssertionError (CASSANDRA-12867)
 * Make AbstractReplicationStrategy extendable from outside its package (CASSANDRA-12788)
 * Don't tell users to turn off consistent rangemovements during rebuild. (CASSANDRA-12296)
 * Fix CommitLogTest.testDeleteIfNotDirty (CASSANDRA-12854)
 * Avoid deadlock due to MV lock contention (CASSANDRA-12689)
 * Fix for KeyCacheCqlTest flakiness (CASSANDRA-12801)
 * Include SSTable filename in compacting large row message (CASSANDRA-12384)
 * Fix potential socket leak (CASSANDRA-12329, CASSANDRA-12330)
 * Fix ViewTest.testCompaction (CASSANDRA-12789)
 * Improve avg aggregate functions (CASSANDRA-12417)
 * Preserve quoted reserved keyword column names in MV creation (CASSANDRA-11803)
 * nodetool stopdaemon errors out (CASSANDRA-12646)
 * Split materialized view mutations on build to prevent OOM (CASSANDRA-12268)
 * mx4j does not work in 3.0.8 (CASSANDRA-12274)
 * Abort cqlsh copy-from in case of no answer after prolonged period of time (CASSANDRA-12740)
 * Avoid sstable corrupt exception due to dropped static column (CASSANDRA-12582)
 * Make stress use client mode to avoid checking commit log size on startup (CASSANDRA-12478)
 * Fix exceptions with new vnode allocation (CASSANDRA-12715)
 * Unify drain and shutdown processes (CASSANDRA-12509)
 * Fix NPE in ComponentOfSlice.isEQ() (CASSANDRA-12706)
 * Fix failure in LogTransactionTest (CASSANDRA-12632)
 * Fix potentially incomplete non-frozen UDT values when querying with the
   full primary key specified (CASSANDRA-12605)
 * Make sure repaired tombstones are dropped when only_purge_repaired_tombstones is enabled (CASSANDRA-12703)
 * Skip writing MV mutations to commitlog on mutation.applyUnsafe() (CASSANDRA-11670)
 * Establish consistent distinction between non-existing partition and NULL value for LWTs on static columns (CASSANDRA-12060)
 * Extend ColumnIdentifier.internedInstances key to include the type that generated the byte buffer (CASSANDRA-12516)
 * Handle composite prefixes with final EOC=0 as in 2.x and refactor LegacyLayout.decodeBound (CASSANDRA-12423)
 * select_distinct_with_deletions_test failing on non-vnode environments (CASSANDRA-11126)
 * Stack Overflow returned to queries while upgrading (CASSANDRA-12527)
 * Fix legacy regex for temporary files from 2.2 (CASSANDRA-12565)
 * Add option to state current gc_grace_seconds to tools/bin/sstablemetadata (CASSANDRA-12208)
 * Fix file system race condition that may cause LogAwareFileLister to fail to classify files (CASSANDRA-11889)
 * Fix file handle leaks due to simultaneous compaction/repair and
   listing snapshots, calculating snapshot sizes, or making schema
   changes (CASSANDRA-11594)
 * Fix nodetool repair exits with 0 for some errors (CASSANDRA-12508)
 * Do not shut down BatchlogManager twice during drain (CASSANDRA-12504)
 * Disk failure policy should not be invoked on out of space (CASSANDRA-12385)
 * Calculate last compacted key on startup (CASSANDRA-6216)
 * Add schema to snapshot manifest, add USING TIMESTAMP clause to ALTER TABLE statements (CASSANDRA-7190)
 * If CF has no clustering columns, any row cache is full partition cache (CASSANDRA-12499)
 * Correct log message for statistics of offheap memtable flush (CASSANDRA-12776)
 * Explicitly set locale for string validation (CASSANDRA-12541,CASSANDRA-12542,CASSANDRA-12543,CASSANDRA-12545)
Merged from 2.2:
 * Fix speculative retry bugs (CASSANDRA-13009)
 * Fix handling of nulls and unsets in IN conditions (CASSANDRA-12981)
 * Fix race causing infinite loop if Thrift server is stopped before it starts listening (CASSANDRA-12856)
 * CompactionTasks now correctly drops sstables out of compaction when not enough disk space is available (CASSANDRA-12979)
 * Remove support for non-JavaScript UDFs (CASSANDRA-12883)
 * Fix DynamicEndpointSnitch noop in multi-datacenter situations (CASSANDRA-13074)
 * cqlsh copy-from: encode column names to avoid primary key parsing errors (CASSANDRA-12909)
 * Temporarily fix bug that creates commit log when running offline tools (CASSANDRA-8616)
 * Reduce granuality of OpOrder.Group during index build (CASSANDRA-12796)
 * Test bind parameters and unset parameters in InsertUpdateIfConditionTest (CASSANDRA-12980)
 * Use saved tokens when setting local tokens on StorageService.joinRing (CASSANDRA-12935)
 * cqlsh: fix DESC TYPES errors (CASSANDRA-12914)
 * Fix leak on skipped SSTables in sstableupgrade (CASSANDRA-12899)
 * Avoid blocking gossip during pending range calculation (CASSANDRA-12281)
 * Fix purgeability of tombstones with max timestamp (CASSANDRA-12792)
 * Fail repair if participant dies during sync or anticompaction (CASSANDRA-12901)
 * cqlsh COPY: unprotected pk values before converting them if not using prepared statements (CASSANDRA-12863)
 * Fix Util.spinAssertEquals (CASSANDRA-12283)
 * Fix potential NPE for compactionstats (CASSANDRA-12462)
 * Prepare legacy authenticate statement if credentials table initialised after node startup (CASSANDRA-12813)
 * Change cassandra.wait_for_tracing_events_timeout_secs default to 0 (CASSANDRA-12754)
 * Clean up permissions when a UDA is dropped (CASSANDRA-12720)
 * Limit colUpdateTimeDelta histogram updates to reasonable deltas (CASSANDRA-11117)
 * Fix leak errors and execution rejected exceptions when draining (CASSANDRA-12457)
 * Fix merkle tree depth calculation (CASSANDRA-12580)
 * Make Collections deserialization more robust (CASSANDRA-12618)
 * Better handle invalid system roles table (CASSANDRA-12700)
 * Fix exceptions when enabling gossip on nodes that haven't joined the ring (CASSANDRA-12253)
 * Fix authentication problem when invoking cqlsh copy from a SOURCE command (CASSANDRA-12642)
 * Decrement pending range calculator jobs counter in finally block
 * cqlshlib tests: increase default execute timeout (CASSANDRA-12481)
 * Forward writes to replacement node when replace_address != broadcast_address (CASSANDRA-8523)
 * Fail repair on non-existing table (CASSANDRA-12279)
 * Enable repair -pr and -local together (fix regression of CASSANDRA-7450) (CASSANDRA-12522)
 * Split consistent range movement flag correction (CASSANDRA-12786)
Merged from 2.1:
 * Upgrade netty version to fix memory leak with client encryption (CASSANDRA-13114)
 * cqlsh copy-from: sort user type fields in csv (CASSANDRA-12959)
 * Don't skip sstables based on maxLocalDeletionTime (CASSANDRA-12765)


3.8, 3.9
 * Fix value skipping with counter columns (CASSANDRA-11726)
 * Fix nodetool tablestats miss SSTable count (CASSANDRA-12205)
 * Fixed flacky SSTablesIteratedTest (CASSANDRA-12282)
 * Fixed flacky SSTableRewriterTest: check file counts before calling validateCFS (CASSANDRA-12348)
 * cqlsh: Fix handling of $$-escaped strings (CASSANDRA-12189)
 * Fix SSL JMX requiring truststore containing server cert (CASSANDRA-12109)
 * RTE from new CDC column breaks in flight queries (CASSANDRA-12236)
 * Fix hdr logging for single operation workloads (CASSANDRA-12145)
 * Fix SASI PREFIX search in CONTAINS mode with partial terms (CASSANDRA-12073)
 * Increase size of flushExecutor thread pool (CASSANDRA-12071)
 * Partial revert of CASSANDRA-11971, cannot recycle buffer in SP.sendMessagesToNonlocalDC (CASSANDRA-11950)
 * Upgrade netty to 4.0.39 (CASSANDRA-12032, CASSANDRA-12034)
 * Improve details in compaction log message (CASSANDRA-12080)
 * Allow unset values in CQLSSTableWriter (CASSANDRA-11911)
 * Chunk cache to request compressor-compatible buffers if pool space is exhausted (CASSANDRA-11993)
 * Remove DatabaseDescriptor dependencies from SequentialWriter (CASSANDRA-11579)
 * Move skip_stop_words filter before stemming (CASSANDRA-12078)
 * Support seek() in EncryptedFileSegmentInputStream (CASSANDRA-11957)
 * SSTable tools mishandling LocalPartitioner (CASSANDRA-12002)
 * When SEPWorker assigned work, set thread name to match pool (CASSANDRA-11966)
 * Add cross-DC latency metrics (CASSANDRA-11596)
 * Allow terms in selection clause (CASSANDRA-10783)
 * Add bind variables to trace (CASSANDRA-11719)
 * Switch counter shards' clock to timestamps (CASSANDRA-9811)
 * Introduce HdrHistogram and response/service/wait separation to stress tool (CASSANDRA-11853)
 * entry-weighers in QueryProcessor should respect partitionKeyBindIndexes field (CASSANDRA-11718)
 * Support older ant versions (CASSANDRA-11807)
 * Estimate compressed on disk size when deciding if sstable size limit reached (CASSANDRA-11623)
 * cassandra-stress profiles should support case sensitive schemas (CASSANDRA-11546)
 * Remove DatabaseDescriptor dependency from FileUtils (CASSANDRA-11578)
 * Faster streaming (CASSANDRA-9766)
 * Add prepared query parameter to trace for "Execute CQL3 prepared query" session (CASSANDRA-11425)
 * Add repaired percentage metric (CASSANDRA-11503)
 * Add Change-Data-Capture (CASSANDRA-8844)
Merged from 3.0:
 * Fix paging for 2.x to 3.x upgrades (CASSANDRA-11195)
 * Fix clean interval not sent to commit log for empty memtable flush (CASSANDRA-12436)
 * Fix potential resource leak in RMIServerSocketFactoryImpl (CASSANDRA-12331)
 * Make sure compaction stats are updated when compaction is interrupted (CASSANDRA-12100)
 * Change commitlog and sstables to track dirty and clean intervals (CASSANDRA-11828)
 * NullPointerException during compaction on table with static columns (CASSANDRA-12336)
 * Fixed ConcurrentModificationException when reading metrics in GraphiteReporter (CASSANDRA-11823)
 * Fix upgrade of super columns on thrift (CASSANDRA-12335)
 * Fixed flacky BlacklistingCompactionsTest, switched to fixed size types and increased corruption size (CASSANDRA-12359)
 * Rerun ReplicationAwareTokenAllocatorTest on failure to avoid flakiness (CASSANDRA-12277)
 * Exception when computing read-repair for range tombstones (CASSANDRA-12263)
 * Lost counter writes in compact table and static columns (CASSANDRA-12219)
 * AssertionError with MVs on updating a row that isn't indexed due to a null value (CASSANDRA-12247)
 * Disable RR and speculative retry with EACH_QUORUM reads (CASSANDRA-11980)
 * Add option to override compaction space check (CASSANDRA-12180)
 * Faster startup by only scanning each directory for temporary files once (CASSANDRA-12114)
 * Respond with v1/v2 protocol header when responding to driver that attempts
   to connect with too low of a protocol version (CASSANDRA-11464)
 * NullPointerExpception when reading/compacting table (CASSANDRA-11988)
 * Fix problem with undeleteable rows on upgrade to new sstable format (CASSANDRA-12144)
 * Fix potential bad messaging service message for paged range reads
   within mixed-version 3.x clusters (CASSANDRA-12249)
 * Fix paging logic for deleted partitions with static columns (CASSANDRA-12107)
 * Wait until the message is being send to decide which serializer must be used (CASSANDRA-11393)
 * Fix migration of static thrift column names with non-text comparators (CASSANDRA-12147)
 * Fix upgrading sparse tables that are incorrectly marked as dense (CASSANDRA-11315)
 * Fix reverse queries ignoring range tombstones (CASSANDRA-11733)
 * Avoid potential race when rebuilding CFMetaData (CASSANDRA-12098)
 * Avoid missing sstables when getting the canonical sstables (CASSANDRA-11996)
 * Always select the live sstables when getting sstables in bounds (CASSANDRA-11944)
 * Fix column ordering of results with static columns for Thrift requests in
   a mixed 2.x/3.x cluster, also fix potential non-resolved duplication of
   those static columns in query results (CASSANDRA-12123)
 * Avoid digest mismatch with empty but static rows (CASSANDRA-12090)
 * Fix EOF exception when altering column type (CASSANDRA-11820)
 * Fix potential race in schema during new table creation (CASSANDRA-12083)
 * cqlsh: fix error handling in rare COPY FROM failure scenario (CASSANDRA-12070)
 * Disable autocompaction during drain (CASSANDRA-11878)
 * Add a metrics timer to MemtablePool and use it to track time spent blocked on memory in MemtableAllocator (CASSANDRA-11327)
 * Fix upgrading schema with super columns with non-text subcomparators (CASSANDRA-12023)
 * Add TimeWindowCompactionStrategy (CASSANDRA-9666)
 * Fix JsonTransformer output of partition with deletion info (CASSANDRA-12418)
 * Fix NPE in SSTableLoader when specifying partial directory path (CASSANDRA-12609)
Merged from 2.2:
 * Add local address entry in PropertyFileSnitch (CASSANDRA-11332)
 * cqlsh copy: fix missing counter values (CASSANDRA-12476)
 * Move migration tasks to non-periodic queue, assure flush executor shutdown after non-periodic executor (CASSANDRA-12251)
 * cqlsh copy: fixed possible race in initializing feeding thread (CASSANDRA-11701)
 * Only set broadcast_rpc_address on Ec2MultiRegionSnitch if it's not set (CASSANDRA-11357)
 * Update StorageProxy range metrics for timeouts, failures and unavailables (CASSANDRA-9507)
 * Add Sigar to classes included in clientutil.jar (CASSANDRA-11635)
 * Add decay to histograms and timers used for metrics (CASSANDRA-11752)
 * Fix hanging stream session (CASSANDRA-10992)
 * Fix INSERT JSON, fromJson() support of smallint, tinyint types (CASSANDRA-12371)
 * Restore JVM metric export for metric reporters (CASSANDRA-12312)
 * Release sstables of failed stream sessions only when outgoing transfers are finished (CASSANDRA-11345)
 * Wait for tracing events before returning response and query at same consistency level client side (CASSANDRA-11465)
 * cqlsh copyutil should get host metadata by connected address (CASSANDRA-11979)
 * Fixed cqlshlib.test.remove_test_db (CASSANDRA-12214)
 * Synchronize ThriftServer::stop() (CASSANDRA-12105)
 * Use dedicated thread for JMX notifications (CASSANDRA-12146)
 * Improve streaming synchronization and fault tolerance (CASSANDRA-11414)
 * MemoryUtil.getShort() should return an unsigned short also for architectures not supporting unaligned memory accesses (CASSANDRA-11973)
Merged from 2.1:
 * Fix queries with empty ByteBuffer values in clustering column restrictions (CASSANDRA-12127)
 * Disable passing control to post-flush after flush failure to prevent data loss (CASSANDRA-11828)
 * Allow STCS-in-L0 compactions to reduce scope with LCS (CASSANDRA-12040)
 * cannot use cql since upgrading python to 2.7.11+ (CASSANDRA-11850)
 * Fix filtering on clustering columns when 2i is used (CASSANDRA-11907)


3.0.8
 * Fix potential race in schema during new table creation (CASSANDRA-12083)
 * cqlsh: fix error handling in rare COPY FROM failure scenario (CASSANDRA-12070)
 * Disable autocompaction during drain (CASSANDRA-11878)
 * Add a metrics timer to MemtablePool and use it to track time spent blocked on memory in MemtableAllocator (CASSANDRA-11327)
 * Fix upgrading schema with super columns with non-text subcomparators (CASSANDRA-12023)
 * Add TimeWindowCompactionStrategy (CASSANDRA-9666)
Merged from 2.2:
 * Allow nodetool info to run with readonly JMX access (CASSANDRA-11755)
 * Validate bloom_filter_fp_chance against lowest supported
   value when the table is created (CASSANDRA-11920)
 * Don't send erroneous NEW_NODE notifications on restart (CASSANDRA-11038)
 * StorageService shutdown hook should use a volatile variable (CASSANDRA-11984)
Merged from 2.1:
 * Add system property to set the max number of native transport requests in queue (CASSANDRA-11363)
 * Fix queries with empty ByteBuffer values in clustering column restrictions (CASSANDRA-12127)
 * Disable passing control to post-flush after flush failure to prevent data loss (CASSANDRA-11828)
 * Allow STCS-in-L0 compactions to reduce scope with LCS (CASSANDRA-12040)
 * cannot use cql since upgrading python to 2.7.11+ (CASSANDRA-11850)
 * Fix filtering on clustering columns when 2i is used (CASSANDRA-11907)
 * Avoid stalling paxos when the paxos state expires (CASSANDRA-12043)
 * Remove finished incoming streaming connections from MessagingService (CASSANDRA-11854)
 * Don't try to get sstables for non-repairing column families (CASSANDRA-12077)
 * Avoid marking too many sstables as repaired (CASSANDRA-11696)
 * Prevent select statements with clustering key > 64k (CASSANDRA-11882)
 * Fix clock skew corrupting other nodes with paxos (CASSANDRA-11991)
 * Remove distinction between non-existing static columns and existing but null in LWTs (CASSANDRA-9842)
 * Cache local ranges when calculating repair neighbors (CASSANDRA-11934)
 * Allow LWT operation on static column with only partition keys (CASSANDRA-10532)
 * Create interval tree over canonical sstables to avoid missing sstables during streaming (CASSANDRA-11886)
 * cqlsh COPY FROM: shutdown parent cluster after forking, to avoid corrupting SSL connections (CASSANDRA-11749)


3.7
 * Support multiple folders for user defined compaction tasks (CASSANDRA-11765)
 * Fix race in CompactionStrategyManager's pause/resume (CASSANDRA-11922)
Merged from 3.0:
 * Fix legacy serialization of Thrift-generated non-compound range tombstones
   when communicating with 2.x nodes (CASSANDRA-11930)
 * Fix Directories instantiations where CFS.initialDirectories should be used (CASSANDRA-11849)
 * Avoid referencing DatabaseDescriptor in AbstractType (CASSANDRA-11912)
 * Don't use static dataDirectories field in Directories instances (CASSANDRA-11647)
 * Fix sstables not being protected from removal during index build (CASSANDRA-11905)
 * cqlsh: Suppress stack trace from Read/WriteFailures (CASSANDRA-11032)
 * Remove unneeded code to repair index summaries that have
   been improperly down-sampled (CASSANDRA-11127)
 * Avoid WriteTimeoutExceptions during commit log replay due to materialized
   view lock contention (CASSANDRA-11891)
 * Prevent OOM failures on SSTable corruption, improve tests for corruption detection (CASSANDRA-9530)
 * Use CFS.initialDirectories when clearing snapshots (CASSANDRA-11705)
 * Allow compaction strategies to disable early open (CASSANDRA-11754)
 * Refactor Materialized View code (CASSANDRA-11475)
 * Update Java Driver (CASSANDRA-11615)
Merged from 2.2:
 * Persist local metadata earlier in startup sequence (CASSANDRA-11742)
 * cqlsh: fix tab completion for case-sensitive identifiers (CASSANDRA-11664)
 * Avoid showing estimated key as -1 in tablestats (CASSANDRA-11587)
 * Fix possible race condition in CommitLog.recover (CASSANDRA-11743)
 * Enable client encryption in sstableloader with cli options (CASSANDRA-11708)
 * Possible memory leak in NIODataInputStream (CASSANDRA-11867)
 * Add seconds to cqlsh tracing session duration (CASSANDRA-11753)
 * Fix commit log replay after out-of-order flush completion (CASSANDRA-9669)
 * Prohibit Reversed Counter type as part of the PK (CASSANDRA-9395)
 * cqlsh: correctly handle non-ascii chars in error messages (CASSANDRA-11626)
Merged from 2.1:
 * Run CommitLog tests with different compression settings (CASSANDRA-9039)
 * cqlsh: apply current keyspace to source command (CASSANDRA-11152)
 * Clear out parent repair session if repair coordinator dies (CASSANDRA-11824)
 * Set default streaming_socket_timeout_in_ms to 24 hours (CASSANDRA-11840)
 * Do not consider local node a valid source during replace (CASSANDRA-11848)
 * Add message dropped tasks to nodetool netstats (CASSANDRA-11855)
 * Avoid holding SSTableReaders for duration of incremental repair (CASSANDRA-11739)


3.6
 * Correctly migrate schema for frozen UDTs during 2.x -> 3.x upgrades
   (does not affect any released versions) (CASSANDRA-11613)
 * Allow server startup if JMX is configured directly (CASSANDRA-11725)
 * Prevent direct memory OOM on buffer pool allocations (CASSANDRA-11710)
 * Enhanced Compaction Logging (CASSANDRA-10805)
 * Make prepared statement cache size configurable (CASSANDRA-11555)
 * Integrated JMX authentication and authorization (CASSANDRA-10091)
 * Add units to stress ouput (CASSANDRA-11352)
 * Fix PER PARTITION LIMIT for single and multi partitions queries (CASSANDRA-11603)
 * Add uncompressed chunk cache for RandomAccessReader (CASSANDRA-5863)
 * Clarify ClusteringPrefix hierarchy (CASSANDRA-11213)
 * Always perform collision check before joining ring (CASSANDRA-10134)
 * SSTableWriter output discrepancy (CASSANDRA-11646)
 * Fix potential timeout in NativeTransportService.testConcurrentDestroys (CASSANDRA-10756)
 * Support large partitions on the 3.0 sstable format (CASSANDRA-11206,11763)
 * Add support to rebuild from specific range (CASSANDRA-10406)
 * Optimize the overlapping lookup by calculating all the
   bounds in advance (CASSANDRA-11571)
 * Support json/yaml output in nodetool tablestats (CASSANDRA-5977)
 * (stress) Add datacenter option to -node options (CASSANDRA-11591)
 * Fix handling of empty slices (CASSANDRA-11513)
 * Make number of cores used by cqlsh COPY visible to testing code (CASSANDRA-11437)
 * Allow filtering on clustering columns for queries without secondary indexes (CASSANDRA-11310)
 * Refactor Restriction hierarchy (CASSANDRA-11354)
 * Eliminate allocations in R/W path (CASSANDRA-11421)
 * Update Netty to 4.0.36 (CASSANDRA-11567)
 * Fix PER PARTITION LIMIT for queries requiring post-query ordering (CASSANDRA-11556)
 * Allow instantiation of UDTs and tuples in UDFs (CASSANDRA-10818)
 * Support UDT in CQLSSTableWriter (CASSANDRA-10624)
 * Support for non-frozen user-defined types, updating
   individual fields of user-defined types (CASSANDRA-7423)
 * Make LZ4 compression level configurable (CASSANDRA-11051)
 * Allow per-partition LIMIT clause in CQL (CASSANDRA-7017)
 * Make custom filtering more extensible with UserExpression (CASSANDRA-11295)
 * Improve field-checking and error reporting in cassandra.yaml (CASSANDRA-10649)
 * Print CAS stats in nodetool proxyhistograms (CASSANDRA-11507)
 * More user friendly error when providing an invalid token to nodetool (CASSANDRA-9348)
 * Add static column support to SASI index (CASSANDRA-11183)
 * Support EQ/PREFIX queries in SASI CONTAINS mode without tokenization (CASSANDRA-11434)
 * Support LIKE operator in prepared statements (CASSANDRA-11456)
 * Add a command to see if a Materialized View has finished building (CASSANDRA-9967)
 * Log endpoint and port associated with streaming operation (CASSANDRA-8777)
 * Print sensible units for all log messages (CASSANDRA-9692)
 * Upgrade Netty to version 4.0.34 (CASSANDRA-11096)
 * Break the CQL grammar into separate Parser and Lexer (CASSANDRA-11372)
 * Compress only inter-dc traffic by default (CASSANDRA-8888)
 * Add metrics to track write amplification (CASSANDRA-11420)
 * cassandra-stress: cannot handle "value-less" tables (CASSANDRA-7739)
 * Add/drop multiple columns in one ALTER TABLE statement (CASSANDRA-10411)
 * Add require_endpoint_verification opt for internode encryption (CASSANDRA-9220)
 * Add auto import java.util for UDF code block (CASSANDRA-11392)
 * Add --hex-format option to nodetool getsstables (CASSANDRA-11337)
 * sstablemetadata should print sstable min/max token (CASSANDRA-7159)
 * Do not wrap CassandraException in TriggerExecutor (CASSANDRA-9421)
 * COPY TO should have higher double precision (CASSANDRA-11255)
 * Stress should exit with non-zero status after failure (CASSANDRA-10340)
 * Add client to cqlsh SHOW_SESSION (CASSANDRA-8958)
 * Fix nodetool tablestats keyspace level metrics (CASSANDRA-11226)
 * Store repair options in parent_repair_history (CASSANDRA-11244)
 * Print current leveling in sstableofflinerelevel (CASSANDRA-9588)
 * Change repair message for keyspaces with RF 1 (CASSANDRA-11203)
 * Remove hard-coded SSL cipher suites and protocols (CASSANDRA-10508)
 * Improve concurrency in CompactionStrategyManager (CASSANDRA-10099)
 * (cqlsh) interpret CQL type for formatting blobs (CASSANDRA-11274)
 * Refuse to start and print txn log information in case of disk
   corruption (CASSANDRA-10112)
 * Resolve some eclipse-warnings (CASSANDRA-11086)
 * (cqlsh) Show static columns in a different color (CASSANDRA-11059)
 * Allow to remove TTLs on table with default_time_to_live (CASSANDRA-11207)
Merged from 3.0:
 * Disallow creating view with a static column (CASSANDRA-11602)
 * Reduce the amount of object allocations caused by the getFunctions methods (CASSANDRA-11593)
 * Potential error replaying commitlog with smallint/tinyint/date/time types (CASSANDRA-11618)
 * Fix queries with filtering on counter columns (CASSANDRA-11629)
 * Improve tombstone printing in sstabledump (CASSANDRA-11655)
 * Fix paging for range queries where all clustering columns are specified (CASSANDRA-11669)
 * Don't require HEAP_NEW_SIZE to be set when using G1 (CASSANDRA-11600)
 * Fix sstabledump not showing cells after tombstone marker (CASSANDRA-11654)
 * Ignore all LocalStrategy keyspaces for streaming and other related
   operations (CASSANDRA-11627)
 * Ensure columnfilter covers indexed columns for thrift 2i queries (CASSANDRA-11523)
 * Only open one sstable scanner per sstable (CASSANDRA-11412)
 * Option to specify ProtocolVersion in cassandra-stress (CASSANDRA-11410)
 * ArithmeticException in avgFunctionForDecimal (CASSANDRA-11485)
 * LogAwareFileLister should only use OLD sstable files in current folder to determine disk consistency (CASSANDRA-11470)
 * Notify indexers of expired rows during compaction (CASSANDRA-11329)
 * Properly respond with ProtocolError when a v1/v2 native protocol
   header is received (CASSANDRA-11464)
 * Validate that num_tokens and initial_token are consistent with one another (CASSANDRA-10120)
Merged from 2.2:
 * Exit JVM if JMX server fails to startup (CASSANDRA-11540)
 * Produce a heap dump when exiting on OOM (CASSANDRA-9861)
 * Restore ability to filter on clustering columns when using a 2i (CASSANDRA-11510)
 * JSON datetime formatting needs timezone (CASSANDRA-11137)
 * Fix is_dense recalculation for Thrift-updated tables (CASSANDRA-11502)
 * Remove unnescessary file existence check during anticompaction (CASSANDRA-11660)
 * Add missing files to debian packages (CASSANDRA-11642)
 * Avoid calling Iterables::concat in loops during ModificationStatement::getFunctions (CASSANDRA-11621)
 * cqlsh: COPY FROM should use regular inserts for single statement batches and
   report errors correctly if workers processes crash on initialization (CASSANDRA-11474)
 * Always close cluster with connection in CqlRecordWriter (CASSANDRA-11553)
 * Allow only DISTINCT queries with partition keys restrictions (CASSANDRA-11339)
 * CqlConfigHelper no longer requires both a keystore and truststore to work (CASSANDRA-11532)
 * Make deprecated repair methods backward-compatible with previous notification service (CASSANDRA-11430)
 * IncomingStreamingConnection version check message wrong (CASSANDRA-11462)
Merged from 2.1:
 * Support mlockall on IBM POWER arch (CASSANDRA-11576)
 * Add option to disable use of severity in DynamicEndpointSnitch (CASSANDRA-11737)
 * cqlsh COPY FROM fails for null values with non-prepared statements (CASSANDRA-11631)
 * Make cython optional in pylib/setup.py (CASSANDRA-11630)
 * Change order of directory searching for cassandra.in.sh to favor local one (CASSANDRA-11628)
 * cqlsh COPY FROM fails with []{} chars in UDT/tuple fields/values (CASSANDRA-11633)
 * clqsh: COPY FROM throws TypeError with Cython extensions enabled (CASSANDRA-11574)
 * cqlsh: COPY FROM ignores NULL values in conversion (CASSANDRA-11549)
 * Validate levels when building LeveledScanner to avoid overlaps with orphaned sstables (CASSANDRA-9935)


3.5
 * StaticTokenTreeBuilder should respect posibility of duplicate tokens (CASSANDRA-11525)
 * Correctly fix potential assertion error during compaction (CASSANDRA-11353)
 * Avoid index segment stitching in RAM which lead to OOM on big SSTable files (CASSANDRA-11383)
 * Fix clustering and row filters for LIKE queries on clustering columns (CASSANDRA-11397)
Merged from 3.0:
 * Fix rare NPE on schema upgrade from 2.x to 3.x (CASSANDRA-10943)
 * Improve backoff policy for cqlsh COPY FROM (CASSANDRA-11320)
 * Improve IF NOT EXISTS check in CREATE INDEX (CASSANDRA-11131)
 * Upgrade ohc to 0.4.3
 * Enable SO_REUSEADDR for JMX RMI server sockets (CASSANDRA-11093)
 * Allocate merkletrees with the correct size (CASSANDRA-11390)
 * Support streaming pre-3.0 sstables (CASSANDRA-10990)
 * Add backpressure to compressed or encrypted commit log (CASSANDRA-10971)
 * SSTableExport supports secondary index tables (CASSANDRA-11330)
 * Fix sstabledump to include missing info in debug output (CASSANDRA-11321)
 * Establish and implement canonical bulk reading workload(s) (CASSANDRA-10331)
 * Fix paging for IN queries on tables without clustering columns (CASSANDRA-11208)
 * Remove recursive call from CompositesSearcher (CASSANDRA-11304)
 * Fix filtering on non-primary key columns for queries without index (CASSANDRA-6377)
 * Fix sstableloader fail when using materialized view (CASSANDRA-11275)
Merged from 2.2:
 * DatabaseDescriptor should log stacktrace in case of Eception during seed provider creation (CASSANDRA-11312)
 * Use canonical path for directory in SSTable descriptor (CASSANDRA-10587)
 * Add cassandra-stress keystore option (CASSANDRA-9325)
 * Dont mark sstables as repairing with sub range repairs (CASSANDRA-11451)
 * Notify when sstables change after cancelling compaction (CASSANDRA-11373)
 * cqlsh: COPY FROM should check that explicit column names are valid (CASSANDRA-11333)
 * Add -Dcassandra.start_gossip startup option (CASSANDRA-10809)
 * Fix UTF8Validator.validate() for modified UTF-8 (CASSANDRA-10748)
 * Clarify that now() function is calculated on the coordinator node in CQL documentation (CASSANDRA-10900)
 * Fix bloom filter sizing with LCS (CASSANDRA-11344)
 * (cqlsh) Fix error when result is 0 rows with EXPAND ON (CASSANDRA-11092)
 * Add missing newline at end of bin/cqlsh (CASSANDRA-11325)
 * Unresolved hostname leads to replace being ignored (CASSANDRA-11210)
 * Only log yaml config once, at startup (CASSANDRA-11217)
 * Reference leak with parallel repairs on the same table (CASSANDRA-11215)
Merged from 2.1:
 * Add a -j parameter to scrub/cleanup/upgradesstables to state how
   many threads to use (CASSANDRA-11179)
 * COPY FROM on large datasets: fix progress report and debug performance (CASSANDRA-11053)
 * InvalidateKeys should have a weak ref to key cache (CASSANDRA-11176)


3.4
 * (cqlsh) add cqlshrc option to always connect using ssl (CASSANDRA-10458)
 * Cleanup a few resource warnings (CASSANDRA-11085)
 * Allow custom tracing implementations (CASSANDRA-10392)
 * Extract LoaderOptions to be able to be used from outside (CASSANDRA-10637)
 * fix OnDiskIndexTest to properly treat empty ranges (CASSANDRA-11205)
 * fix TrackerTest to handle new notifications (CASSANDRA-11178)
 * add SASI validation for partitioner and complex columns (CASSANDRA-11169)
 * Add caching of encrypted credentials in PasswordAuthenticator (CASSANDRA-7715)
 * fix SASI memtable switching on flush (CASSANDRA-11159)
 * Remove duplicate offline compaction tracking (CASSANDRA-11148)
 * fix EQ semantics of analyzed SASI indexes (CASSANDRA-11130)
 * Support long name output for nodetool commands (CASSANDRA-7950)
 * Encrypted hints (CASSANDRA-11040)
 * SASI index options validation (CASSANDRA-11136)
 * Optimize disk seek using min/max column name meta data when the LIMIT clause is used
   (CASSANDRA-8180)
 * Add LIKE support to CQL3 (CASSANDRA-11067)
 * Generic Java UDF types (CASSANDRA-10819)
 * cqlsh: Include sub-second precision in timestamps by default (CASSANDRA-10428)
 * Set javac encoding to utf-8 (CASSANDRA-11077)
 * Integrate SASI index into Cassandra (CASSANDRA-10661)
 * Add --skip-flush option to nodetool snapshot
 * Skip values for non-queried columns (CASSANDRA-10657)
 * Add support for secondary indexes on static columns (CASSANDRA-8103)
 * CommitLogUpgradeTestMaker creates broken commit logs (CASSANDRA-11051)
 * Add metric for number of dropped mutations (CASSANDRA-10866)
 * Simplify row cache invalidation code (CASSANDRA-10396)
 * Support user-defined compaction through nodetool (CASSANDRA-10660)
 * Stripe view locks by key and table ID to reduce contention (CASSANDRA-10981)
 * Add nodetool gettimeout and settimeout commands (CASSANDRA-10953)
 * Add 3.0 metadata to sstablemetadata output (CASSANDRA-10838)
Merged from 3.0:
 * MV should only query complex columns included in the view (CASSANDRA-11069)
 * Failed aggregate creation breaks server permanently (CASSANDRA-11064)
 * Add sstabledump tool (CASSANDRA-7464)
 * Introduce backpressure for hints (CASSANDRA-10972)
 * Fix ClusteringPrefix not being able to read tombstone range boundaries (CASSANDRA-11158)
 * Prevent logging in sandboxed state (CASSANDRA-11033)
 * Disallow drop/alter operations of UDTs used by UDAs (CASSANDRA-10721)
 * Add query time validation method on Index (CASSANDRA-11043)
 * Avoid potential AssertionError in mixed version cluster (CASSANDRA-11128)
 * Properly handle hinted handoff after topology changes (CASSANDRA-5902)
 * AssertionError when listing sstable files on inconsistent disk state (CASSANDRA-11156)
 * Fix wrong rack counting and invalid conditions check for TokenAllocation
   (CASSANDRA-11139)
 * Avoid creating empty hint files (CASSANDRA-11090)
 * Fix leak detection strong reference loop using weak reference (CASSANDRA-11120)
 * Configurie BatchlogManager to stop delayed tasks on shutdown (CASSANDRA-11062)
 * Hadoop integration is incompatible with Cassandra Driver 3.0.0 (CASSANDRA-11001)
 * Add dropped_columns to the list of schema table so it gets handled
   properly (CASSANDRA-11050)
 * Fix NPE when using forceRepairRangeAsync without DC (CASSANDRA-11239)
Merged from 2.2:
 * Preserve order for preferred SSL cipher suites (CASSANDRA-11164)
 * Range.compareTo() violates the contract of Comparable (CASSANDRA-11216)
 * Avoid NPE when serializing ErrorMessage with null message (CASSANDRA-11167)
 * Replacing an aggregate with a new version doesn't reset INITCOND (CASSANDRA-10840)
 * (cqlsh) cqlsh cannot be called through symlink (CASSANDRA-11037)
 * fix ohc and java-driver pom dependencies in build.xml (CASSANDRA-10793)
 * Protect from keyspace dropped during repair (CASSANDRA-11065)
 * Handle adding fields to a UDT in SELECT JSON and toJson() (CASSANDRA-11146)
 * Better error message for cleanup (CASSANDRA-10991)
 * cqlsh pg-style-strings broken if line ends with ';' (CASSANDRA-11123)
 * Always persist upsampled index summaries (CASSANDRA-10512)
 * (cqlsh) Fix inconsistent auto-complete (CASSANDRA-10733)
 * Make SELECT JSON and toJson() threadsafe (CASSANDRA-11048)
 * Fix SELECT on tuple relations for mixed ASC/DESC clustering order (CASSANDRA-7281)
 * Use cloned TokenMetadata in size estimates to avoid race against membership check
   (CASSANDRA-10736)
 * (cqlsh) Support utf-8/cp65001 encoding on Windows (CASSANDRA-11030)
 * Fix paging on DISTINCT queries repeats result when first row in partition changes
   (CASSANDRA-10010)
 * (cqlsh) Support timezone conversion using pytz (CASSANDRA-10397)
 * cqlsh: change default encoding to UTF-8 (CASSANDRA-11124)
Merged from 2.1:
 * Checking if an unlogged batch is local is inefficient (CASSANDRA-11529)
 * Fix out-of-space error treatment in memtable flushing (CASSANDRA-11448).
 * Don't do defragmentation if reading from repaired sstables (CASSANDRA-10342)
 * Fix streaming_socket_timeout_in_ms not enforced (CASSANDRA-11286)
 * Avoid dropping message too quickly due to missing unit conversion (CASSANDRA-11302)
 * Don't remove FailureDetector history on removeEndpoint (CASSANDRA-10371)
 * Only notify if repair status changed (CASSANDRA-11172)
 * Use logback setting for 'cassandra -v' command (CASSANDRA-10767)
 * Fix sstableloader to unthrottle streaming by default (CASSANDRA-9714)
 * Fix incorrect warning in 'nodetool status' (CASSANDRA-10176)
 * Properly release sstable ref when doing offline scrub (CASSANDRA-10697)
 * Improve nodetool status performance for large cluster (CASSANDRA-7238)
 * Gossiper#isEnabled is not thread safe (CASSANDRA-11116)
 * Avoid major compaction mixing repaired and unrepaired sstables in DTCS (CASSANDRA-11113)
 * Make it clear what DTCS timestamp_resolution is used for (CASSANDRA-11041)
 * (cqlsh) Display milliseconds when datetime overflows (CASSANDRA-10625)


3.3
 * Avoid infinite loop if owned range is smaller than number of
   data dirs (CASSANDRA-11034)
 * Avoid bootstrap hanging when existing nodes have no data to stream (CASSANDRA-11010)
Merged from 3.0:
 * Remove double initialization of newly added tables (CASSANDRA-11027)
 * Filter keys searcher results by target range (CASSANDRA-11104)
 * Fix deserialization of legacy read commands (CASSANDRA-11087)
 * Fix incorrect computation of deletion time in sstable metadata (CASSANDRA-11102)
 * Avoid memory leak when collecting sstable metadata (CASSANDRA-11026)
 * Mutations do not block for completion under view lock contention (CASSANDRA-10779)
 * Invalidate legacy schema tables when unloading them (CASSANDRA-11071)
 * (cqlsh) handle INSERT and UPDATE statements with LWT conditions correctly
   (CASSANDRA-11003)
 * Fix DISTINCT queries in mixed version clusters (CASSANDRA-10762)
 * Migrate build status for indexes along with legacy schema (CASSANDRA-11046)
 * Ensure SSTables for legacy KEYS indexes can be read (CASSANDRA-11045)
 * Added support for IBM zSystems architecture (CASSANDRA-11054)
 * Update CQL documentation (CASSANDRA-10899)
 * Check the column name, not cell name, for dropped columns when reading
   legacy sstables (CASSANDRA-11018)
 * Don't attempt to index clustering values of static rows (CASSANDRA-11021)
 * Remove checksum files after replaying hints (CASSANDRA-10947)
 * Support passing base table metadata to custom 2i validation (CASSANDRA-10924)
 * Ensure stale index entries are purged during reads (CASSANDRA-11013)
 * (cqlsh) Also apply --connect-timeout to control connection
   timeout (CASSANDRA-10959)
 * Fix AssertionError when removing from list using UPDATE (CASSANDRA-10954)
 * Fix UnsupportedOperationException when reading old sstable with range
   tombstone (CASSANDRA-10743)
 * MV should use the maximum timestamp of the primary key (CASSANDRA-10910)
 * Fix potential assertion error during compaction (CASSANDRA-10944)
Merged from 2.2:
 * maxPurgeableTimestamp needs to check memtables too (CASSANDRA-9949)
 * Apply change to compaction throughput in real time (CASSANDRA-10025)
 * (cqlsh) encode input correctly when saving history
 * Fix potential NPE on ORDER BY queries with IN (CASSANDRA-10955)
 * Start L0 STCS-compactions even if there is a L0 -> L1 compaction
   going (CASSANDRA-10979)
 * Make UUID LSB unique per process (CASSANDRA-7925)
 * Avoid NPE when performing sstable tasks (scrub etc.) (CASSANDRA-10980)
 * Make sure client gets tombstone overwhelmed warning (CASSANDRA-9465)
 * Fix error streaming section more than 2GB (CASSANDRA-10961)
 * Histogram buckets exposed in jmx are sorted incorrectly (CASSANDRA-10975)
 * Enable GC logging by default (CASSANDRA-10140)
 * Optimize pending range computation (CASSANDRA-9258)
 * Skip commit log and saved cache directories in SSTable version startup check (CASSANDRA-10902)
 * drop/alter user should be case sensitive (CASSANDRA-10817)
Merged from 2.1:
 * test_bulk_round_trip_blogposts is failing occasionally (CASSANDRA-10938)
 * Fix isJoined return true only after becoming cluster member (CASANDRA-11007)
 * Fix bad gossip generation seen in long-running clusters (CASSANDRA-10969)
 * Avoid NPE when incremental repair fails (CASSANDRA-10909)
 * Unmark sstables compacting once they are done in cleanup/scrub/upgradesstables (CASSANDRA-10829)
 * Allow simultaneous bootstrapping with strict consistency when no vnodes are used (CASSANDRA-11005)
 * Log a message when major compaction does not result in a single file (CASSANDRA-10847)
 * (cqlsh) fix cqlsh_copy_tests when vnodes are disabled (CASSANDRA-10997)
 * (cqlsh) Add request timeout option to cqlsh (CASSANDRA-10686)
 * Avoid AssertionError while submitting hint with LWT (CASSANDRA-10477)
 * If CompactionMetadata is not in stats file, use index summary instead (CASSANDRA-10676)
 * Retry sending gossip syn multiple times during shadow round (CASSANDRA-8072)
 * Fix pending range calculation during moves (CASSANDRA-10887)
 * Sane default (200Mbps) for inter-DC streaming througput (CASSANDRA-8708)



3.2
 * Make sure tokens don't exist in several data directories (CASSANDRA-6696)
 * Add requireAuthorization method to IAuthorizer (CASSANDRA-10852)
 * Move static JVM options to conf/jvm.options file (CASSANDRA-10494)
 * Fix CassandraVersion to accept x.y version string (CASSANDRA-10931)
 * Add forceUserDefinedCleanup to allow more flexible cleanup (CASSANDRA-10708)
 * (cqlsh) allow setting TTL with COPY (CASSANDRA-9494)
 * Fix counting of received sstables in streaming (CASSANDRA-10949)
 * Implement hints compression (CASSANDRA-9428)
 * Fix potential assertion error when reading static columns (CASSANDRA-10903)
 * Fix EstimatedHistogram creation in nodetool tablehistograms (CASSANDRA-10859)
 * Establish bootstrap stream sessions sequentially (CASSANDRA-6992)
 * Sort compactionhistory output by timestamp (CASSANDRA-10464)
 * More efficient BTree removal (CASSANDRA-9991)
 * Make tablehistograms accept the same syntax as tablestats (CASSANDRA-10149)
 * Group pending compactions based on table (CASSANDRA-10718)
 * Add compressor name in sstablemetadata output (CASSANDRA-9879)
 * Fix type casting for counter columns (CASSANDRA-10824)
 * Prevent running Cassandra as root (CASSANDRA-8142)
 * bound maximum in-flight commit log replay mutation bytes to 64 megabytes (CASSANDRA-8639)
 * Normalize all scripts (CASSANDRA-10679)
 * Make compression ratio much more accurate (CASSANDRA-10225)
 * Optimize building of Clustering object when only one is created (CASSANDRA-10409)
 * Make index building pluggable (CASSANDRA-10681)
 * Add sstable flush observer (CASSANDRA-10678)
 * Improve NTS endpoints calculation (CASSANDRA-10200)
 * Improve performance of the folderSize function (CASSANDRA-10677)
 * Add support for type casting in selection clause (CASSANDRA-10310)
 * Added graphing option to cassandra-stress (CASSANDRA-7918)
 * Abort in-progress queries that time out (CASSANDRA-7392)
 * Add transparent data encryption core classes (CASSANDRA-9945)
Merged from 3.0:
 * Better handling of SSL connection errors inter-node (CASSANDRA-10816)
 * Avoid NoSuchElementException when executing empty batch (CASSANDRA-10711)
 * Avoid building PartitionUpdate in toString (CASSANDRA-10897)
 * Reduce heap spent when receiving many SSTables (CASSANDRA-10797)
 * Add back support for 3rd party auth providers to bulk loader (CASSANDRA-10873)
 * Eliminate the dependency on jgrapht for UDT resolution (CASSANDRA-10653)
 * (Hadoop) Close Clusters and Sessions in Hadoop Input/Output classes (CASSANDRA-10837)
 * Fix sstableloader not working with upper case keyspace name (CASSANDRA-10806)
Merged from 2.2:
 * jemalloc detection fails due to quoting issues in regexv (CASSANDRA-10946)
 * (cqlsh) show correct column names for empty result sets (CASSANDRA-9813)
 * Add new types to Stress (CASSANDRA-9556)
 * Add property to allow listening on broadcast interface (CASSANDRA-9748)
Merged from 2.1:
 * Match cassandra-loader options in COPY FROM (CASSANDRA-9303)
 * Fix binding to any address in CqlBulkRecordWriter (CASSANDRA-9309)
 * cqlsh fails to decode utf-8 characters for text typed columns (CASSANDRA-10875)
 * Log error when stream session fails (CASSANDRA-9294)
 * Fix bugs in commit log archiving startup behavior (CASSANDRA-10593)
 * (cqlsh) further optimise COPY FROM (CASSANDRA-9302)
 * Allow CREATE TABLE WITH ID (CASSANDRA-9179)
 * Make Stress compiles within eclipse (CASSANDRA-10807)
 * Cassandra Daemon should print JVM arguments (CASSANDRA-10764)
 * Allow cancellation of index summary redistribution (CASSANDRA-8805)


3.1.1
Merged from 3.0:
  * Fix upgrade data loss due to range tombstone deleting more data than then should
    (CASSANDRA-10822)


3.1
Merged from 3.0:
 * Avoid MV race during node decommission (CASSANDRA-10674)
 * Disable reloading of GossipingPropertyFileSnitch (CASSANDRA-9474)
 * Handle single-column deletions correction in materialized views
   when the column is part of the view primary key (CASSANDRA-10796)
 * Fix issue with datadir migration on upgrade (CASSANDRA-10788)
 * Fix bug with range tombstones on reverse queries and test coverage for
   AbstractBTreePartition (CASSANDRA-10059)
 * Remove 64k limit on collection elements (CASSANDRA-10374)
 * Remove unclear Indexer.indexes() method (CASSANDRA-10690)
 * Fix NPE on stream read error (CASSANDRA-10771)
 * Normalize cqlsh DESC output (CASSANDRA-10431)
 * Rejects partition range deletions when columns are specified (CASSANDRA-10739)
 * Fix error when saving cached key for old format sstable (CASSANDRA-10778)
 * Invalidate prepared statements on DROP INDEX (CASSANDRA-10758)
 * Fix SELECT statement with IN restrictions on partition key,
   ORDER BY and LIMIT (CASSANDRA-10729)
 * Improve stress performance over 1k threads (CASSANDRA-7217)
 * Wait for migration responses to complete before bootstrapping (CASSANDRA-10731)
 * Unable to create a function with argument of type Inet (CASSANDRA-10741)
 * Fix backward incompatibiliy in CqlInputFormat (CASSANDRA-10717)
 * Correctly preserve deletion info on updated rows when notifying indexers
   of single-row deletions (CASSANDRA-10694)
 * Notify indexers of partition delete during cleanup (CASSANDRA-10685)
 * Keep the file open in trySkipCache (CASSANDRA-10669)
 * Updated trigger example (CASSANDRA-10257)
Merged from 2.2:
 * Verify tables in pseudo-system keyspaces at startup (CASSANDRA-10761)
 * Fix IllegalArgumentException in DataOutputBuffer.reallocate for large buffers (CASSANDRA-10592)
 * Show CQL help in cqlsh in web browser (CASSANDRA-7225)
 * Serialize on disk the proper SSTable compression ratio (CASSANDRA-10775)
 * Reject index queries while the index is building (CASSANDRA-8505)
 * CQL.textile syntax incorrectly includes optional keyspace for aggregate SFUNC and FINALFUNC (CASSANDRA-10747)
 * Fix JSON update with prepared statements (CASSANDRA-10631)
 * Don't do anticompaction after subrange repair (CASSANDRA-10422)
 * Fix SimpleDateType type compatibility (CASSANDRA-10027)
 * (Hadoop) fix splits calculation (CASSANDRA-10640)
 * (Hadoop) ensure that Cluster instances are always closed (CASSANDRA-10058)
Merged from 2.1:
 * Fix Stress profile parsing on Windows (CASSANDRA-10808)
 * Fix incremental repair hang when replica is down (CASSANDRA-10288)
 * Optimize the way we check if a token is repaired in anticompaction (CASSANDRA-10768)
 * Add proper error handling to stream receiver (CASSANDRA-10774)
 * Warn or fail when changing cluster topology live (CASSANDRA-10243)
 * Status command in debian/ubuntu init script doesn't work (CASSANDRA-10213)
 * Some DROP ... IF EXISTS incorrectly result in exceptions on non-existing KS (CASSANDRA-10658)
 * DeletionTime.compareTo wrong in rare cases (CASSANDRA-10749)
 * Force encoding when computing statement ids (CASSANDRA-10755)
 * Properly reject counters as map keys (CASSANDRA-10760)
 * Fix the sstable-needs-cleanup check (CASSANDRA-10740)
 * (cqlsh) Print column names before COPY operation (CASSANDRA-8935)
 * Fix CompressedInputStream for proper cleanup (CASSANDRA-10012)
 * (cqlsh) Support counters in COPY commands (CASSANDRA-9043)
 * Try next replica if not possible to connect to primary replica on
   ColumnFamilyRecordReader (CASSANDRA-2388)
 * Limit window size in DTCS (CASSANDRA-10280)
 * sstableloader does not use MAX_HEAP_SIZE env parameter (CASSANDRA-10188)
 * (cqlsh) Improve COPY TO performance and error handling (CASSANDRA-9304)
 * Create compression chunk for sending file only (CASSANDRA-10680)
 * Forbid compact clustering column type changes in ALTER TABLE (CASSANDRA-8879)
 * Reject incremental repair with subrange repair (CASSANDRA-10422)
 * Add a nodetool command to refresh size_estimates (CASSANDRA-9579)
 * Invalidate cache after stream receive task is completed (CASSANDRA-10341)
 * Reject counter writes in CQLSSTableWriter (CASSANDRA-10258)
 * Remove superfluous COUNTER_MUTATION stage mapping (CASSANDRA-10605)


3.0
 * Fix AssertionError while flushing memtable due to materialized views
   incorrectly inserting empty rows (CASSANDRA-10614)
 * Store UDA initcond as CQL literal in the schema table, instead of a blob (CASSANDRA-10650)
 * Don't use -1 for the position of partition key in schema (CASSANDRA-10491)
 * Fix distinct queries in mixed version cluster (CASSANDRA-10573)
 * Skip sstable on clustering in names query (CASSANDRA-10571)
 * Remove value skipping as it breaks read-repair (CASSANDRA-10655)
 * Fix bootstrapping with MVs (CASSANDRA-10621)
 * Make sure EACH_QUORUM reads are using NTS (CASSANDRA-10584)
 * Fix MV replica filtering for non-NetworkTopologyStrategy (CASSANDRA-10634)
 * (Hadoop) fix CIF describeSplits() not handling 0 size estimates (CASSANDRA-10600)
 * Fix reading of legacy sstables (CASSANDRA-10590)
 * Use CQL type names in schema metadata tables (CASSANDRA-10365)
 * Guard batchlog replay against integer division by zero (CASSANDRA-9223)
 * Fix bug when adding a column to thrift with the same name than a primary key (CASSANDRA-10608)
 * Add client address argument to IAuthenticator::newSaslNegotiator (CASSANDRA-8068)
 * Fix implementation of LegacyLayout.LegacyBoundComparator (CASSANDRA-10602)
 * Don't use 'names query' read path for counters (CASSANDRA-10572)
 * Fix backward compatibility for counters (CASSANDRA-10470)
 * Remove memory_allocator paramter from cassandra.yaml (CASSANDRA-10581,10628)
 * Execute the metadata reload task of all registered indexes on CFS::reload (CASSANDRA-10604)
 * Fix thrift cas operations with defined columns (CASSANDRA-10576)
 * Fix PartitionUpdate.operationCount()for updates with static column operations (CASSANDRA-10606)
 * Fix thrift get() queries with defined columns (CASSANDRA-10586)
 * Fix marking of indexes as built and removed (CASSANDRA-10601)
 * Skip initialization of non-registered 2i instances, remove Index::getIndexName (CASSANDRA-10595)
 * Fix batches on multiple tables (CASSANDRA-10554)
 * Ensure compaction options are validated when updating KeyspaceMetadata (CASSANDRA-10569)
 * Flatten Iterator Transformation Hierarchy (CASSANDRA-9975)
 * Remove token generator (CASSANDRA-5261)
 * RolesCache should not be created for any authenticator that does not requireAuthentication (CASSANDRA-10562)
 * Fix LogTransaction checking only a single directory for files (CASSANDRA-10421)
 * Fix handling of range tombstones when reading old format sstables (CASSANDRA-10360)
 * Aggregate with Initial Condition fails with C* 3.0 (CASSANDRA-10367)
Merged from 2.2:
 * (cqlsh) show partial trace if incomplete after max_trace_wait (CASSANDRA-7645)
 * Use most up-to-date version of schema for system tables (CASSANDRA-10652)
 * Deprecate memory_allocator in cassandra.yaml (CASSANDRA-10581,10628)
 * Expose phi values from failure detector via JMX and tweak debug
   and trace logging (CASSANDRA-9526)
 * Fix IllegalArgumentException in DataOutputBuffer.reallocate for large buffers (CASSANDRA-10592)
Merged from 2.1:
 * Shutdown compaction in drain to prevent leak (CASSANDRA-10079)
 * (cqlsh) fix COPY using wrong variable name for time_format (CASSANDRA-10633)
 * Do not run SizeEstimatesRecorder if a node is not a member of the ring (CASSANDRA-9912)
 * Improve handling of dead nodes in gossip (CASSANDRA-10298)
 * Fix logback-tools.xml incorrectly configured for outputing to System.err
   (CASSANDRA-9937)
 * Fix streaming to catch exception so retry not fail (CASSANDRA-10557)
 * Add validation method to PerRowSecondaryIndex (CASSANDRA-10092)
 * Support encrypted and plain traffic on the same port (CASSANDRA-10559)
 * Do STCS in DTCS windows (CASSANDRA-10276)
 * Avoid repetition of JVM_OPTS in debian package (CASSANDRA-10251)
 * Fix potential NPE from handling result of SIM.highestSelectivityIndex (CASSANDRA-10550)
 * Fix paging issues with partitions containing only static columns data (CASSANDRA-10381)
 * Fix conditions on static columns (CASSANDRA-10264)
 * AssertionError: attempted to delete non-existing file CommitLog (CASSANDRA-10377)
 * Fix sorting for queries with an IN condition on partition key columns (CASSANDRA-10363)


3.0-rc2
 * Fix SELECT DISTINCT queries between 2.2.2 nodes and 3.0 nodes (CASSANDRA-10473)
 * Remove circular references in SegmentedFile (CASSANDRA-10543)
 * Ensure validation of indexed values only occurs once per-partition (CASSANDRA-10536)
 * Fix handling of static columns for range tombstones in thrift (CASSANDRA-10174)
 * Support empty ColumnFilter for backward compatility on empty IN (CASSANDRA-10471)
 * Remove Pig support (CASSANDRA-10542)
 * Fix LogFile throws Exception when assertion is disabled (CASSANDRA-10522)
 * Revert CASSANDRA-7486, make CMS default GC, move GC config to
   conf/jvm.options (CASSANDRA-10403)
 * Fix TeeingAppender causing some logs to be truncated/empty (CASSANDRA-10447)
 * Allow EACH_QUORUM for reads (CASSANDRA-9602)
 * Fix potential ClassCastException while upgrading (CASSANDRA-10468)
 * Fix NPE in MVs on update (CASSANDRA-10503)
 * Only include modified cell data in indexing deltas (CASSANDRA-10438)
 * Do not load keyspace when creating sstable writer (CASSANDRA-10443)
 * If node is not yet gossiping write all MV updates to batchlog only (CASSANDRA-10413)
 * Re-populate token metadata after commit log recovery (CASSANDRA-10293)
 * Provide additional metrics for materialized views (CASSANDRA-10323)
 * Flush system schema tables after local schema changes (CASSANDRA-10429)
Merged from 2.2:
 * Reduce contention getting instances of CompositeType (CASSANDRA-10433)
 * Fix the regression when using LIMIT with aggregates (CASSANDRA-10487)
 * Avoid NoClassDefFoundError during DataDescriptor initialization on windows (CASSANDRA-10412)
 * Preserve case of quoted Role & User names (CASSANDRA-10394)
 * cqlsh pg-style-strings broken (CASSANDRA-10484)
 * cqlsh prompt includes name of keyspace after failed `use` statement (CASSANDRA-10369)
Merged from 2.1:
 * (cqlsh) Distinguish negative and positive infinity in output (CASSANDRA-10523)
 * (cqlsh) allow custom time_format for COPY TO (CASSANDRA-8970)
 * Don't allow startup if the node's rack has changed (CASSANDRA-10242)
 * (cqlsh) show partial trace if incomplete after max_trace_wait (CASSANDRA-7645)
 * Allow LOCAL_JMX to be easily overridden (CASSANDRA-10275)
 * Mark nodes as dead even if they've already left (CASSANDRA-10205)


3.0.0-rc1
 * Fix mixed version read request compatibility for compact static tables
   (CASSANDRA-10373)
 * Fix paging of DISTINCT with static and IN (CASSANDRA-10354)
 * Allow MATERIALIZED VIEW's SELECT statement to restrict primary key
   columns (CASSANDRA-9664)
 * Move crc_check_chance out of compression options (CASSANDRA-9839)
 * Fix descending iteration past end of BTreeSearchIterator (CASSANDRA-10301)
 * Transfer hints to a different node on decommission (CASSANDRA-10198)
 * Check partition keys for CAS operations during stmt validation (CASSANDRA-10338)
 * Add custom query expressions to SELECT (CASSANDRA-10217)
 * Fix minor bugs in MV handling (CASSANDRA-10362)
 * Allow custom indexes with 0,1 or multiple target columns (CASSANDRA-10124)
 * Improve MV schema representation (CASSANDRA-9921)
 * Add flag to enable/disable coordinator batchlog for MV writes (CASSANDRA-10230)
 * Update cqlsh COPY for new internal driver serialization interface (CASSANDRA-10318)
 * Give index implementations more control over rebuild operations (CASSANDRA-10312)
 * Update index file format (CASSANDRA-10314)
 * Add "shadowable" row tombstones to deal with mv timestamp issues (CASSANDRA-10261)
 * CFS.loadNewSSTables() broken for pre-3.0 sstables
 * Cache selected index in read command to reduce lookups (CASSANDRA-10215)
 * Small optimizations of sstable index serialization (CASSANDRA-10232)
 * Support for both encrypted and unencrypted native transport connections (CASSANDRA-9590)
Merged from 2.2:
 * Configurable page size in cqlsh (CASSANDRA-9855)
 * Defer default role manager setup until all nodes are on 2.2+ (CASSANDRA-9761)
 * Handle missing RoleManager in config after upgrade to 2.2 (CASSANDRA-10209)
Merged from 2.1:
 * Bulk Loader API could not tolerate even node failure (CASSANDRA-10347)
 * Avoid misleading pushed notifications when multiple nodes
   share an rpc_address (CASSANDRA-10052)
 * Fix dropping undroppable when message queue is full (CASSANDRA-10113)
 * Fix potential ClassCastException during paging (CASSANDRA-10352)
 * Prevent ALTER TYPE from creating circular references (CASSANDRA-10339)
 * Fix cache handling of 2i and base tables (CASSANDRA-10155, 10359)
 * Fix NPE in nodetool compactionhistory (CASSANDRA-9758)
 * (Pig) support BulkOutputFormat as a URL parameter (CASSANDRA-7410)
 * BATCH statement is broken in cqlsh (CASSANDRA-10272)
 * (cqlsh) Make cqlsh PEP8 Compliant (CASSANDRA-10066)
 * (cqlsh) Fix error when starting cqlsh with --debug (CASSANDRA-10282)
 * Scrub, Cleanup and Upgrade do not unmark compacting until all operations
   have completed, regardless of the occurence of exceptions (CASSANDRA-10274)


3.0.0-beta2
 * Fix columns returned by AbstractBtreePartitions (CASSANDRA-10220)
 * Fix backward compatibility issue due to AbstractBounds serialization bug (CASSANDRA-9857)
 * Fix startup error when upgrading nodes (CASSANDRA-10136)
 * Base table PRIMARY KEY can be assumed to be NOT NULL in MV creation (CASSANDRA-10147)
 * Improve batchlog write patch (CASSANDRA-9673)
 * Re-apply MaterializedView updates on commitlog replay (CASSANDRA-10164)
 * Require AbstractType.isByteOrderComparable declaration in constructor (CASSANDRA-9901)
 * Avoid digest mismatch on upgrade to 3.0 (CASSANDRA-9554)
 * Fix Materialized View builder when adding multiple MVs (CASSANDRA-10156)
 * Choose better poolingOptions for protocol v4 in cassandra-stress (CASSANDRA-10182)
 * Fix LWW bug affecting Materialized Views (CASSANDRA-10197)
 * Ensures frozen sets and maps are always sorted (CASSANDRA-10162)
 * Don't deadlock when flushing CFS backed custom indexes (CASSANDRA-10181)
 * Fix double flushing of secondary index tables (CASSANDRA-10180)
 * Fix incorrect handling of range tombstones in thrift (CASSANDRA-10046)
 * Only use batchlog when paired materialized view replica is remote (CASSANDRA-10061)
 * Reuse TemporalRow when updating multiple MaterializedViews (CASSANDRA-10060)
 * Validate gc_grace_seconds for batchlog writes and MVs (CASSANDRA-9917)
 * Fix sstablerepairedset (CASSANDRA-10132)
Merged from 2.2:
 * Cancel transaction for sstables we wont redistribute index summary
   for (CASSANDRA-10270)
 * Retry snapshot deletion after compaction and gc on Windows (CASSANDRA-10222)
 * Fix failure to start with space in directory path on Windows (CASSANDRA-10239)
 * Fix repair hang when snapshot failed (CASSANDRA-10057)
 * Fall back to 1/4 commitlog volume for commitlog_total_space on small disks
   (CASSANDRA-10199)
Merged from 2.1:
 * Added configurable warning threshold for GC duration (CASSANDRA-8907)
 * Fix handling of streaming EOF (CASSANDRA-10206)
 * Only check KeyCache when it is enabled
 * Change streaming_socket_timeout_in_ms default to 1 hour (CASSANDRA-8611)
 * (cqlsh) update list of CQL keywords (CASSANDRA-9232)
 * Add nodetool gettraceprobability command (CASSANDRA-10234)
Merged from 2.0:
 * Fix rare race where older gossip states can be shadowed (CASSANDRA-10366)
 * Fix consolidating racks violating the RF contract (CASSANDRA-10238)
 * Disallow decommission when node is in drained state (CASSANDRA-8741)


2.2.1
 * Fix race during construction of commit log (CASSANDRA-10049)
 * Fix LeveledCompactionStrategyTest (CASSANDRA-9757)
 * Fix broken UnbufferedDataOutputStreamPlus.writeUTF (CASSANDRA-10203)
 * (cqlsh) default load-from-file encoding to utf-8 (CASSANDRA-9898)
 * Avoid returning Permission.NONE when failing to query users table (CASSANDRA-10168)
 * (cqlsh) add CLEAR command (CASSANDRA-10086)
 * Support string literals as Role names for compatibility (CASSANDRA-10135)
Merged from 2.1:
 * Only check KeyCache when it is enabled
 * Change streaming_socket_timeout_in_ms default to 1 hour (CASSANDRA-8611)
 * (cqlsh) update list of CQL keywords (CASSANDRA-9232)


3.0.0-beta1
 * Redesign secondary index API (CASSANDRA-9459, 7771, 9041)
 * Fix throwing ReadFailure instead of ReadTimeout on range queries (CASSANDRA-10125)
 * Rewrite hinted handoff (CASSANDRA-6230)
 * Fix query on static compact tables (CASSANDRA-10093)
 * Fix race during construction of commit log (CASSANDRA-10049)
 * Add option to only purge repaired tombstones (CASSANDRA-6434)
 * Change authorization handling for MVs (CASSANDRA-9927)
 * Add custom JMX enabled executor for UDF sandbox (CASSANDRA-10026)
 * Fix row deletion bug for Materialized Views (CASSANDRA-10014)
 * Support mixed-version clusters with Cassandra 2.1 and 2.2 (CASSANDRA-9704)
 * Fix multiple slices on RowSearchers (CASSANDRA-10002)
 * Fix bug in merging of collections (CASSANDRA-10001)
 * Optimize batchlog replay to avoid full scans (CASSANDRA-7237)
 * Repair improvements when using vnodes (CASSANDRA-5220)
 * Disable scripted UDFs by default (CASSANDRA-9889)
 * Bytecode inspection for Java-UDFs (CASSANDRA-9890)
 * Use byte to serialize MT hash length (CASSANDRA-9792)
 * Replace usage of Adler32 with CRC32 (CASSANDRA-8684)
 * Fix migration to new format from 2.1 SSTable (CASSANDRA-10006)
 * SequentialWriter should extend BufferedDataOutputStreamPlus (CASSANDRA-9500)
 * Use the same repairedAt timestamp within incremental repair session (CASSANDRA-9111)
Merged from 2.2:
 * Allow count(*) and count(1) to be use as normal aggregation (CASSANDRA-10114)
 * An NPE is thrown if the column name is unknown for an IN relation (CASSANDRA-10043)
 * Apply commit_failure_policy to more errors on startup (CASSANDRA-9749)
 * Fix histogram overflow exception (CASSANDRA-9973)
 * Route gossip messages over dedicated socket (CASSANDRA-9237)
 * Add checksum to saved cache files (CASSANDRA-9265)
 * Log warning when using an aggregate without partition key (CASSANDRA-9737)
Merged from 2.1:
 * (cqlsh) Allow encoding to be set through command line (CASSANDRA-10004)
 * Add new JMX methods to change local compaction strategy (CASSANDRA-9965)
 * Write hints for paxos commits (CASSANDRA-7342)
 * (cqlsh) Fix timestamps before 1970 on Windows, always
   use UTC for timestamp display (CASSANDRA-10000)
 * (cqlsh) Avoid overwriting new config file with old config
   when both exist (CASSANDRA-9777)
 * Release snapshot selfRef when doing snapshot repair (CASSANDRA-9998)
 * Cannot replace token does not exist - DN node removed as Fat Client (CASSANDRA-9871)
Merged from 2.0:
 * Don't cast expected bf size to an int (CASSANDRA-9959)
 * Make getFullyExpiredSSTables less expensive (CASSANDRA-9882)


3.0.0-alpha1
 * Implement proper sandboxing for UDFs (CASSANDRA-9402)
 * Simplify (and unify) cleanup of compaction leftovers (CASSANDRA-7066)
 * Allow extra schema definitions in cassandra-stress yaml (CASSANDRA-9850)
 * Metrics should use up to date nomenclature (CASSANDRA-9448)
 * Change CREATE/ALTER TABLE syntax for compression (CASSANDRA-8384)
 * Cleanup crc and adler code for java 8 (CASSANDRA-9650)
 * Storage engine refactor (CASSANDRA-8099, 9743, 9746, 9759, 9781, 9808, 9825,
   9848, 9705, 9859, 9867, 9874, 9828, 9801)
 * Update Guava to 18.0 (CASSANDRA-9653)
 * Bloom filter false positive ratio is not honoured (CASSANDRA-8413)
 * New option for cassandra-stress to leave a ratio of columns null (CASSANDRA-9522)
 * Change hinted_handoff_enabled yaml setting, JMX (CASSANDRA-9035)
 * Add algorithmic token allocation (CASSANDRA-7032)
 * Add nodetool command to replay batchlog (CASSANDRA-9547)
 * Make file buffer cache independent of paths being read (CASSANDRA-8897)
 * Remove deprecated legacy Hadoop code (CASSANDRA-9353)
 * Decommissioned nodes will not rejoin the cluster (CASSANDRA-8801)
 * Change gossip stabilization to use endpoit size (CASSANDRA-9401)
 * Change default garbage collector to G1 (CASSANDRA-7486)
 * Populate TokenMetadata early during startup (CASSANDRA-9317)
 * Undeprecate cache recentHitRate (CASSANDRA-6591)
 * Add support for selectively varint encoding fields (CASSANDRA-9499, 9865)
 * Materialized Views (CASSANDRA-6477)
Merged from 2.2:
 * Avoid grouping sstables for anticompaction with DTCS (CASSANDRA-9900)
 * UDF / UDA execution time in trace (CASSANDRA-9723)
 * Fix broken internode SSL (CASSANDRA-9884)
Merged from 2.1:
 * Add new JMX methods to change local compaction strategy (CASSANDRA-9965)
 * Fix handling of enable/disable autocompaction (CASSANDRA-9899)
 * Add consistency level to tracing ouput (CASSANDRA-9827)
 * Remove repair snapshot leftover on startup (CASSANDRA-7357)
 * Use random nodes for batch log when only 2 racks (CASSANDRA-8735)
 * Ensure atomicity inside thrift and stream session (CASSANDRA-7757)
 * Fix nodetool info error when the node is not joined (CASSANDRA-9031)
Merged from 2.0:
 * Log when messages are dropped due to cross_node_timeout (CASSANDRA-9793)
 * Don't track hotness when opening from snapshot for validation (CASSANDRA-9382)


2.2.0
 * Allow the selection of columns together with aggregates (CASSANDRA-9767)
 * Fix cqlsh copy methods and other windows specific issues (CASSANDRA-9795)
 * Don't wrap byte arrays in SequentialWriter (CASSANDRA-9797)
 * sum() and avg() functions missing for smallint and tinyint types (CASSANDRA-9671)
 * Revert CASSANDRA-9542 (allow native functions in UDA) (CASSANDRA-9771)
Merged from 2.1:
 * Fix MarshalException when upgrading superColumn family (CASSANDRA-9582)
 * Fix broken logging for "empty" flushes in Memtable (CASSANDRA-9837)
 * Handle corrupt files on startup (CASSANDRA-9686)
 * Fix clientutil jar and tests (CASSANDRA-9760)
 * (cqlsh) Allow the SSL protocol version to be specified through the
    config file or environment variables (CASSANDRA-9544)
Merged from 2.0:
 * Add tool to find why expired sstables are not getting dropped (CASSANDRA-10015)
 * Remove erroneous pending HH tasks from tpstats/jmx (CASSANDRA-9129)
 * Don't cast expected bf size to an int (CASSANDRA-9959)
 * checkForEndpointCollision fails for legitimate collisions (CASSANDRA-9765)
 * Complete CASSANDRA-8448 fix (CASSANDRA-9519)
 * Don't include auth credentials in debug log (CASSANDRA-9682)
 * Can't transition from write survey to normal mode (CASSANDRA-9740)
 * Scrub (recover) sstables even when -Index.db is missing (CASSANDRA-9591)
 * Fix growing pending background compaction (CASSANDRA-9662)


2.2.0-rc2
 * Re-enable memory-mapped I/O on Windows (CASSANDRA-9658)
 * Warn when an extra-large partition is compacted (CASSANDRA-9643)
 * (cqlsh) Allow setting the initial connection timeout (CASSANDRA-9601)
 * BulkLoader has --transport-factory option but does not use it (CASSANDRA-9675)
 * Allow JMX over SSL directly from nodetool (CASSANDRA-9090)
 * Update cqlsh for UDFs (CASSANDRA-7556)
 * Change Windows kernel default timer resolution (CASSANDRA-9634)
 * Deprected sstable2json and json2sstable (CASSANDRA-9618)
 * Allow native functions in user-defined aggregates (CASSANDRA-9542)
 * Don't repair system_distributed by default (CASSANDRA-9621)
 * Fix mixing min, max, and count aggregates for blob type (CASSANRA-9622)
 * Rename class for DATE type in Java driver (CASSANDRA-9563)
 * Duplicate compilation of UDFs on coordinator (CASSANDRA-9475)
 * Fix connection leak in CqlRecordWriter (CASSANDRA-9576)
 * Mlockall before opening system sstables & remove boot_without_jna option (CASSANDRA-9573)
 * Add functions to convert timeuuid to date or time, deprecate dateOf and unixTimestampOf (CASSANDRA-9229)
 * Make sure we cancel non-compacting sstables from LifecycleTransaction (CASSANDRA-9566)
 * Fix deprecated repair JMX API (CASSANDRA-9570)
 * Add logback metrics (CASSANDRA-9378)
 * Update and refactor ant test/test-compression to run the tests in parallel (CASSANDRA-9583)
 * Fix upgrading to new directory for secondary index (CASSANDRA-9687)
Merged from 2.1:
 * (cqlsh) Fix bad check for CQL compatibility when DESCRIBE'ing
   COMPACT STORAGE tables with no clustering columns
 * Eliminate strong self-reference chains in sstable ref tidiers (CASSANDRA-9656)
 * Ensure StreamSession uses canonical sstable reader instances (CASSANDRA-9700)
 * Ensure memtable book keeping is not corrupted in the event we shrink usage (CASSANDRA-9681)
 * Update internal python driver for cqlsh (CASSANDRA-9064)
 * Fix IndexOutOfBoundsException when inserting tuple with too many
   elements using the string literal notation (CASSANDRA-9559)
 * Enable describe on indices (CASSANDRA-7814)
 * Fix incorrect result for IN queries where column not found (CASSANDRA-9540)
 * ColumnFamilyStore.selectAndReference may block during compaction (CASSANDRA-9637)
 * Fix bug in cardinality check when compacting (CASSANDRA-9580)
 * Fix memory leak in Ref due to ConcurrentLinkedQueue.remove() behaviour (CASSANDRA-9549)
 * Make rebuild only run one at a time (CASSANDRA-9119)
Merged from 2.0:
 * Avoid NPE in AuthSuccess#decode (CASSANDRA-9727)
 * Add listen_address to system.local (CASSANDRA-9603)
 * Bug fixes to resultset metadata construction (CASSANDRA-9636)
 * Fix setting 'durable_writes' in ALTER KEYSPACE (CASSANDRA-9560)
 * Avoids ballot clash in Paxos (CASSANDRA-9649)
 * Improve trace messages for RR (CASSANDRA-9479)
 * Fix suboptimal secondary index selection when restricted
   clustering column is also indexed (CASSANDRA-9631)
 * (cqlsh) Add min_threshold to DTCS option autocomplete (CASSANDRA-9385)
 * Fix error message when attempting to create an index on a column
   in a COMPACT STORAGE table with clustering columns (CASSANDRA-9527)
 * 'WITH WITH' in alter keyspace statements causes NPE (CASSANDRA-9565)
 * Expose some internals of SelectStatement for inspection (CASSANDRA-9532)
 * ArrivalWindow should use primitives (CASSANDRA-9496)
 * Periodically submit background compaction tasks (CASSANDRA-9592)
 * Set HAS_MORE_PAGES flag to false when PagingState is null (CASSANDRA-9571)


2.2.0-rc1
 * Compressed commit log should measure compressed space used (CASSANDRA-9095)
 * Fix comparison bug in CassandraRoleManager#collectRoles (CASSANDRA-9551)
 * Add tinyint,smallint,time,date support for UDFs (CASSANDRA-9400)
 * Deprecates SSTableSimpleWriter and SSTableSimpleUnsortedWriter (CASSANDRA-9546)
 * Empty INITCOND treated as null in aggregate (CASSANDRA-9457)
 * Remove use of Cell in Thrift MapReduce classes (CASSANDRA-8609)
 * Integrate pre-release Java Driver 2.2-rc1, custom build (CASSANDRA-9493)
 * Clean up gossiper logic for old versions (CASSANDRA-9370)
 * Fix custom payload coding/decoding to match the spec (CASSANDRA-9515)
 * ant test-all results incomplete when parsed (CASSANDRA-9463)
 * Disallow frozen<> types in function arguments and return types for
   clarity (CASSANDRA-9411)
 * Static Analysis to warn on unsafe use of Autocloseable instances (CASSANDRA-9431)
 * Update commitlog archiving examples now that commitlog segments are
   not recycled (CASSANDRA-9350)
 * Extend Transactional API to sstable lifecycle management (CASSANDRA-8568)
 * (cqlsh) Add support for native protocol 4 (CASSANDRA-9399)
 * Ensure that UDF and UDAs are keyspace-isolated (CASSANDRA-9409)
 * Revert CASSANDRA-7807 (tracing completion client notifications) (CASSANDRA-9429)
 * Add ability to stop compaction by ID (CASSANDRA-7207)
 * Let CassandraVersion handle SNAPSHOT version (CASSANDRA-9438)
Merged from 2.1:
 * (cqlsh) Fix using COPY through SOURCE or -f (CASSANDRA-9083)
 * Fix occasional lack of `system` keyspace in schema tables (CASSANDRA-8487)
 * Use ProtocolError code instead of ServerError code for native protocol
   error responses to unsupported protocol versions (CASSANDRA-9451)
 * Default commitlog_sync_batch_window_in_ms changed to 2ms (CASSANDRA-9504)
 * Fix empty partition assertion in unsorted sstable writing tools (CASSANDRA-9071)
 * Ensure truncate without snapshot cannot produce corrupt responses (CASSANDRA-9388)
 * Consistent error message when a table mixes counter and non-counter
   columns (CASSANDRA-9492)
 * Avoid getting unreadable keys during anticompaction (CASSANDRA-9508)
 * (cqlsh) Better float precision by default (CASSANDRA-9224)
 * Improve estimated row count (CASSANDRA-9107)
 * Optimize range tombstone memory footprint (CASSANDRA-8603)
 * Use configured gcgs in anticompaction (CASSANDRA-9397)
Merged from 2.0:
 * Don't accumulate more range than necessary in RangeTombstone.Tracker (CASSANDRA-9486)
 * Add broadcast and rpc addresses to system.local (CASSANDRA-9436)
 * Always mark sstable suspect when corrupted (CASSANDRA-9478)
 * Add database users and permissions to CQL3 documentation (CASSANDRA-7558)
 * Allow JVM_OPTS to be passed to standalone tools (CASSANDRA-5969)
 * Fix bad condition in RangeTombstoneList (CASSANDRA-9485)
 * Fix potential StackOverflow when setting CrcCheckChance over JMX (CASSANDRA-9488)
 * Fix null static columns in pages after the first, paged reversed
   queries (CASSANDRA-8502)
 * Fix counting cache serialization in request metrics (CASSANDRA-9466)
 * Add option not to validate atoms during scrub (CASSANDRA-9406)


2.2.0-beta1
 * Introduce Transactional API for internal state changes (CASSANDRA-8984)
 * Add a flag in cassandra.yaml to enable UDFs (CASSANDRA-9404)
 * Better support of null for UDF (CASSANDRA-8374)
 * Use ecj instead of javassist for UDFs (CASSANDRA-8241)
 * faster async logback configuration for tests (CASSANDRA-9376)
 * Add `smallint` and `tinyint` data types (CASSANDRA-8951)
 * Avoid thrift schema creation when native driver is used in stress tool (CASSANDRA-9374)
 * Make Functions.declared thread-safe
 * Add client warnings to native protocol v4 (CASSANDRA-8930)
 * Allow roles cache to be invalidated (CASSANDRA-8967)
 * Upgrade Snappy (CASSANDRA-9063)
 * Don't start Thrift rpc by default (CASSANDRA-9319)
 * Only stream from unrepaired sstables with incremental repair (CASSANDRA-8267)
 * Aggregate UDFs allow SFUNC return type to differ from STYPE if FFUNC specified (CASSANDRA-9321)
 * Remove Thrift dependencies in bundled tools (CASSANDRA-8358)
 * Disable memory mapping of hsperfdata file for JVM statistics (CASSANDRA-9242)
 * Add pre-startup checks to detect potential incompatibilities (CASSANDRA-8049)
 * Distinguish between null and unset in protocol v4 (CASSANDRA-7304)
 * Add user/role permissions for user-defined functions (CASSANDRA-7557)
 * Allow cassandra config to be updated to restart daemon without unloading classes (CASSANDRA-9046)
 * Don't initialize compaction writer before checking if iter is empty (CASSANDRA-9117)
 * Don't execute any functions at prepare-time (CASSANDRA-9037)
 * Share file handles between all instances of a SegmentedFile (CASSANDRA-8893)
 * Make it possible to major compact LCS (CASSANDRA-7272)
 * Make FunctionExecutionException extend RequestExecutionException
   (CASSANDRA-9055)
 * Add support for SELECT JSON, INSERT JSON syntax and new toJson(), fromJson()
   functions (CASSANDRA-7970)
 * Optimise max purgeable timestamp calculation in compaction (CASSANDRA-8920)
 * Constrain internode message buffer sizes, and improve IO class hierarchy (CASSANDRA-8670)
 * New tool added to validate all sstables in a node (CASSANDRA-5791)
 * Push notification when tracing completes for an operation (CASSANDRA-7807)
 * Delay "node up" and "node added" notifications until native protocol server is started (CASSANDRA-8236)
 * Compressed Commit Log (CASSANDRA-6809)
 * Optimise IntervalTree (CASSANDRA-8988)
 * Add a key-value payload for third party usage (CASSANDRA-8553, 9212)
 * Bump metrics-reporter-config dependency for metrics 3.0 (CASSANDRA-8149)
 * Partition intra-cluster message streams by size, not type (CASSANDRA-8789)
 * Add WriteFailureException to native protocol, notify coordinator of
   write failures (CASSANDRA-8592)
 * Convert SequentialWriter to nio (CASSANDRA-8709)
 * Add role based access control (CASSANDRA-7653, 8650, 7216, 8760, 8849, 8761, 8850)
 * Record client ip address in tracing sessions (CASSANDRA-8162)
 * Indicate partition key columns in response metadata for prepared
   statements (CASSANDRA-7660)
 * Merge UUIDType and TimeUUIDType parse logic (CASSANDRA-8759)
 * Avoid memory allocation when searching index summary (CASSANDRA-8793)
 * Optimise (Time)?UUIDType Comparisons (CASSANDRA-8730)
 * Make CRC32Ex into a separate maven dependency (CASSANDRA-8836)
 * Use preloaded jemalloc w/ Unsafe (CASSANDRA-8714, 9197)
 * Avoid accessing partitioner through StorageProxy (CASSANDRA-8244, 8268)
 * Upgrade Metrics library and remove depricated metrics (CASSANDRA-5657)
 * Serializing Row cache alternative, fully off heap (CASSANDRA-7438)
 * Duplicate rows returned when in clause has repeated values (CASSANDRA-6706)
 * Make CassandraException unchecked, extend RuntimeException (CASSANDRA-8560)
 * Support direct buffer decompression for reads (CASSANDRA-8464)
 * DirectByteBuffer compatible LZ4 methods (CASSANDRA-7039)
 * Group sstables for anticompaction correctly (CASSANDRA-8578)
 * Add ReadFailureException to native protocol, respond
   immediately when replicas encounter errors while handling
   a read request (CASSANDRA-7886)
 * Switch CommitLogSegment from RandomAccessFile to nio (CASSANDRA-8308)
 * Allow mixing token and partition key restrictions (CASSANDRA-7016)
 * Support index key/value entries on map collections (CASSANDRA-8473)
 * Modernize schema tables (CASSANDRA-8261)
 * Support for user-defined aggregation functions (CASSANDRA-8053)
 * Fix NPE in SelectStatement with empty IN values (CASSANDRA-8419)
 * Refactor SelectStatement, return IN results in natural order instead
   of IN value list order and ignore duplicate values in partition key IN restrictions (CASSANDRA-7981)
 * Support UDTs, tuples, and collections in user-defined
   functions (CASSANDRA-7563)
 * Fix aggregate fn results on empty selection, result column name,
   and cqlsh parsing (CASSANDRA-8229)
 * Mark sstables as repaired after full repair (CASSANDRA-7586)
 * Extend Descriptor to include a format value and refactor reader/writer
   APIs (CASSANDRA-7443)
 * Integrate JMH for microbenchmarks (CASSANDRA-8151)
 * Keep sstable levels when bootstrapping (CASSANDRA-7460)
 * Add Sigar library and perform basic OS settings check on startup (CASSANDRA-7838)
 * Support for aggregation functions (CASSANDRA-4914)
 * Remove cassandra-cli (CASSANDRA-7920)
 * Accept dollar quoted strings in CQL (CASSANDRA-7769)
 * Make assassinate a first class command (CASSANDRA-7935)
 * Support IN clause on any partition key column (CASSANDRA-7855)
 * Support IN clause on any clustering column (CASSANDRA-4762)
 * Improve compaction logging (CASSANDRA-7818)
 * Remove YamlFileNetworkTopologySnitch (CASSANDRA-7917)
 * Do anticompaction in groups (CASSANDRA-6851)
 * Support user-defined functions (CASSANDRA-7395, 7526, 7562, 7740, 7781, 7929,
   7924, 7812, 8063, 7813, 7708)
 * Permit configurable timestamps with cassandra-stress (CASSANDRA-7416)
 * Move sstable RandomAccessReader to nio2, which allows using the
   FILE_SHARE_DELETE flag on Windows (CASSANDRA-4050)
 * Remove CQL2 (CASSANDRA-5918)
 * Optimize fetching multiple cells by name (CASSANDRA-6933)
 * Allow compilation in java 8 (CASSANDRA-7028)
 * Make incremental repair default (CASSANDRA-7250)
 * Enable code coverage thru JaCoCo (CASSANDRA-7226)
 * Switch external naming of 'column families' to 'tables' (CASSANDRA-4369)
 * Shorten SSTable path (CASSANDRA-6962)
 * Use unsafe mutations for most unit tests (CASSANDRA-6969)
 * Fix race condition during calculation of pending ranges (CASSANDRA-7390)
 * Fail on very large batch sizes (CASSANDRA-8011)
 * Improve concurrency of repair (CASSANDRA-6455, 8208, 9145)
 * Select optimal CRC32 implementation at runtime (CASSANDRA-8614)
 * Evaluate MurmurHash of Token once per query (CASSANDRA-7096)
 * Generalize progress reporting (CASSANDRA-8901)
 * Resumable bootstrap streaming (CASSANDRA-8838, CASSANDRA-8942)
 * Allow scrub for secondary index (CASSANDRA-5174)
 * Save repair data to system table (CASSANDRA-5839)
 * fix nodetool names that reference column families (CASSANDRA-8872)
 Merged from 2.1:
 * Warn on misuse of unlogged batches (CASSANDRA-9282)
 * Failure detector detects and ignores local pauses (CASSANDRA-9183)
 * Add utility class to support for rate limiting a given log statement (CASSANDRA-9029)
 * Add missing consistency levels to cassandra-stess (CASSANDRA-9361)
 * Fix commitlog getCompletedTasks to not increment (CASSANDRA-9339)
 * Fix for harmless exceptions logged as ERROR (CASSANDRA-8564)
 * Delete processed sstables in sstablesplit/sstableupgrade (CASSANDRA-8606)
 * Improve sstable exclusion from partition tombstones (CASSANDRA-9298)
 * Validate the indexed column rather than the cell's contents for 2i (CASSANDRA-9057)
 * Add support for top-k custom 2i queries (CASSANDRA-8717)
 * Fix error when dropping table during compaction (CASSANDRA-9251)
 * cassandra-stress supports validation operations over user profiles (CASSANDRA-8773)
 * Add support for rate limiting log messages (CASSANDRA-9029)
 * Log the partition key with tombstone warnings (CASSANDRA-8561)
 * Reduce runWithCompactionsDisabled poll interval to 1ms (CASSANDRA-9271)
 * Fix PITR commitlog replay (CASSANDRA-9195)
 * GCInspector logs very different times (CASSANDRA-9124)
 * Fix deleting from an empty list (CASSANDRA-9198)
 * Update tuple and collection types that use a user-defined type when that UDT
   is modified (CASSANDRA-9148, CASSANDRA-9192)
 * Use higher timeout for prepair and snapshot in repair (CASSANDRA-9261)
 * Fix anticompaction blocking ANTI_ENTROPY stage (CASSANDRA-9151)
 * Repair waits for anticompaction to finish (CASSANDRA-9097)
 * Fix streaming not holding ref when stream error (CASSANDRA-9295)
 * Fix canonical view returning early opened SSTables (CASSANDRA-9396)
Merged from 2.0:
 * (cqlsh) Add LOGIN command to switch users (CASSANDRA-7212)
 * Clone SliceQueryFilter in AbstractReadCommand implementations (CASSANDRA-8940)
 * Push correct protocol notification for DROP INDEX (CASSANDRA-9310)
 * token-generator - generated tokens too long (CASSANDRA-9300)
 * Fix counting of tombstones for TombstoneOverwhelmingException (CASSANDRA-9299)
 * Fix ReconnectableSnitch reconnecting to peers during upgrade (CASSANDRA-6702)
 * Include keyspace and table name in error log for collections over the size
   limit (CASSANDRA-9286)
 * Avoid potential overlap in LCS with single-partition sstables (CASSANDRA-9322)
 * Log warning message when a table is queried before the schema has fully
   propagated (CASSANDRA-9136)
 * Overload SecondaryIndex#indexes to accept the column definition (CASSANDRA-9314)
 * (cqlsh) Add SERIAL and LOCAL_SERIAL consistency levels (CASSANDRA-8051)
 * Fix index selection during rebuild with certain table layouts (CASSANDRA-9281)
 * Fix partition-level-delete-only workload accounting (CASSANDRA-9194)
 * Allow scrub to handle corrupted compressed chunks (CASSANDRA-9140)
 * Fix assertion error when resetlocalschema is run during repair (CASSANDRA-9249)
 * Disable single sstable tombstone compactions for DTCS by default (CASSANDRA-9234)
 * IncomingTcpConnection thread is not named (CASSANDRA-9262)
 * Close incoming connections when MessagingService is stopped (CASSANDRA-9238)
 * Fix streaming hang when retrying (CASSANDRA-9132)


2.1.5
 * Re-add deprecated cold_reads_to_omit param for backwards compat (CASSANDRA-9203)
 * Make anticompaction visible in compactionstats (CASSANDRA-9098)
 * Improve nodetool getendpoints documentation about the partition
   key parameter (CASSANDRA-6458)
 * Don't check other keyspaces for schema changes when an user-defined
   type is altered (CASSANDRA-9187)
 * Add generate-idea-files target to build.xml (CASSANDRA-9123)
 * Allow takeColumnFamilySnapshot to take a list of tables (CASSANDRA-8348)
 * Limit major sstable operations to their canonical representation (CASSANDRA-8669)
 * cqlsh: Add tests for INSERT and UPDATE tab completion (CASSANDRA-9125)
 * cqlsh: quote column names when needed in COPY FROM inserts (CASSANDRA-9080)
 * Do not load read meter for offline operations (CASSANDRA-9082)
 * cqlsh: Make CompositeType data readable (CASSANDRA-8919)
 * cqlsh: Fix display of triggers (CASSANDRA-9081)
 * Fix NullPointerException when deleting or setting an element by index on
   a null list collection (CASSANDRA-9077)
 * Buffer bloom filter serialization (CASSANDRA-9066)
 * Fix anti-compaction target bloom filter size (CASSANDRA-9060)
 * Make FROZEN and TUPLE unreserved keywords in CQL (CASSANDRA-9047)
 * Prevent AssertionError from SizeEstimatesRecorder (CASSANDRA-9034)
 * Avoid overwriting index summaries for sstables with an older format that
   does not support downsampling; rebuild summaries on startup when this
   is detected (CASSANDRA-8993)
 * Fix potential data loss in CompressedSequentialWriter (CASSANDRA-8949)
 * Make PasswordAuthenticator number of hashing rounds configurable (CASSANDRA-8085)
 * Fix AssertionError when binding nested collections in DELETE (CASSANDRA-8900)
 * Check for overlap with non-early sstables in LCS (CASSANDRA-8739)
 * Only calculate max purgable timestamp if we have to (CASSANDRA-8914)
 * (cqlsh) Greatly improve performance of COPY FROM (CASSANDRA-8225)
 * IndexSummary effectiveIndexInterval is now a guideline, not a rule (CASSANDRA-8993)
 * Use correct bounds for page cache eviction of compressed files (CASSANDRA-8746)
 * SSTableScanner enforces its bounds (CASSANDRA-8946)
 * Cleanup cell equality (CASSANDRA-8947)
 * Introduce intra-cluster message coalescing (CASSANDRA-8692)
 * DatabaseDescriptor throws NPE when rpc_interface is used (CASSANDRA-8839)
 * Don't check if an sstable is live for offline compactions (CASSANDRA-8841)
 * Don't set clientMode in SSTableLoader (CASSANDRA-8238)
 * Fix SSTableRewriter with disabled early open (CASSANDRA-8535)
 * Fix cassandra-stress so it respects the CL passed in user mode (CASSANDRA-8948)
 * Fix rare NPE in ColumnDefinition#hasIndexOption() (CASSANDRA-8786)
 * cassandra-stress reports per-operation statistics, plus misc (CASSANDRA-8769)
 * Add SimpleDate (cql date) and Time (cql time) types (CASSANDRA-7523)
 * Use long for key count in cfstats (CASSANDRA-8913)
 * Make SSTableRewriter.abort() more robust to failure (CASSANDRA-8832)
 * Remove cold_reads_to_omit from STCS (CASSANDRA-8860)
 * Make EstimatedHistogram#percentile() use ceil instead of floor (CASSANDRA-8883)
 * Fix top partitions reporting wrong cardinality (CASSANDRA-8834)
 * Fix rare NPE in KeyCacheSerializer (CASSANDRA-8067)
 * Pick sstables for validation as late as possible inc repairs (CASSANDRA-8366)
 * Fix commitlog getPendingTasks to not increment (CASSANDRA-8862)
 * Fix parallelism adjustment in range and secondary index queries
   when the first fetch does not satisfy the limit (CASSANDRA-8856)
 * Check if the filtered sstables is non-empty in STCS (CASSANDRA-8843)
 * Upgrade java-driver used for cassandra-stress (CASSANDRA-8842)
 * Fix CommitLog.forceRecycleAllSegments() memory access error (CASSANDRA-8812)
 * Improve assertions in Memory (CASSANDRA-8792)
 * Fix SSTableRewriter cleanup (CASSANDRA-8802)
 * Introduce SafeMemory for CompressionMetadata.Writer (CASSANDRA-8758)
 * 'nodetool info' prints exception against older node (CASSANDRA-8796)
 * Ensure SSTableReader.last corresponds exactly with the file end (CASSANDRA-8750)
 * Make SSTableWriter.openEarly more robust and obvious (CASSANDRA-8747)
 * Enforce SSTableReader.first/last (CASSANDRA-8744)
 * Cleanup SegmentedFile API (CASSANDRA-8749)
 * Avoid overlap with early compaction replacement (CASSANDRA-8683)
 * Safer Resource Management++ (CASSANDRA-8707)
 * Write partition size estimates into a system table (CASSANDRA-7688)
 * cqlsh: Fix keys() and full() collection indexes in DESCRIBE output
   (CASSANDRA-8154)
 * Show progress of streaming in nodetool netstats (CASSANDRA-8886)
 * IndexSummaryBuilder utilises offheap memory, and shares data between
   each IndexSummary opened from it (CASSANDRA-8757)
 * markCompacting only succeeds if the exact SSTableReader instances being
   marked are in the live set (CASSANDRA-8689)
 * cassandra-stress support for varint (CASSANDRA-8882)
 * Fix Adler32 digest for compressed sstables (CASSANDRA-8778)
 * Add nodetool statushandoff/statusbackup (CASSANDRA-8912)
 * Use stdout for progress and stats in sstableloader (CASSANDRA-8982)
 * Correctly identify 2i datadir from older versions (CASSANDRA-9116)
Merged from 2.0:
 * Ignore gossip SYNs after shutdown (CASSANDRA-9238)
 * Avoid overflow when calculating max sstable size in LCS (CASSANDRA-9235)
 * Make sstable blacklisting work with compression (CASSANDRA-9138)
 * Do not attempt to rebuild indexes if no index accepts any column (CASSANDRA-9196)
 * Don't initiate snitch reconnection for dead states (CASSANDRA-7292)
 * Fix ArrayIndexOutOfBoundsException in CQLSSTableWriter (CASSANDRA-8978)
 * Add shutdown gossip state to prevent timeouts during rolling restarts (CASSANDRA-8336)
 * Fix running with java.net.preferIPv6Addresses=true (CASSANDRA-9137)
 * Fix failed bootstrap/replace attempts being persisted in system.peers (CASSANDRA-9180)
 * Flush system.IndexInfo after marking index built (CASSANDRA-9128)
 * Fix updates to min/max_compaction_threshold through cassandra-cli
   (CASSANDRA-8102)
 * Don't include tmp files when doing offline relevel (CASSANDRA-9088)
 * Use the proper CAS WriteType when finishing a previous round during Paxos
   preparation (CASSANDRA-8672)
 * Avoid race in cancelling compactions (CASSANDRA-9070)
 * More aggressive check for expired sstables in DTCS (CASSANDRA-8359)
 * Fix ignored index_interval change in ALTER TABLE statements (CASSANDRA-7976)
 * Do more aggressive compaction in old time windows in DTCS (CASSANDRA-8360)
 * java.lang.AssertionError when reading saved cache (CASSANDRA-8740)
 * "disk full" when running cleanup (CASSANDRA-9036)
 * Lower logging level from ERROR to DEBUG when a scheduled schema pull
   cannot be completed due to a node being down (CASSANDRA-9032)
 * Fix MOVED_NODE client event (CASSANDRA-8516)
 * Allow overriding MAX_OUTSTANDING_REPLAY_COUNT (CASSANDRA-7533)
 * Fix malformed JMX ObjectName containing IPv6 addresses (CASSANDRA-9027)
 * (cqlsh) Allow increasing CSV field size limit through
   cqlshrc config option (CASSANDRA-8934)
 * Stop logging range tombstones when exceeding the threshold
   (CASSANDRA-8559)
 * Fix NullPointerException when nodetool getendpoints is run
   against invalid keyspaces or tables (CASSANDRA-8950)
 * Allow specifying the tmp dir (CASSANDRA-7712)
 * Improve compaction estimated tasks estimation (CASSANDRA-8904)
 * Fix duplicate up/down messages sent to native clients (CASSANDRA-7816)
 * Expose commit log archive status via JMX (CASSANDRA-8734)
 * Provide better exceptions for invalid replication strategy parameters
   (CASSANDRA-8909)
 * Fix regression in mixed single and multi-column relation support for
   SELECT statements (CASSANDRA-8613)
 * Add ability to limit number of native connections (CASSANDRA-8086)
 * Fix CQLSSTableWriter throwing exception and spawning threads
   (CASSANDRA-8808)
 * Fix MT mismatch between empty and GC-able data (CASSANDRA-8979)
 * Fix incorrect validation when snapshotting single table (CASSANDRA-8056)
 * Add offline tool to relevel sstables (CASSANDRA-8301)
 * Preserve stream ID for more protocol errors (CASSANDRA-8848)
 * Fix combining token() function with multi-column relations on
   clustering columns (CASSANDRA-8797)
 * Make CFS.markReferenced() resistant to bad refcounting (CASSANDRA-8829)
 * Fix StreamTransferTask abort/complete bad refcounting (CASSANDRA-8815)
 * Fix AssertionError when querying a DESC clustering ordered
   table with ASC ordering and paging (CASSANDRA-8767)
 * AssertionError: "Memory was freed" when running cleanup (CASSANDRA-8716)
 * Make it possible to set max_sstable_age to fractional days (CASSANDRA-8406)
 * Fix some multi-column relations with indexes on some clustering
   columns (CASSANDRA-8275)
 * Fix memory leak in SSTableSimple*Writer and SSTableReader.validate()
   (CASSANDRA-8748)
 * Throw OOM if allocating memory fails to return a valid pointer (CASSANDRA-8726)
 * Fix SSTableSimpleUnsortedWriter ConcurrentModificationException (CASSANDRA-8619)
 * 'nodetool info' prints exception against older node (CASSANDRA-8796)
 * Ensure SSTableSimpleUnsortedWriter.close() terminates if
   disk writer has crashed (CASSANDRA-8807)


2.1.4
 * Bind JMX to localhost unless explicitly configured otherwise (CASSANDRA-9085)


2.1.3
 * Fix HSHA/offheap_objects corruption (CASSANDRA-8719)
 * Upgrade libthrift to 0.9.2 (CASSANDRA-8685)
 * Don't use the shared ref in sstableloader (CASSANDRA-8704)
 * Purge internal prepared statements if related tables or
   keyspaces are dropped (CASSANDRA-8693)
 * (cqlsh) Handle unicode BOM at start of files (CASSANDRA-8638)
 * Stop compactions before exiting offline tools (CASSANDRA-8623)
 * Update tools/stress/README.txt to match current behaviour (CASSANDRA-7933)
 * Fix schema from Thrift conversion with empty metadata (CASSANDRA-8695)
 * Safer Resource Management (CASSANDRA-7705)
 * Make sure we compact highly overlapping cold sstables with
   STCS (CASSANDRA-8635)
 * rpc_interface and listen_interface generate NPE on startup when specified
   interface doesn't exist (CASSANDRA-8677)
 * Fix ArrayIndexOutOfBoundsException in nodetool cfhistograms (CASSANDRA-8514)
 * Switch from yammer metrics for nodetool cf/proxy histograms (CASSANDRA-8662)
 * Make sure we don't add tmplink files to the compaction
   strategy (CASSANDRA-8580)
 * (cqlsh) Handle maps with blob keys (CASSANDRA-8372)
 * (cqlsh) Handle DynamicCompositeType schemas correctly (CASSANDRA-8563)
 * Duplicate rows returned when in clause has repeated values (CASSANDRA-6706)
 * Add tooling to detect hot partitions (CASSANDRA-7974)
 * Fix cassandra-stress user-mode truncation of partition generation (CASSANDRA-8608)
 * Only stream from unrepaired sstables during inc repair (CASSANDRA-8267)
 * Don't allow starting multiple inc repairs on the same sstables (CASSANDRA-8316)
 * Invalidate prepared BATCH statements when related tables
   or keyspaces are dropped (CASSANDRA-8652)
 * Fix missing results in secondary index queries on collections
   with ALLOW FILTERING (CASSANDRA-8421)
 * Expose EstimatedHistogram metrics for range slices (CASSANDRA-8627)
 * (cqlsh) Escape clqshrc passwords properly (CASSANDRA-8618)
 * Fix NPE when passing wrong argument in ALTER TABLE statement (CASSANDRA-8355)
 * Pig: Refactor and deprecate CqlStorage (CASSANDRA-8599)
 * Don't reuse the same cleanup strategy for all sstables (CASSANDRA-8537)
 * Fix case-sensitivity of index name on CREATE and DROP INDEX
   statements (CASSANDRA-8365)
 * Better detection/logging for corruption in compressed sstables (CASSANDRA-8192)
 * Use the correct repairedAt value when closing writer (CASSANDRA-8570)
 * (cqlsh) Handle a schema mismatch being detected on startup (CASSANDRA-8512)
 * Properly calculate expected write size during compaction (CASSANDRA-8532)
 * Invalidate affected prepared statements when a table's columns
   are altered (CASSANDRA-7910)
 * Stress - user defined writes should populate sequentally (CASSANDRA-8524)
 * Fix regression in SSTableRewriter causing some rows to become unreadable
   during compaction (CASSANDRA-8429)
 * Run major compactions for repaired/unrepaired in parallel (CASSANDRA-8510)
 * (cqlsh) Fix compression options in DESCRIBE TABLE output when compression
   is disabled (CASSANDRA-8288)
 * (cqlsh) Fix DESCRIBE output after keyspaces are altered (CASSANDRA-7623)
 * Make sure we set lastCompactedKey correctly (CASSANDRA-8463)
 * (cqlsh) Fix output of CONSISTENCY command (CASSANDRA-8507)
 * (cqlsh) Fixed the handling of LIST statements (CASSANDRA-8370)
 * Make sstablescrub check leveled manifest again (CASSANDRA-8432)
 * Check first/last keys in sstable when giving out positions (CASSANDRA-8458)
 * Disable mmap on Windows (CASSANDRA-6993)
 * Add missing ConsistencyLevels to cassandra-stress (CASSANDRA-8253)
 * Add auth support to cassandra-stress (CASSANDRA-7985)
 * Fix ArrayIndexOutOfBoundsException when generating error message
   for some CQL syntax errors (CASSANDRA-8455)
 * Scale memtable slab allocation logarithmically (CASSANDRA-7882)
 * cassandra-stress simultaneous inserts over same seed (CASSANDRA-7964)
 * Reduce cassandra-stress sampling memory requirements (CASSANDRA-7926)
 * Ensure memtable flush cannot expire commit log entries from its future (CASSANDRA-8383)
 * Make read "defrag" async to reclaim memtables (CASSANDRA-8459)
 * Remove tmplink files for offline compactions (CASSANDRA-8321)
 * Reduce maxHintsInProgress (CASSANDRA-8415)
 * BTree updates may call provided update function twice (CASSANDRA-8018)
 * Release sstable references after anticompaction (CASSANDRA-8386)
 * Handle abort() in SSTableRewriter properly (CASSANDRA-8320)
 * Centralize shared executors (CASSANDRA-8055)
 * Fix filtering for CONTAINS (KEY) relations on frozen collection
   clustering columns when the query is restricted to a single
   partition (CASSANDRA-8203)
 * Do more aggressive entire-sstable TTL expiry checks (CASSANDRA-8243)
 * Add more log info if readMeter is null (CASSANDRA-8238)
 * add check of the system wall clock time at startup (CASSANDRA-8305)
 * Support for frozen collections (CASSANDRA-7859)
 * Fix overflow on histogram computation (CASSANDRA-8028)
 * Have paxos reuse the timestamp generation of normal queries (CASSANDRA-7801)
 * Fix incremental repair not remove parent session on remote (CASSANDRA-8291)
 * Improve JBOD disk utilization (CASSANDRA-7386)
 * Log failed host when preparing incremental repair (CASSANDRA-8228)
 * Force config client mode in CQLSSTableWriter (CASSANDRA-8281)
 * Fix sstableupgrade throws exception (CASSANDRA-8688)
 * Fix hang when repairing empty keyspace (CASSANDRA-8694)
Merged from 2.0:
 * Fix IllegalArgumentException in dynamic snitch (CASSANDRA-8448)
 * Add support for UPDATE ... IF EXISTS (CASSANDRA-8610)
 * Fix reversal of list prepends (CASSANDRA-8733)
 * Prevent non-zero default_time_to_live on tables with counters
   (CASSANDRA-8678)
 * Fix SSTableSimpleUnsortedWriter ConcurrentModificationException
   (CASSANDRA-8619)
 * Round up time deltas lower than 1ms in BulkLoader (CASSANDRA-8645)
 * Add batch remove iterator to ABSC (CASSANDRA-8414, 8666)
 * Round up time deltas lower than 1ms in BulkLoader (CASSANDRA-8645)
 * Fix isClientMode check in Keyspace (CASSANDRA-8687)
 * Use more efficient slice size for querying internal secondary
   index tables (CASSANDRA-8550)
 * Fix potentially returning deleted rows with range tombstone (CASSANDRA-8558)
 * Check for available disk space before starting a compaction (CASSANDRA-8562)
 * Fix DISTINCT queries with LIMITs or paging when some partitions
   contain only tombstones (CASSANDRA-8490)
 * Introduce background cache refreshing to permissions cache
   (CASSANDRA-8194)
 * Fix race condition in StreamTransferTask that could lead to
   infinite loops and premature sstable deletion (CASSANDRA-7704)
 * Add an extra version check to MigrationTask (CASSANDRA-8462)
 * Ensure SSTableWriter cleans up properly after failure (CASSANDRA-8499)
 * Increase bf true positive count on key cache hit (CASSANDRA-8525)
 * Move MeteredFlusher to its own thread (CASSANDRA-8485)
 * Fix non-distinct results in DISTNCT queries on static columns when
   paging is enabled (CASSANDRA-8087)
 * Move all hints related tasks to hints internal executor (CASSANDRA-8285)
 * Fix paging for multi-partition IN queries (CASSANDRA-8408)
 * Fix MOVED_NODE topology event never being emitted when a node
   moves its token (CASSANDRA-8373)
 * Fix validation of indexes in COMPACT tables (CASSANDRA-8156)
 * Avoid StackOverflowError when a large list of IN values
   is used for a clustering column (CASSANDRA-8410)
 * Fix NPE when writetime() or ttl() calls are wrapped by
   another function call (CASSANDRA-8451)
 * Fix NPE after dropping a keyspace (CASSANDRA-8332)
 * Fix error message on read repair timeouts (CASSANDRA-7947)
 * Default DTCS base_time_seconds changed to 60 (CASSANDRA-8417)
 * Refuse Paxos operation with more than one pending endpoint (CASSANDRA-8346, 8640)
 * Throw correct exception when trying to bind a keyspace or table
   name (CASSANDRA-6952)
 * Make HHOM.compact synchronized (CASSANDRA-8416)
 * cancel latency-sampling task when CF is dropped (CASSANDRA-8401)
 * don't block SocketThread for MessagingService (CASSANDRA-8188)
 * Increase quarantine delay on replacement (CASSANDRA-8260)
 * Expose off-heap memory usage stats (CASSANDRA-7897)
 * Ignore Paxos commits for truncated tables (CASSANDRA-7538)
 * Validate size of indexed column values (CASSANDRA-8280)
 * Make LCS split compaction results over all data directories (CASSANDRA-8329)
 * Fix some failing queries that use multi-column relations
   on COMPACT STORAGE tables (CASSANDRA-8264)
 * Fix InvalidRequestException with ORDER BY (CASSANDRA-8286)
 * Disable SSLv3 for POODLE (CASSANDRA-8265)
 * Fix millisecond timestamps in Tracing (CASSANDRA-8297)
 * Include keyspace name in error message when there are insufficient
   live nodes to stream from (CASSANDRA-8221)
 * Avoid overlap in L1 when L0 contains many nonoverlapping
   sstables (CASSANDRA-8211)
 * Improve PropertyFileSnitch logging (CASSANDRA-8183)
 * Add DC-aware sequential repair (CASSANDRA-8193)
 * Use live sstables in snapshot repair if possible (CASSANDRA-8312)
 * Fix hints serialized size calculation (CASSANDRA-8587)


2.1.2
 * (cqlsh) parse_for_table_meta errors out on queries with undefined
   grammars (CASSANDRA-8262)
 * (cqlsh) Fix SELECT ... TOKEN() function broken in C* 2.1.1 (CASSANDRA-8258)
 * Fix Cassandra crash when running on JDK8 update 40 (CASSANDRA-8209)
 * Optimize partitioner tokens (CASSANDRA-8230)
 * Improve compaction of repaired/unrepaired sstables (CASSANDRA-8004)
 * Make cache serializers pluggable (CASSANDRA-8096)
 * Fix issues with CONTAINS (KEY) queries on secondary indexes
   (CASSANDRA-8147)
 * Fix read-rate tracking of sstables for some queries (CASSANDRA-8239)
 * Fix default timestamp in QueryOptions (CASSANDRA-8246)
 * Set socket timeout when reading remote version (CASSANDRA-8188)
 * Refactor how we track live size (CASSANDRA-7852)
 * Make sure unfinished compaction files are removed (CASSANDRA-8124)
 * Fix shutdown when run as Windows service (CASSANDRA-8136)
 * Fix DESCRIBE TABLE with custom indexes (CASSANDRA-8031)
 * Fix race in RecoveryManagerTest (CASSANDRA-8176)
 * Avoid IllegalArgumentException while sorting sstables in
   IndexSummaryManager (CASSANDRA-8182)
 * Shutdown JVM on file descriptor exhaustion (CASSANDRA-7579)
 * Add 'die' policy for commit log and disk failure (CASSANDRA-7927)
 * Fix installing as service on Windows (CASSANDRA-8115)
 * Fix CREATE TABLE for CQL2 (CASSANDRA-8144)
 * Avoid boxing in ColumnStats min/max trackers (CASSANDRA-8109)
Merged from 2.0:
 * Correctly handle non-text column names in cql3 (CASSANDRA-8178)
 * Fix deletion for indexes on primary key columns (CASSANDRA-8206)
 * Add 'nodetool statusgossip' (CASSANDRA-8125)
 * Improve client notification that nodes are ready for requests (CASSANDRA-7510)
 * Handle negative timestamp in writetime method (CASSANDRA-8139)
 * Pig: Remove errant LIMIT clause in CqlNativeStorage (CASSANDRA-8166)
 * Throw ConfigurationException when hsha is used with the default
   rpc_max_threads setting of 'unlimited' (CASSANDRA-8116)
 * Allow concurrent writing of the same table in the same JVM using
   CQLSSTableWriter (CASSANDRA-7463)
 * Fix totalDiskSpaceUsed calculation (CASSANDRA-8205)


2.1.1
 * Fix spin loop in AtomicSortedColumns (CASSANDRA-7546)
 * Dont notify when replacing tmplink files (CASSANDRA-8157)
 * Fix validation with multiple CONTAINS clause (CASSANDRA-8131)
 * Fix validation of collections in TriggerExecutor (CASSANDRA-8146)
 * Fix IllegalArgumentException when a list of IN values containing tuples
   is passed as a single arg to a prepared statement with the v1 or v2
   protocol (CASSANDRA-8062)
 * Fix ClassCastException in DISTINCT query on static columns with
   query paging (CASSANDRA-8108)
 * Fix NPE on null nested UDT inside a set (CASSANDRA-8105)
 * Fix exception when querying secondary index on set items or map keys
   when some clustering columns are specified (CASSANDRA-8073)
 * Send proper error response when there is an error during native
   protocol message decode (CASSANDRA-8118)
 * Gossip should ignore generation numbers too far in the future (CASSANDRA-8113)
 * Fix NPE when creating a table with frozen sets, lists (CASSANDRA-8104)
 * Fix high memory use due to tracking reads on incrementally opened sstable
   readers (CASSANDRA-8066)
 * Fix EXECUTE request with skipMetadata=false returning no metadata
   (CASSANDRA-8054)
 * Allow concurrent use of CQLBulkOutputFormat (CASSANDRA-7776)
 * Shutdown JVM on OOM (CASSANDRA-7507)
 * Upgrade netty version and enable epoll event loop (CASSANDRA-7761)
 * Don't duplicate sstables smaller than split size when using
   the sstablesplitter tool (CASSANDRA-7616)
 * Avoid re-parsing already prepared statements (CASSANDRA-7923)
 * Fix some Thrift slice deletions and updates of COMPACT STORAGE
   tables with some clustering columns omitted (CASSANDRA-7990)
 * Fix filtering for CONTAINS on sets (CASSANDRA-8033)
 * Properly track added size (CASSANDRA-7239)
 * Allow compilation in java 8 (CASSANDRA-7208)
 * Fix Assertion error on RangeTombstoneList diff (CASSANDRA-8013)
 * Release references to overlapping sstables during compaction (CASSANDRA-7819)
 * Send notification when opening compaction results early (CASSANDRA-8034)
 * Make native server start block until properly bound (CASSANDRA-7885)
 * (cqlsh) Fix IPv6 support (CASSANDRA-7988)
 * Ignore fat clients when checking for endpoint collision (CASSANDRA-7939)
 * Make sstablerepairedset take a list of files (CASSANDRA-7995)
 * (cqlsh) Tab completeion for indexes on map keys (CASSANDRA-7972)
 * (cqlsh) Fix UDT field selection in select clause (CASSANDRA-7891)
 * Fix resource leak in event of corrupt sstable
 * (cqlsh) Add command line option for cqlshrc file path (CASSANDRA-7131)
 * Provide visibility into prepared statements churn (CASSANDRA-7921, CASSANDRA-7930)
 * Invalidate prepared statements when their keyspace or table is
   dropped (CASSANDRA-7566)
 * cassandra-stress: fix support for NetworkTopologyStrategy (CASSANDRA-7945)
 * Fix saving caches when a table is dropped (CASSANDRA-7784)
 * Add better error checking of new stress profile (CASSANDRA-7716)
 * Use ThreadLocalRandom and remove FBUtilities.threadLocalRandom (CASSANDRA-7934)
 * Prevent operator mistakes due to simultaneous bootstrap (CASSANDRA-7069)
 * cassandra-stress supports whitelist mode for node config (CASSANDRA-7658)
 * GCInspector more closely tracks GC; cassandra-stress and nodetool report it (CASSANDRA-7916)
 * nodetool won't output bogus ownership info without a keyspace (CASSANDRA-7173)
 * Add human readable option to nodetool commands (CASSANDRA-5433)
 * Don't try to set repairedAt on old sstables (CASSANDRA-7913)
 * Add metrics for tracking PreparedStatement use (CASSANDRA-7719)
 * (cqlsh) tab-completion for triggers (CASSANDRA-7824)
 * (cqlsh) Support for query paging (CASSANDRA-7514)
 * (cqlsh) Show progress of COPY operations (CASSANDRA-7789)
 * Add syntax to remove multiple elements from a map (CASSANDRA-6599)
 * Support non-equals conditions in lightweight transactions (CASSANDRA-6839)
 * Add IF [NOT] EXISTS to create/drop triggers (CASSANDRA-7606)
 * (cqlsh) Display the current logged-in user (CASSANDRA-7785)
 * (cqlsh) Don't ignore CTRL-C during COPY FROM execution (CASSANDRA-7815)
 * (cqlsh) Order UDTs according to cross-type dependencies in DESCRIBE
   output (CASSANDRA-7659)
 * (cqlsh) Fix handling of CAS statement results (CASSANDRA-7671)
 * (cqlsh) COPY TO/FROM improvements (CASSANDRA-7405)
 * Support list index operations with conditions (CASSANDRA-7499)
 * Add max live/tombstoned cells to nodetool cfstats output (CASSANDRA-7731)
 * Validate IPv6 wildcard addresses properly (CASSANDRA-7680)
 * (cqlsh) Error when tracing query (CASSANDRA-7613)
 * Avoid IOOBE when building SyntaxError message snippet (CASSANDRA-7569)
 * SSTableExport uses correct validator to create string representation of partition
   keys (CASSANDRA-7498)
 * Avoid NPEs when receiving type changes for an unknown keyspace (CASSANDRA-7689)
 * Add support for custom 2i validation (CASSANDRA-7575)
 * Pig support for hadoop CqlInputFormat (CASSANDRA-6454)
 * Add duration mode to cassandra-stress (CASSANDRA-7468)
 * Add listen_interface and rpc_interface options (CASSANDRA-7417)
 * Improve schema merge performance (CASSANDRA-7444)
 * Adjust MT depth based on # of partition validating (CASSANDRA-5263)
 * Optimise NativeCell comparisons (CASSANDRA-6755)
 * Configurable client timeout for cqlsh (CASSANDRA-7516)
 * Include snippet of CQL query near syntax error in messages (CASSANDRA-7111)
 * Make repair -pr work with -local (CASSANDRA-7450)
 * Fix error in sstableloader with -cph > 1 (CASSANDRA-8007)
 * Fix snapshot repair error on indexed tables (CASSANDRA-8020)
 * Do not exit nodetool repair when receiving JMX NOTIF_LOST (CASSANDRA-7909)
 * Stream to private IP when available (CASSANDRA-8084)
Merged from 2.0:
 * Reject conditions on DELETE unless full PK is given (CASSANDRA-6430)
 * Properly reject the token function DELETE (CASSANDRA-7747)
 * Force batchlog replay before decommissioning a node (CASSANDRA-7446)
 * Fix hint replay with many accumulated expired hints (CASSANDRA-6998)
 * Fix duplicate results in DISTINCT queries on static columns with query
   paging (CASSANDRA-8108)
 * Add DateTieredCompactionStrategy (CASSANDRA-6602)
 * Properly validate ascii and utf8 string literals in CQL queries (CASSANDRA-8101)
 * (cqlsh) Fix autocompletion for alter keyspace (CASSANDRA-8021)
 * Create backup directories for commitlog archiving during startup (CASSANDRA-8111)
 * Reduce totalBlockFor() for LOCAL_* consistency levels (CASSANDRA-8058)
 * Fix merging schemas with re-dropped keyspaces (CASSANDRA-7256)
 * Fix counters in supercolumns during live upgrades from 1.2 (CASSANDRA-7188)
 * Notify DT subscribers when a column family is truncated (CASSANDRA-8088)
 * Add sanity check of $JAVA on startup (CASSANDRA-7676)
 * Schedule fat client schema pull on join (CASSANDRA-7993)
 * Don't reset nodes' versions when closing IncomingTcpConnections
   (CASSANDRA-7734)
 * Record the real messaging version in all cases in OutboundTcpConnection
   (CASSANDRA-8057)
 * SSL does not work in cassandra-cli (CASSANDRA-7899)
 * Fix potential exception when using ReversedType in DynamicCompositeType
   (CASSANDRA-7898)
 * Better validation of collection values (CASSANDRA-7833)
 * Track min/max timestamps correctly (CASSANDRA-7969)
 * Fix possible overflow while sorting CL segments for replay (CASSANDRA-7992)
 * Increase nodetool Xmx (CASSANDRA-7956)
 * Archive any commitlog segments present at startup (CASSANDRA-6904)
 * CrcCheckChance should adjust based on live CFMetadata not
   sstable metadata (CASSANDRA-7978)
 * token() should only accept columns in the partitioning
   key order (CASSANDRA-6075)
 * Add method to invalidate permission cache via JMX (CASSANDRA-7977)
 * Allow propagating multiple gossip states atomically (CASSANDRA-6125)
 * Log exceptions related to unclean native protocol client disconnects
   at DEBUG or INFO (CASSANDRA-7849)
 * Allow permissions cache to be set via JMX (CASSANDRA-7698)
 * Include schema_triggers CF in readable system resources (CASSANDRA-7967)
 * Fix RowIndexEntry to report correct serializedSize (CASSANDRA-7948)
 * Make CQLSSTableWriter sync within partitions (CASSANDRA-7360)
 * Potentially use non-local replicas in CqlConfigHelper (CASSANDRA-7906)
 * Explicitly disallow mixing multi-column and single-column
   relations on clustering columns (CASSANDRA-7711)
 * Better error message when condition is set on PK column (CASSANDRA-7804)
 * Don't send schema change responses and events for no-op DDL
   statements (CASSANDRA-7600)
 * (Hadoop) fix cluster initialisation for a split fetching (CASSANDRA-7774)
 * Throw InvalidRequestException when queries contain relations on entire
   collection columns (CASSANDRA-7506)
 * (cqlsh) enable CTRL-R history search with libedit (CASSANDRA-7577)
 * (Hadoop) allow ACFRW to limit nodes to local DC (CASSANDRA-7252)
 * (cqlsh) cqlsh should automatically disable tracing when selecting
   from system_traces (CASSANDRA-7641)
 * (Hadoop) Add CqlOutputFormat (CASSANDRA-6927)
 * Don't depend on cassandra config for nodetool ring (CASSANDRA-7508)
 * (cqlsh) Fix failing cqlsh formatting tests (CASSANDRA-7703)
 * Fix IncompatibleClassChangeError from hadoop2 (CASSANDRA-7229)
 * Add 'nodetool sethintedhandoffthrottlekb' (CASSANDRA-7635)
 * (cqlsh) Add tab-completion for CREATE/DROP USER IF [NOT] EXISTS (CASSANDRA-7611)
 * Catch errors when the JVM pulls the rug out from GCInspector (CASSANDRA-5345)
 * cqlsh fails when version number parts are not int (CASSANDRA-7524)
 * Fix NPE when table dropped during streaming (CASSANDRA-7946)
 * Fix wrong progress when streaming uncompressed (CASSANDRA-7878)
 * Fix possible infinite loop in creating repair range (CASSANDRA-7983)
 * Fix unit in nodetool for streaming throughput (CASSANDRA-7375)
Merged from 1.2:
 * Don't index tombstones (CASSANDRA-7828)
 * Improve PasswordAuthenticator default super user setup (CASSANDRA-7788)


2.1.0
 * (cqlsh) Removed "ALTER TYPE <name> RENAME TO <name>" from tab-completion
   (CASSANDRA-7895)
 * Fixed IllegalStateException in anticompaction (CASSANDRA-7892)
 * cqlsh: DESCRIBE support for frozen UDTs, tuples (CASSANDRA-7863)
 * Avoid exposing internal classes over JMX (CASSANDRA-7879)
 * Add null check for keys when freezing collection (CASSANDRA-7869)
 * Improve stress workload realism (CASSANDRA-7519)
Merged from 2.0:
 * Configure system.paxos with LeveledCompactionStrategy (CASSANDRA-7753)
 * Fix ALTER clustering column type from DateType to TimestampType when
   using DESC clustering order (CASSANRDA-7797)
 * Throw EOFException if we run out of chunks in compressed datafile
   (CASSANDRA-7664)
 * Fix PRSI handling of CQL3 row markers for row cleanup (CASSANDRA-7787)
 * Fix dropping collection when it's the last regular column (CASSANDRA-7744)
 * Make StreamReceiveTask thread safe and gc friendly (CASSANDRA-7795)
 * Validate empty cell names from counter updates (CASSANDRA-7798)
Merged from 1.2:
 * Don't allow compacted sstables to be marked as compacting (CASSANDRA-7145)
 * Track expired tombstones (CASSANDRA-7810)


2.1.0-rc7
 * Add frozen keyword and require UDT to be frozen (CASSANDRA-7857)
 * Track added sstable size correctly (CASSANDRA-7239)
 * (cqlsh) Fix case insensitivity (CASSANDRA-7834)
 * Fix failure to stream ranges when moving (CASSANDRA-7836)
 * Correctly remove tmplink files (CASSANDRA-7803)
 * (cqlsh) Fix column name formatting for functions, CAS operations,
   and UDT field selections (CASSANDRA-7806)
 * (cqlsh) Fix COPY FROM handling of null/empty primary key
   values (CASSANDRA-7792)
 * Fix ordering of static cells (CASSANDRA-7763)
Merged from 2.0:
 * Forbid re-adding dropped counter columns (CASSANDRA-7831)
 * Fix CFMetaData#isThriftCompatible() for PK-only tables (CASSANDRA-7832)
 * Always reject inequality on the partition key without token()
   (CASSANDRA-7722)
 * Always send Paxos commit to all replicas (CASSANDRA-7479)
 * Make disruptor_thrift_server invocation pool configurable (CASSANDRA-7594)
 * Make repair no-op when RF=1 (CASSANDRA-7864)


2.1.0-rc6
 * Fix OOM issue from netty caching over time (CASSANDRA-7743)
 * json2sstable couldn't import JSON for CQL table (CASSANDRA-7477)
 * Invalidate all caches on table drop (CASSANDRA-7561)
 * Skip strict endpoint selection for ranges if RF == nodes (CASSANRA-7765)
 * Fix Thrift range filtering without 2ary index lookups (CASSANDRA-7741)
 * Add tracing entries about concurrent range requests (CASSANDRA-7599)
 * (cqlsh) Fix DESCRIBE for NTS keyspaces (CASSANDRA-7729)
 * Remove netty buffer ref-counting (CASSANDRA-7735)
 * Pass mutated cf to index updater for use by PRSI (CASSANDRA-7742)
 * Include stress yaml example in release and deb (CASSANDRA-7717)
 * workaround for netty issue causing corrupted data off the wire (CASSANDRA-7695)
 * cqlsh DESC CLUSTER fails retrieving ring information (CASSANDRA-7687)
 * Fix binding null values inside UDT (CASSANDRA-7685)
 * Fix UDT field selection with empty fields (CASSANDRA-7670)
 * Bogus deserialization of static cells from sstable (CASSANDRA-7684)
 * Fix NPE on compaction leftover cleanup for dropped table (CASSANDRA-7770)
Merged from 2.0:
 * Fix race condition in StreamTransferTask that could lead to
   infinite loops and premature sstable deletion (CASSANDRA-7704)
 * (cqlsh) Wait up to 10 sec for a tracing session (CASSANDRA-7222)
 * Fix NPE in FileCacheService.sizeInBytes (CASSANDRA-7756)
 * Remove duplicates from StorageService.getJoiningNodes (CASSANDRA-7478)
 * Clone token map outside of hot gossip loops (CASSANDRA-7758)
 * Fix MS expiring map timeout for Paxos messages (CASSANDRA-7752)
 * Do not flush on truncate if durable_writes is false (CASSANDRA-7750)
 * Give CRR a default input_cql Statement (CASSANDRA-7226)
 * Better error message when adding a collection with the same name
   than a previously dropped one (CASSANDRA-6276)
 * Fix validation when adding static columns (CASSANDRA-7730)
 * (Thrift) fix range deletion of supercolumns (CASSANDRA-7733)
 * Fix potential AssertionError in RangeTombstoneList (CASSANDRA-7700)
 * Validate arguments of blobAs* functions (CASSANDRA-7707)
 * Fix potential AssertionError with 2ndary indexes (CASSANDRA-6612)
 * Avoid logging CompactionInterrupted at ERROR (CASSANDRA-7694)
 * Minor leak in sstable2jon (CASSANDRA-7709)
 * Add cassandra.auto_bootstrap system property (CASSANDRA-7650)
 * Update java driver (for hadoop) (CASSANDRA-7618)
 * Remove CqlPagingRecordReader/CqlPagingInputFormat (CASSANDRA-7570)
 * Support connecting to ipv6 jmx with nodetool (CASSANDRA-7669)


2.1.0-rc5
 * Reject counters inside user types (CASSANDRA-7672)
 * Switch to notification-based GCInspector (CASSANDRA-7638)
 * (cqlsh) Handle nulls in UDTs and tuples correctly (CASSANDRA-7656)
 * Don't use strict consistency when replacing (CASSANDRA-7568)
 * Fix min/max cell name collection on 2.0 SSTables with range
   tombstones (CASSANDRA-7593)
 * Tolerate min/max cell names of different lengths (CASSANDRA-7651)
 * Filter cached results correctly (CASSANDRA-7636)
 * Fix tracing on the new SEPExecutor (CASSANDRA-7644)
 * Remove shuffle and taketoken (CASSANDRA-7601)
 * Clean up Windows batch scripts (CASSANDRA-7619)
 * Fix native protocol drop user type notification (CASSANDRA-7571)
 * Give read access to system.schema_usertypes to all authenticated users
   (CASSANDRA-7578)
 * (cqlsh) Fix cqlsh display when zero rows are returned (CASSANDRA-7580)
 * Get java version correctly when JAVA_TOOL_OPTIONS is set (CASSANDRA-7572)
 * Fix NPE when dropping index from non-existent keyspace, AssertionError when
   dropping non-existent index with IF EXISTS (CASSANDRA-7590)
 * Fix sstablelevelresetter hang (CASSANDRA-7614)
 * (cqlsh) Fix deserialization of blobs (CASSANDRA-7603)
 * Use "keyspace updated" schema change message for UDT changes in v1 and
   v2 protocols (CASSANDRA-7617)
 * Fix tracing of range slices and secondary index lookups that are local
   to the coordinator (CASSANDRA-7599)
 * Set -Dcassandra.storagedir for all tool shell scripts (CASSANDRA-7587)
 * Don't swap max/min col names when mutating sstable metadata (CASSANDRA-7596)
 * (cqlsh) Correctly handle paged result sets (CASSANDRA-7625)
 * (cqlsh) Improve waiting for a trace to complete (CASSANDRA-7626)
 * Fix tracing of concurrent range slices and 2ary index queries (CASSANDRA-7626)
 * Fix scrub against collection type (CASSANDRA-7665)
Merged from 2.0:
 * Set gc_grace_seconds to seven days for system schema tables (CASSANDRA-7668)
 * SimpleSeedProvider no longer caches seeds forever (CASSANDRA-7663)
 * Always flush on truncate (CASSANDRA-7511)
 * Fix ReversedType(DateType) mapping to native protocol (CASSANDRA-7576)
 * Always merge ranges owned by a single node (CASSANDRA-6930)
 * Track max/min timestamps for range tombstones (CASSANDRA-7647)
 * Fix NPE when listing saved caches dir (CASSANDRA-7632)


2.1.0-rc4
 * Fix word count hadoop example (CASSANDRA-7200)
 * Updated memtable_cleanup_threshold and memtable_flush_writers defaults
   (CASSANDRA-7551)
 * (Windows) fix startup when WMI memory query fails (CASSANDRA-7505)
 * Anti-compaction proceeds if any part of the repair failed (CASSANDRA-7521)
 * Add missing table name to DROP INDEX responses and notifications (CASSANDRA-7539)
 * Bump CQL version to 3.2.0 and update CQL documentation (CASSANDRA-7527)
 * Fix configuration error message when running nodetool ring (CASSANDRA-7508)
 * Support conditional updates, tuple type, and the v3 protocol in cqlsh (CASSANDRA-7509)
 * Handle queries on multiple secondary index types (CASSANDRA-7525)
 * Fix cqlsh authentication with v3 native protocol (CASSANDRA-7564)
 * Fix NPE when unknown prepared statement ID is used (CASSANDRA-7454)
Merged from 2.0:
 * (Windows) force range-based repair to non-sequential mode (CASSANDRA-7541)
 * Fix range merging when DES scores are zero (CASSANDRA-7535)
 * Warn when SSL certificates have expired (CASSANDRA-7528)
 * Fix error when doing reversed queries with static columns (CASSANDRA-7490)
Merged from 1.2:
 * Set correct stream ID on responses when non-Exception Throwables
   are thrown while handling native protocol messages (CASSANDRA-7470)


2.1.0-rc3
 * Consider expiry when reconciling otherwise equal cells (CASSANDRA-7403)
 * Introduce CQL support for stress tool (CASSANDRA-6146)
 * Fix ClassCastException processing expired messages (CASSANDRA-7496)
 * Fix prepared marker for collections inside UDT (CASSANDRA-7472)
 * Remove left-over populate_io_cache_on_flush and replicate_on_write
   uses (CASSANDRA-7493)
 * (Windows) handle spaces in path names (CASSANDRA-7451)
 * Ensure writes have completed after dropping a table, before recycling
   commit log segments (CASSANDRA-7437)
 * Remove left-over rows_per_partition_to_cache (CASSANDRA-7493)
 * Fix error when CONTAINS is used with a bind marker (CASSANDRA-7502)
 * Properly reject unknown UDT field (CASSANDRA-7484)
Merged from 2.0:
 * Fix CC#collectTimeOrderedData() tombstone optimisations (CASSANDRA-7394)
 * Support DISTINCT for static columns and fix behaviour when DISTINC is
   not use (CASSANDRA-7305).
 * Workaround JVM NPE on JMX bind failure (CASSANDRA-7254)
 * Fix race in FileCacheService RemovalListener (CASSANDRA-7278)
 * Fix inconsistent use of consistencyForCommit that allowed LOCAL_QUORUM
   operations to incorrect become full QUORUM (CASSANDRA-7345)
 * Properly handle unrecognized opcodes and flags (CASSANDRA-7440)
 * (Hadoop) close CqlRecordWriter clients when finished (CASSANDRA-7459)
 * Commit disk failure policy (CASSANDRA-7429)
 * Make sure high level sstables get compacted (CASSANDRA-7414)
 * Fix AssertionError when using empty clustering columns and static columns
   (CASSANDRA-7455)
 * Add option to disable STCS in L0 (CASSANDRA-6621)
 * Upgrade to snappy-java 1.0.5.2 (CASSANDRA-7476)


2.1.0-rc2
 * Fix heap size calculation for CompoundSparseCellName and
   CompoundSparseCellName.WithCollection (CASSANDRA-7421)
 * Allow counter mutations in UNLOGGED batches (CASSANDRA-7351)
 * Modify reconcile logic to always pick a tombstone over a counter cell
   (CASSANDRA-7346)
 * Avoid incremental compaction on Windows (CASSANDRA-7365)
 * Fix exception when querying a composite-keyed table with a collection index
   (CASSANDRA-7372)
 * Use node's host id in place of counter ids (CASSANDRA-7366)
 * Fix error when doing reversed queries with static columns (CASSANDRA-7490)
 * Backport CASSANDRA-6747 (CASSANDRA-7560)
 * Track max/min timestamps for range tombstones (CASSANDRA-7647)
 * Fix NPE when listing saved caches dir (CASSANDRA-7632)
 * Fix sstableloader unable to connect encrypted node (CASSANDRA-7585)
Merged from 1.2:
 * Clone token map outside of hot gossip loops (CASSANDRA-7758)
 * Add stop method to EmbeddedCassandraService (CASSANDRA-7595)
 * Support connecting to ipv6 jmx with nodetool (CASSANDRA-7669)
 * Set gc_grace_seconds to seven days for system schema tables (CASSANDRA-7668)
 * SimpleSeedProvider no longer caches seeds forever (CASSANDRA-7663)
 * Set correct stream ID on responses when non-Exception Throwables
   are thrown while handling native protocol messages (CASSANDRA-7470)
 * Fix row size miscalculation in LazilyCompactedRow (CASSANDRA-7543)
 * Fix race in background compaction check (CASSANDRA-7745)
 * Don't clear out range tombstones during compaction (CASSANDRA-7808)


2.1.0-rc1
 * Revert flush directory (CASSANDRA-6357)
 * More efficient executor service for fast operations (CASSANDRA-4718)
 * Move less common tools into a new cassandra-tools package (CASSANDRA-7160)
 * Support more concurrent requests in native protocol (CASSANDRA-7231)
 * Add tab-completion to debian nodetool packaging (CASSANDRA-6421)
 * Change concurrent_compactors defaults (CASSANDRA-7139)
 * Add PowerShell Windows launch scripts (CASSANDRA-7001)
 * Make commitlog archive+restore more robust (CASSANDRA-6974)
 * Fix marking commitlogsegments clean (CASSANDRA-6959)
 * Add snapshot "manifest" describing files included (CASSANDRA-6326)
 * Parallel streaming for sstableloader (CASSANDRA-3668)
 * Fix bugs in supercolumns handling (CASSANDRA-7138)
 * Fix ClassClassException on composite dense tables (CASSANDRA-7112)
 * Cleanup and optimize collation and slice iterators (CASSANDRA-7107)
 * Upgrade NBHM lib (CASSANDRA-7128)
 * Optimize netty server (CASSANDRA-6861)
 * Fix repair hang when given CF does not exist (CASSANDRA-7189)
 * Allow c* to be shutdown in an embedded mode (CASSANDRA-5635)
 * Add server side batching to native transport (CASSANDRA-5663)
 * Make batchlog replay asynchronous (CASSANDRA-6134)
 * remove unused classes (CASSANDRA-7197)
 * Limit user types to the keyspace they are defined in (CASSANDRA-6643)
 * Add validate method to CollectionType (CASSANDRA-7208)
 * New serialization format for UDT values (CASSANDRA-7209, CASSANDRA-7261)
 * Fix nodetool netstats (CASSANDRA-7270)
 * Fix potential ClassCastException in HintedHandoffManager (CASSANDRA-7284)
 * Use prepared statements internally (CASSANDRA-6975)
 * Fix broken paging state with prepared statement (CASSANDRA-7120)
 * Fix IllegalArgumentException in CqlStorage (CASSANDRA-7287)
 * Allow nulls/non-existant fields in UDT (CASSANDRA-7206)
 * Add Thrift MultiSliceRequest (CASSANDRA-6757, CASSANDRA-7027)
 * Handle overlapping MultiSlices (CASSANDRA-7279)
 * Fix DataOutputTest on Windows (CASSANDRA-7265)
 * Embedded sets in user defined data-types are not updating (CASSANDRA-7267)
 * Add tuple type to CQL/native protocol (CASSANDRA-7248)
 * Fix CqlPagingRecordReader on tables with few rows (CASSANDRA-7322)
Merged from 2.0:
 * Copy compaction options to make sure they are reloaded (CASSANDRA-7290)
 * Add option to do more aggressive tombstone compactions (CASSANDRA-6563)
 * Don't try to compact already-compacting files in HHOM (CASSANDRA-7288)
 * Always reallocate buffers in HSHA (CASSANDRA-6285)
 * (Hadoop) support authentication in CqlRecordReader (CASSANDRA-7221)
 * (Hadoop) Close java driver Cluster in CQLRR.close (CASSANDRA-7228)
 * Warn when 'USING TIMESTAMP' is used on a CAS BATCH (CASSANDRA-7067)
 * return all cpu values from BackgroundActivityMonitor.readAndCompute (CASSANDRA-7183)
 * Correctly delete scheduled range xfers (CASSANDRA-7143)
 * return all cpu values from BackgroundActivityMonitor.readAndCompute (CASSANDRA-7183)
 * reduce garbage creation in calculatePendingRanges (CASSANDRA-7191)
 * fix c* launch issues on Russian os's due to output of linux 'free' cmd (CASSANDRA-6162)
 * Fix disabling autocompaction (CASSANDRA-7187)
 * Fix potential NumberFormatException when deserializing IntegerType (CASSANDRA-7088)
 * cqlsh can't tab-complete disabling compaction (CASSANDRA-7185)
 * cqlsh: Accept and execute CQL statement(s) from command-line parameter (CASSANDRA-7172)
 * Fix IllegalStateException in CqlPagingRecordReader (CASSANDRA-7198)
 * Fix the InvertedIndex trigger example (CASSANDRA-7211)
 * Add --resolve-ip option to 'nodetool ring' (CASSANDRA-7210)
 * reduce garbage on codec flag deserialization (CASSANDRA-7244)
 * Fix duplicated error messages on directory creation error at startup (CASSANDRA-5818)
 * Proper null handle for IF with map element access (CASSANDRA-7155)
 * Improve compaction visibility (CASSANDRA-7242)
 * Correctly delete scheduled range xfers (CASSANDRA-7143)
 * Make batchlog replica selection rack-aware (CASSANDRA-6551)
 * Fix CFMetaData#getColumnDefinitionFromColumnName() (CASSANDRA-7074)
 * Fix writetime/ttl functions for static columns (CASSANDRA-7081)
 * Suggest CTRL-C or semicolon after three blank lines in cqlsh (CASSANDRA-7142)
 * Fix 2ndary index queries with DESC clustering order (CASSANDRA-6950)
 * Invalid key cache entries on DROP (CASSANDRA-6525)
 * Fix flapping RecoveryManagerTest (CASSANDRA-7084)
 * Add missing iso8601 patterns for date strings (CASSANDRA-6973)
 * Support selecting multiple rows in a partition using IN (CASSANDRA-6875)
 * Add authentication support to shuffle (CASSANDRA-6484)
 * Swap local and global default read repair chances (CASSANDRA-7320)
 * Add conditional CREATE/DROP USER support (CASSANDRA-7264)
 * Cqlsh counts non-empty lines for "Blank lines" warning (CASSANDRA-7325)
Merged from 1.2:
 * Add Cloudstack snitch (CASSANDRA-7147)
 * Update system.peers correctly when relocating tokens (CASSANDRA-7126)
 * Add Google Compute Engine snitch (CASSANDRA-7132)
 * remove duplicate query for local tokens (CASSANDRA-7182)
 * exit CQLSH with error status code if script fails (CASSANDRA-6344)
 * Fix bug with some IN queries missig results (CASSANDRA-7105)
 * Fix availability validation for LOCAL_ONE CL (CASSANDRA-7319)
 * Hint streaming can cause decommission to fail (CASSANDRA-7219)


2.1.0-beta2
 * Increase default CL space to 8GB (CASSANDRA-7031)
 * Add range tombstones to read repair digests (CASSANDRA-6863)
 * Fix BTree.clear for large updates (CASSANDRA-6943)
 * Fail write instead of logging a warning when unable to append to CL
   (CASSANDRA-6764)
 * Eliminate possibility of CL segment appearing twice in active list
   (CASSANDRA-6557)
 * Apply DONTNEED fadvise to commitlog segments (CASSANDRA-6759)
 * Switch CRC component to Adler and include it for compressed sstables
   (CASSANDRA-4165)
 * Allow cassandra-stress to set compaction strategy options (CASSANDRA-6451)
 * Add broadcast_rpc_address option to cassandra.yaml (CASSANDRA-5899)
 * Auto reload GossipingPropertyFileSnitch config (CASSANDRA-5897)
 * Fix overflow of memtable_total_space_in_mb (CASSANDRA-6573)
 * Fix ABTC NPE and apply update function correctly (CASSANDRA-6692)
 * Allow nodetool to use a file or prompt for password (CASSANDRA-6660)
 * Fix AIOOBE when concurrently accessing ABSC (CASSANDRA-6742)
 * Fix assertion error in ALTER TYPE RENAME (CASSANDRA-6705)
 * Scrub should not always clear out repaired status (CASSANDRA-5351)
 * Improve handling of range tombstone for wide partitions (CASSANDRA-6446)
 * Fix ClassCastException for compact table with composites (CASSANDRA-6738)
 * Fix potentially repairing with wrong nodes (CASSANDRA-6808)
 * Change caching option syntax (CASSANDRA-6745)
 * Fix stress to do proper counter reads (CASSANDRA-6835)
 * Fix help message for stress counter_write (CASSANDRA-6824)
 * Fix stress smart Thrift client to pick servers correctly (CASSANDRA-6848)
 * Add logging levels (minimal, normal or verbose) to stress tool (CASSANDRA-6849)
 * Fix race condition in Batch CLE (CASSANDRA-6860)
 * Improve cleanup/scrub/upgradesstables failure handling (CASSANDRA-6774)
 * ByteBuffer write() methods for serializing sstables (CASSANDRA-6781)
 * Proper compare function for CollectionType (CASSANDRA-6783)
 * Update native server to Netty 4 (CASSANDRA-6236)
 * Fix off-by-one error in stress (CASSANDRA-6883)
 * Make OpOrder AutoCloseable (CASSANDRA-6901)
 * Remove sync repair JMX interface (CASSANDRA-6900)
 * Add multiple memory allocation options for memtables (CASSANDRA-6689, 6694)
 * Remove adjusted op rate from stress output (CASSANDRA-6921)
 * Add optimized CF.hasColumns() implementations (CASSANDRA-6941)
 * Serialize batchlog mutations with the version of the target node
   (CASSANDRA-6931)
 * Optimize CounterColumn#reconcile() (CASSANDRA-6953)
 * Properly remove 1.2 sstable support in 2.1 (CASSANDRA-6869)
 * Lock counter cells, not partitions (CASSANDRA-6880)
 * Track presence of legacy counter shards in sstables (CASSANDRA-6888)
 * Ensure safe resource cleanup when replacing sstables (CASSANDRA-6912)
 * Add failure handler to async callback (CASSANDRA-6747)
 * Fix AE when closing SSTable without releasing reference (CASSANDRA-7000)
 * Clean up IndexInfo on keyspace/table drops (CASSANDRA-6924)
 * Only snapshot relative SSTables when sequential repair (CASSANDRA-7024)
 * Require nodetool rebuild_index to specify index names (CASSANDRA-7038)
 * fix cassandra stress errors on reads with native protocol (CASSANDRA-7033)
 * Use OpOrder to guard sstable references for reads (CASSANDRA-6919)
 * Preemptive opening of compaction result (CASSANDRA-6916)
 * Multi-threaded scrub/cleanup/upgradesstables (CASSANDRA-5547)
 * Optimize cellname comparison (CASSANDRA-6934)
 * Native protocol v3 (CASSANDRA-6855)
 * Optimize Cell liveness checks and clean up Cell (CASSANDRA-7119)
 * Support consistent range movements (CASSANDRA-2434)
 * Display min timestamp in sstablemetadata viewer (CASSANDRA-6767)
Merged from 2.0:
 * Avoid race-prone second "scrub" of system keyspace (CASSANDRA-6797)
 * Pool CqlRecordWriter clients by inetaddress rather than Range
   (CASSANDRA-6665)
 * Fix compaction_history timestamps (CASSANDRA-6784)
 * Compare scores of full replica ordering in DES (CASSANDRA-6683)
 * fix CME in SessionInfo updateProgress affecting netstats (CASSANDRA-6577)
 * Allow repairing between specific replicas (CASSANDRA-6440)
 * Allow per-dc enabling of hints (CASSANDRA-6157)
 * Add compatibility for Hadoop 0.2.x (CASSANDRA-5201)
 * Fix EstimatedHistogram races (CASSANDRA-6682)
 * Failure detector correctly converts initial value to nanos (CASSANDRA-6658)
 * Add nodetool taketoken to relocate vnodes (CASSANDRA-4445)
 * Expose bulk loading progress over JMX (CASSANDRA-4757)
 * Correctly handle null with IF conditions and TTL (CASSANDRA-6623)
 * Account for range/row tombstones in tombstone drop
   time histogram (CASSANDRA-6522)
 * Stop CommitLogSegment.close() from calling sync() (CASSANDRA-6652)
 * Make commitlog failure handling configurable (CASSANDRA-6364)
 * Avoid overlaps in LCS (CASSANDRA-6688)
 * Improve support for paginating over composites (CASSANDRA-4851)
 * Fix count(*) queries in a mixed cluster (CASSANDRA-6707)
 * Improve repair tasks(snapshot, differencing) concurrency (CASSANDRA-6566)
 * Fix replaying pre-2.0 commit logs (CASSANDRA-6714)
 * Add static columns to CQL3 (CASSANDRA-6561)
 * Optimize single partition batch statements (CASSANDRA-6737)
 * Disallow post-query re-ordering when paging (CASSANDRA-6722)
 * Fix potential paging bug with deleted columns (CASSANDRA-6748)
 * Fix NPE on BulkLoader caused by losing StreamEvent (CASSANDRA-6636)
 * Fix truncating compression metadata (CASSANDRA-6791)
 * Add CMSClassUnloadingEnabled JVM option (CASSANDRA-6541)
 * Catch memtable flush exceptions during shutdown (CASSANDRA-6735)
 * Fix upgradesstables NPE for non-CF-based indexes (CASSANDRA-6645)
 * Fix UPDATE updating PRIMARY KEY columns implicitly (CASSANDRA-6782)
 * Fix IllegalArgumentException when updating from 1.2 with SuperColumns
   (CASSANDRA-6733)
 * FBUtilities.singleton() should use the CF comparator (CASSANDRA-6778)
 * Fix CQLSStableWriter.addRow(Map<String, Object>) (CASSANDRA-6526)
 * Fix HSHA server introducing corrupt data (CASSANDRA-6285)
 * Fix CAS conditions for COMPACT STORAGE tables (CASSANDRA-6813)
 * Starting threads in OutboundTcpConnectionPool constructor causes race conditions (CASSANDRA-7177)
 * Allow overriding cassandra-rackdc.properties file (CASSANDRA-7072)
 * Set JMX RMI port to 7199 (CASSANDRA-7087)
 * Use LOCAL_QUORUM for data reads at LOCAL_SERIAL (CASSANDRA-6939)
 * Log a warning for large batches (CASSANDRA-6487)
 * Put nodes in hibernate when join_ring is false (CASSANDRA-6961)
 * Avoid early loading of non-system keyspaces before compaction-leftovers
   cleanup at startup (CASSANDRA-6913)
 * Restrict Windows to parallel repairs (CASSANDRA-6907)
 * (Hadoop) Allow manually specifying start/end tokens in CFIF (CASSANDRA-6436)
 * Fix NPE in MeteredFlusher (CASSANDRA-6820)
 * Fix race processing range scan responses (CASSANDRA-6820)
 * Allow deleting snapshots from dropped keyspaces (CASSANDRA-6821)
 * Add uuid() function (CASSANDRA-6473)
 * Omit tombstones from schema digests (CASSANDRA-6862)
 * Include correct consistencyLevel in LWT timeout (CASSANDRA-6884)
 * Lower chances for losing new SSTables during nodetool refresh and
   ColumnFamilyStore.loadNewSSTables (CASSANDRA-6514)
 * Add support for DELETE ... IF EXISTS to CQL3 (CASSANDRA-5708)
 * Update hadoop_cql3_word_count example (CASSANDRA-6793)
 * Fix handling of RejectedExecution in sync Thrift server (CASSANDRA-6788)
 * Log more information when exceeding tombstone_warn_threshold (CASSANDRA-6865)
 * Fix truncate to not abort due to unreachable fat clients (CASSANDRA-6864)
 * Fix schema concurrency exceptions (CASSANDRA-6841)
 * Fix leaking validator FH in StreamWriter (CASSANDRA-6832)
 * Fix saving triggers to schema (CASSANDRA-6789)
 * Fix trigger mutations when base mutation list is immutable (CASSANDRA-6790)
 * Fix accounting in FileCacheService to allow re-using RAR (CASSANDRA-6838)
 * Fix static counter columns (CASSANDRA-6827)
 * Restore expiring->deleted (cell) compaction optimization (CASSANDRA-6844)
 * Fix CompactionManager.needsCleanup (CASSANDRA-6845)
 * Correctly compare BooleanType values other than 0 and 1 (CASSANDRA-6779)
 * Read message id as string from earlier versions (CASSANDRA-6840)
 * Properly use the Paxos consistency for (non-protocol) batch (CASSANDRA-6837)
 * Add paranoid disk failure option (CASSANDRA-6646)
 * Improve PerRowSecondaryIndex performance (CASSANDRA-6876)
 * Extend triggers to support CAS updates (CASSANDRA-6882)
 * Static columns with IF NOT EXISTS don't always work as expected (CASSANDRA-6873)
 * Fix paging with SELECT DISTINCT (CASSANDRA-6857)
 * Fix UnsupportedOperationException on CAS timeout (CASSANDRA-6923)
 * Improve MeteredFlusher handling of MF-unaffected column families
   (CASSANDRA-6867)
 * Add CqlRecordReader using native pagination (CASSANDRA-6311)
 * Add QueryHandler interface (CASSANDRA-6659)
 * Track liveRatio per-memtable, not per-CF (CASSANDRA-6945)
 * Make sure upgradesstables keeps sstable level (CASSANDRA-6958)
 * Fix LIMIT with static columns (CASSANDRA-6956)
 * Fix clash with CQL column name in thrift validation (CASSANDRA-6892)
 * Fix error with super columns in mixed 1.2-2.0 clusters (CASSANDRA-6966)
 * Fix bad skip of sstables on slice query with composite start/finish (CASSANDRA-6825)
 * Fix unintended update with conditional statement (CASSANDRA-6893)
 * Fix map element access in IF (CASSANDRA-6914)
 * Avoid costly range calculations for range queries on system keyspaces
   (CASSANDRA-6906)
 * Fix SSTable not released if stream session fails (CASSANDRA-6818)
 * Avoid build failure due to ANTLR timeout (CASSANDRA-6991)
 * Queries on compact tables can return more rows that requested (CASSANDRA-7052)
 * USING TIMESTAMP for batches does not work (CASSANDRA-7053)
 * Fix performance regression from CASSANDRA-5614 (CASSANDRA-6949)
 * Ensure that batchlog and hint timeouts do not produce hints (CASSANDRA-7058)
 * Merge groupable mutations in TriggerExecutor#execute() (CASSANDRA-7047)
 * Plug holes in resource release when wiring up StreamSession (CASSANDRA-7073)
 * Re-add parameter columns to tracing session (CASSANDRA-6942)
 * Preserves CQL metadata when updating table from thrift (CASSANDRA-6831)
Merged from 1.2:
 * Fix nodetool display with vnodes (CASSANDRA-7082)
 * Add UNLOGGED, COUNTER options to BATCH documentation (CASSANDRA-6816)
 * add extra SSL cipher suites (CASSANDRA-6613)
 * fix nodetool getsstables for blob PK (CASSANDRA-6803)
 * Fix BatchlogManager#deleteBatch() use of millisecond timestamps
   (CASSANDRA-6822)
 * Continue assassinating even if the endpoint vanishes (CASSANDRA-6787)
 * Schedule schema pulls on change (CASSANDRA-6971)
 * Non-droppable verbs shouldn't be dropped from OTC (CASSANDRA-6980)
 * Shutdown batchlog executor in SS#drain() (CASSANDRA-7025)
 * Fix batchlog to account for CF truncation records (CASSANDRA-6999)
 * Fix CQLSH parsing of functions and BLOB literals (CASSANDRA-7018)
 * Properly load trustore in the native protocol (CASSANDRA-6847)
 * Always clean up references in SerializingCache (CASSANDRA-6994)
 * Don't shut MessagingService down when replacing a node (CASSANDRA-6476)
 * fix npe when doing -Dcassandra.fd_initial_value_ms (CASSANDRA-6751)


2.1.0-beta1
 * Add flush directory distinct from compaction directories (CASSANDRA-6357)
 * Require JNA by default (CASSANDRA-6575)
 * add listsnapshots command to nodetool (CASSANDRA-5742)
 * Introduce AtomicBTreeColumns (CASSANDRA-6271, 6692)
 * Multithreaded commitlog (CASSANDRA-3578)
 * allocate fixed index summary memory pool and resample cold index summaries
   to use less memory (CASSANDRA-5519)
 * Removed multithreaded compaction (CASSANDRA-6142)
 * Parallelize fetching rows for low-cardinality indexes (CASSANDRA-1337)
 * change logging from log4j to logback (CASSANDRA-5883)
 * switch to LZ4 compression for internode communication (CASSANDRA-5887)
 * Stop using Thrift-generated Index* classes internally (CASSANDRA-5971)
 * Remove 1.2 network compatibility code (CASSANDRA-5960)
 * Remove leveled json manifest migration code (CASSANDRA-5996)
 * Remove CFDefinition (CASSANDRA-6253)
 * Use AtomicIntegerFieldUpdater in RefCountedMemory (CASSANDRA-6278)
 * User-defined types for CQL3 (CASSANDRA-5590)
 * Use of o.a.c.metrics in nodetool (CASSANDRA-5871, 6406)
 * Batch read from OTC's queue and cleanup (CASSANDRA-1632)
 * Secondary index support for collections (CASSANDRA-4511, 6383)
 * SSTable metadata(Stats.db) format change (CASSANDRA-6356)
 * Push composites support in the storage engine
   (CASSANDRA-5417, CASSANDRA-6520)
 * Add snapshot space used to cfstats (CASSANDRA-6231)
 * Add cardinality estimator for key count estimation (CASSANDRA-5906)
 * CF id is changed to be non-deterministic. Data dir/key cache are created
   uniquely for CF id (CASSANDRA-5202)
 * New counters implementation (CASSANDRA-6504)
 * Replace UnsortedColumns, EmptyColumns, TreeMapBackedSortedColumns with new
   ArrayBackedSortedColumns (CASSANDRA-6630, CASSANDRA-6662, CASSANDRA-6690)
 * Add option to use row cache with a given amount of rows (CASSANDRA-5357)
 * Avoid repairing already repaired data (CASSANDRA-5351)
 * Reject counter updates with USING TTL/TIMESTAMP (CASSANDRA-6649)
 * Replace index_interval with min/max_index_interval (CASSANDRA-6379)
 * Lift limitation that order by columns must be selected for IN queries (CASSANDRA-4911)


2.0.5
 * Reduce garbage generated by bloom filter lookups (CASSANDRA-6609)
 * Add ks.cf names to tombstone logging (CASSANDRA-6597)
 * Use LOCAL_QUORUM for LWT operations at LOCAL_SERIAL (CASSANDRA-6495)
 * Wait for gossip to settle before accepting client connections (CASSANDRA-4288)
 * Delete unfinished compaction incrementally (CASSANDRA-6086)
 * Allow specifying custom secondary index options in CQL3 (CASSANDRA-6480)
 * Improve replica pinning for cache efficiency in DES (CASSANDRA-6485)
 * Fix LOCAL_SERIAL from thrift (CASSANDRA-6584)
 * Don't special case received counts in CAS timeout exceptions (CASSANDRA-6595)
 * Add support for 2.1 global counter shards (CASSANDRA-6505)
 * Fix NPE when streaming connection is not yet established (CASSANDRA-6210)
 * Avoid rare duplicate read repair triggering (CASSANDRA-6606)
 * Fix paging discardFirst (CASSANDRA-6555)
 * Fix ArrayIndexOutOfBoundsException in 2ndary index query (CASSANDRA-6470)
 * Release sstables upon rebuilding 2i (CASSANDRA-6635)
 * Add AbstractCompactionStrategy.startup() method (CASSANDRA-6637)
 * SSTableScanner may skip rows during cleanup (CASSANDRA-6638)
 * sstables from stalled repair sessions can resurrect deleted data (CASSANDRA-6503)
 * Switch stress to use ITransportFactory (CASSANDRA-6641)
 * Fix IllegalArgumentException during prepare (CASSANDRA-6592)
 * Fix possible loss of 2ndary index entries during compaction (CASSANDRA-6517)
 * Fix direct Memory on architectures that do not support unaligned long access
   (CASSANDRA-6628)
 * Let scrub optionally skip broken counter partitions (CASSANDRA-5930)
Merged from 1.2:
 * fsync compression metadata (CASSANDRA-6531)
 * Validate CF existence on execution for prepared statement (CASSANDRA-6535)
 * Add ability to throttle batchlog replay (CASSANDRA-6550)
 * Fix executing LOCAL_QUORUM with SimpleStrategy (CASSANDRA-6545)
 * Avoid StackOverflow when using large IN queries (CASSANDRA-6567)
 * Nodetool upgradesstables includes secondary indexes (CASSANDRA-6598)
 * Paginate batchlog replay (CASSANDRA-6569)
 * skip blocking on streaming during drain (CASSANDRA-6603)
 * Improve error message when schema doesn't match loaded sstable (CASSANDRA-6262)
 * Add properties to adjust FD initial value and max interval (CASSANDRA-4375)
 * Fix preparing with batch and delete from collection (CASSANDRA-6607)
 * Fix ABSC reverse iterator's remove() method (CASSANDRA-6629)
 * Handle host ID conflicts properly (CASSANDRA-6615)
 * Move handling of migration event source to solve bootstrap race. (CASSANDRA-6648)
 * Make sure compaction throughput value doesn't overflow with int math (CASSANDRA-6647)


2.0.4
 * Allow removing snapshots of no-longer-existing CFs (CASSANDRA-6418)
 * add StorageService.stopDaemon() (CASSANDRA-4268)
 * add IRE for invalid CF supplied to get_count (CASSANDRA-5701)
 * add client encryption support to sstableloader (CASSANDRA-6378)
 * Fix accept() loop for SSL sockets post-shutdown (CASSANDRA-6468)
 * Fix size-tiered compaction in LCS L0 (CASSANDRA-6496)
 * Fix assertion failure in filterColdSSTables (CASSANDRA-6483)
 * Fix row tombstones in larger-than-memory compactions (CASSANDRA-6008)
 * Fix cleanup ClassCastException (CASSANDRA-6462)
 * Reduce gossip memory use by interning VersionedValue strings (CASSANDRA-6410)
 * Allow specifying datacenters to participate in a repair (CASSANDRA-6218)
 * Fix divide-by-zero in PCI (CASSANDRA-6403)
 * Fix setting last compacted key in the wrong level for LCS (CASSANDRA-6284)
 * Add millisecond precision formats to the timestamp parser (CASSANDRA-6395)
 * Expose a total memtable size metric for a CF (CASSANDRA-6391)
 * cqlsh: handle symlinks properly (CASSANDRA-6425)
 * Fix potential infinite loop when paging query with IN (CASSANDRA-6464)
 * Fix assertion error in AbstractQueryPager.discardFirst (CASSANDRA-6447)
 * Fix streaming older SSTable yields unnecessary tombstones (CASSANDRA-6527)
Merged from 1.2:
 * Improved error message on bad properties in DDL queries (CASSANDRA-6453)
 * Randomize batchlog candidates selection (CASSANDRA-6481)
 * Fix thundering herd on endpoint cache invalidation (CASSANDRA-6345, 6485)
 * Improve batchlog write performance with vnodes (CASSANDRA-6488)
 * cqlsh: quote single quotes in strings inside collections (CASSANDRA-6172)
 * Improve gossip performance for typical messages (CASSANDRA-6409)
 * Throw IRE if a prepared statement has more markers than supported
   (CASSANDRA-5598)
 * Expose Thread metrics for the native protocol server (CASSANDRA-6234)
 * Change snapshot response message verb to INTERNAL to avoid dropping it
   (CASSANDRA-6415)
 * Warn when collection read has > 65K elements (CASSANDRA-5428)
 * Fix cache persistence when both row and key cache are enabled
   (CASSANDRA-6413)
 * (Hadoop) add describe_local_ring (CASSANDRA-6268)
 * Fix handling of concurrent directory creation failure (CASSANDRA-6459)
 * Allow executing CREATE statements multiple times (CASSANDRA-6471)
 * Don't send confusing info with timeouts (CASSANDRA-6491)
 * Don't resubmit counter mutation runnables internally (CASSANDRA-6427)
 * Don't drop local mutations without a hint (CASSANDRA-6510)
 * Don't allow null max_hint_window_in_ms (CASSANDRA-6419)
 * Validate SliceRange start and finish lengths (CASSANDRA-6521)


2.0.3
 * Fix FD leak on slice read path (CASSANDRA-6275)
 * Cancel read meter task when closing SSTR (CASSANDRA-6358)
 * free off-heap IndexSummary during bulk (CASSANDRA-6359)
 * Recover from IOException in accept() thread (CASSANDRA-6349)
 * Improve Gossip tolerance of abnormally slow tasks (CASSANDRA-6338)
 * Fix trying to hint timed out counter writes (CASSANDRA-6322)
 * Allow restoring specific columnfamilies from archived CL (CASSANDRA-4809)
 * Avoid flushing compaction_history after each operation (CASSANDRA-6287)
 * Fix repair assertion error when tombstones expire (CASSANDRA-6277)
 * Skip loading corrupt key cache (CASSANDRA-6260)
 * Fixes for compacting larger-than-memory rows (CASSANDRA-6274)
 * Compact hottest sstables first and optionally omit coldest from
   compaction entirely (CASSANDRA-6109)
 * Fix modifying column_metadata from thrift (CASSANDRA-6182)
 * cqlsh: fix LIST USERS output (CASSANDRA-6242)
 * Add IRequestSink interface (CASSANDRA-6248)
 * Update memtable size while flushing (CASSANDRA-6249)
 * Provide hooks around CQL2/CQL3 statement execution (CASSANDRA-6252)
 * Require Permission.SELECT for CAS updates (CASSANDRA-6247)
 * New CQL-aware SSTableWriter (CASSANDRA-5894)
 * Reject CAS operation when the protocol v1 is used (CASSANDRA-6270)
 * Correctly throw error when frame too large (CASSANDRA-5981)
 * Fix serialization bug in PagedRange with 2ndary indexes (CASSANDRA-6299)
 * Fix CQL3 table validation in Thrift (CASSANDRA-6140)
 * Fix bug missing results with IN clauses (CASSANDRA-6327)
 * Fix paging with reversed slices (CASSANDRA-6343)
 * Set minTimestamp correctly to be able to drop expired sstables (CASSANDRA-6337)
 * Support NaN and Infinity as float literals (CASSANDRA-6003)
 * Remove RF from nodetool ring output (CASSANDRA-6289)
 * Fix attempting to flush empty rows (CASSANDRA-6374)
 * Fix potential out of bounds exception when paging (CASSANDRA-6333)
Merged from 1.2:
 * Optimize FD phi calculation (CASSANDRA-6386)
 * Improve initial FD phi estimate when starting up (CASSANDRA-6385)
 * Don't list CQL3 table in CLI describe even if named explicitely
   (CASSANDRA-5750)
 * Invalidate row cache when dropping CF (CASSANDRA-6351)
 * add non-jamm path for cached statements (CASSANDRA-6293)
 * add windows bat files for shell commands (CASSANDRA-6145)
 * Require logging in for Thrift CQL2/3 statement preparation (CASSANDRA-6254)
 * restrict max_num_tokens to 1536 (CASSANDRA-6267)
 * Nodetool gets default JMX port from cassandra-env.sh (CASSANDRA-6273)
 * make calculatePendingRanges asynchronous (CASSANDRA-6244)
 * Remove blocking flushes in gossip thread (CASSANDRA-6297)
 * Fix potential socket leak in connectionpool creation (CASSANDRA-6308)
 * Allow LOCAL_ONE/LOCAL_QUORUM to work with SimpleStrategy (CASSANDRA-6238)
 * cqlsh: handle 'null' as session duration (CASSANDRA-6317)
 * Fix json2sstable handling of range tombstones (CASSANDRA-6316)
 * Fix missing one row in reverse query (CASSANDRA-6330)
 * Fix reading expired row value from row cache (CASSANDRA-6325)
 * Fix AssertionError when doing set element deletion (CASSANDRA-6341)
 * Make CL code for the native protocol match the one in C* 2.0
   (CASSANDRA-6347)
 * Disallow altering CQL3 table from thrift (CASSANDRA-6370)
 * Fix size computation of prepared statement (CASSANDRA-6369)


2.0.2
 * Update FailureDetector to use nanontime (CASSANDRA-4925)
 * Fix FileCacheService regressions (CASSANDRA-6149)
 * Never return WriteTimeout for CL.ANY (CASSANDRA-6132)
 * Fix race conditions in bulk loader (CASSANDRA-6129)
 * Add configurable metrics reporting (CASSANDRA-4430)
 * drop queries exceeding a configurable number of tombstones (CASSANDRA-6117)
 * Track and persist sstable read activity (CASSANDRA-5515)
 * Fixes for speculative retry (CASSANDRA-5932, CASSANDRA-6194)
 * Improve memory usage of metadata min/max column names (CASSANDRA-6077)
 * Fix thrift validation refusing row markers on CQL3 tables (CASSANDRA-6081)
 * Fix insertion of collections with CAS (CASSANDRA-6069)
 * Correctly send metadata on SELECT COUNT (CASSANDRA-6080)
 * Track clients' remote addresses in ClientState (CASSANDRA-6070)
 * Create snapshot dir if it does not exist when migrating
   leveled manifest (CASSANDRA-6093)
 * make sequential nodetool repair the default (CASSANDRA-5950)
 * Add more hooks for compaction strategy implementations (CASSANDRA-6111)
 * Fix potential NPE on composite 2ndary indexes (CASSANDRA-6098)
 * Delete can potentially be skipped in batch (CASSANDRA-6115)
 * Allow alter keyspace on system_traces (CASSANDRA-6016)
 * Disallow empty column names in cql (CASSANDRA-6136)
 * Use Java7 file-handling APIs and fix file moving on Windows (CASSANDRA-5383)
 * Save compaction history to system keyspace (CASSANDRA-5078)
 * Fix NPE if StorageService.getOperationMode() is executed before full startup (CASSANDRA-6166)
 * CQL3: support pre-epoch longs for TimestampType (CASSANDRA-6212)
 * Add reloadtriggers command to nodetool (CASSANDRA-4949)
 * cqlsh: ignore empty 'value alias' in DESCRIBE (CASSANDRA-6139)
 * Fix sstable loader (CASSANDRA-6205)
 * Reject bootstrapping if the node already exists in gossip (CASSANDRA-5571)
 * Fix NPE while loading paxos state (CASSANDRA-6211)
 * cqlsh: add SHOW SESSION <tracing-session> command (CASSANDRA-6228)
Merged from 1.2:
 * (Hadoop) Require CFRR batchSize to be at least 2 (CASSANDRA-6114)
 * Add a warning for small LCS sstable size (CASSANDRA-6191)
 * Add ability to list specific KS/CF combinations in nodetool cfstats (CASSANDRA-4191)
 * Mark CF clean if a mutation raced the drop and got it marked dirty (CASSANDRA-5946)
 * Add a LOCAL_ONE consistency level (CASSANDRA-6202)
 * Limit CQL prepared statement cache by size instead of count (CASSANDRA-6107)
 * Tracing should log write failure rather than raw exceptions (CASSANDRA-6133)
 * lock access to TM.endpointToHostIdMap (CASSANDRA-6103)
 * Allow estimated memtable size to exceed slab allocator size (CASSANDRA-6078)
 * Start MeteredFlusher earlier to prevent OOM during CL replay (CASSANDRA-6087)
 * Avoid sending Truncate command to fat clients (CASSANDRA-6088)
 * Allow where clause conditions to be in parenthesis (CASSANDRA-6037)
 * Do not open non-ssl storage port if encryption option is all (CASSANDRA-3916)
 * Move batchlog replay to its own executor (CASSANDRA-6079)
 * Add tombstone debug threshold and histogram (CASSANDRA-6042, 6057)
 * Enable tcp keepalive on incoming connections (CASSANDRA-4053)
 * Fix fat client schema pull NPE (CASSANDRA-6089)
 * Fix memtable flushing for indexed tables (CASSANDRA-6112)
 * Fix skipping columns with multiple slices (CASSANDRA-6119)
 * Expose connected thrift + native client counts (CASSANDRA-5084)
 * Optimize auth setup (CASSANDRA-6122)
 * Trace index selection (CASSANDRA-6001)
 * Update sstablesPerReadHistogram to use biased sampling (CASSANDRA-6164)
 * Log UnknownColumnfamilyException when closing socket (CASSANDRA-5725)
 * Properly error out on CREATE INDEX for counters table (CASSANDRA-6160)
 * Handle JMX notification failure for repair (CASSANDRA-6097)
 * (Hadoop) Fetch no more than 128 splits in parallel (CASSANDRA-6169)
 * stress: add username/password authentication support (CASSANDRA-6068)
 * Fix indexed queries with row cache enabled on parent table (CASSANDRA-5732)
 * Fix compaction race during columnfamily drop (CASSANDRA-5957)
 * Fix validation of empty column names for compact tables (CASSANDRA-6152)
 * Skip replaying mutations that pass CRC but fail to deserialize (CASSANDRA-6183)
 * Rework token replacement to use replace_address (CASSANDRA-5916)
 * Fix altering column types (CASSANDRA-6185)
 * cqlsh: fix CREATE/ALTER WITH completion (CASSANDRA-6196)
 * add windows bat files for shell commands (CASSANDRA-6145)
 * Fix potential stack overflow during range tombstones insertion (CASSANDRA-6181)
 * (Hadoop) Make LOCAL_ONE the default consistency level (CASSANDRA-6214)


2.0.1
 * Fix bug that could allow reading deleted data temporarily (CASSANDRA-6025)
 * Improve memory use defaults (CASSANDRA-6059)
 * Make ThriftServer more easlly extensible (CASSANDRA-6058)
 * Remove Hadoop dependency from ITransportFactory (CASSANDRA-6062)
 * add file_cache_size_in_mb setting (CASSANDRA-5661)
 * Improve error message when yaml contains invalid properties (CASSANDRA-5958)
 * Improve leveled compaction's ability to find non-overlapping L0 compactions
   to work on concurrently (CASSANDRA-5921)
 * Notify indexer of columns shadowed by range tombstones (CASSANDRA-5614)
 * Log Merkle tree stats (CASSANDRA-2698)
 * Switch from crc32 to adler32 for compressed sstable checksums (CASSANDRA-5862)
 * Improve offheap memcpy performance (CASSANDRA-5884)
 * Use a range aware scanner for cleanup (CASSANDRA-2524)
 * Cleanup doesn't need to inspect sstables that contain only local data
   (CASSANDRA-5722)
 * Add ability for CQL3 to list partition keys (CASSANDRA-4536)
 * Improve native protocol serialization (CASSANDRA-5664)
 * Upgrade Thrift to 0.9.1 (CASSANDRA-5923)
 * Require superuser status for adding triggers (CASSANDRA-5963)
 * Make standalone scrubber handle old and new style leveled manifest
   (CASSANDRA-6005)
 * Fix paxos bugs (CASSANDRA-6012, 6013, 6023)
 * Fix paged ranges with multiple replicas (CASSANDRA-6004)
 * Fix potential AssertionError during tracing (CASSANDRA-6041)
 * Fix NPE in sstablesplit (CASSANDRA-6027)
 * Migrate pre-2.0 key/value/column aliases to system.schema_columns
   (CASSANDRA-6009)
 * Paging filter empty rows too agressively (CASSANDRA-6040)
 * Support variadic parameters for IN clauses (CASSANDRA-4210)
 * cqlsh: return the result of CAS writes (CASSANDRA-5796)
 * Fix validation of IN clauses with 2ndary indexes (CASSANDRA-6050)
 * Support named bind variables in CQL (CASSANDRA-6033)
Merged from 1.2:
 * Allow cache-keys-to-save to be set at runtime (CASSANDRA-5980)
 * Avoid second-guessing out-of-space state (CASSANDRA-5605)
 * Tuning knobs for dealing with large blobs and many CFs (CASSANDRA-5982)
 * (Hadoop) Fix CQLRW for thrift tables (CASSANDRA-6002)
 * Fix possible divide-by-zero in HHOM (CASSANDRA-5990)
 * Allow local batchlog writes for CL.ANY (CASSANDRA-5967)
 * Upgrade metrics-core to version 2.2.0 (CASSANDRA-5947)
 * Fix CqlRecordWriter with composite keys (CASSANDRA-5949)
 * Add snitch, schema version, cluster, partitioner to JMX (CASSANDRA-5881)
 * Allow disabling SlabAllocator (CASSANDRA-5935)
 * Make user-defined compaction JMX blocking (CASSANDRA-4952)
 * Fix streaming does not transfer wrapped range (CASSANDRA-5948)
 * Fix loading index summary containing empty key (CASSANDRA-5965)
 * Correctly handle limits in CompositesSearcher (CASSANDRA-5975)
 * Pig: handle CQL collections (CASSANDRA-5867)
 * Pass the updated cf to the PRSI index() method (CASSANDRA-5999)
 * Allow empty CQL3 batches (as no-op) (CASSANDRA-5994)
 * Support null in CQL3 functions (CASSANDRA-5910)
 * Replace the deprecated MapMaker with CacheLoader (CASSANDRA-6007)
 * Add SSTableDeletingNotification to DataTracker (CASSANDRA-6010)
 * Fix snapshots in use get deleted during snapshot repair (CASSANDRA-6011)
 * Move hints and exception count to o.a.c.metrics (CASSANDRA-6017)
 * Fix memory leak in snapshot repair (CASSANDRA-6047)
 * Fix sstable2sjon for CQL3 tables (CASSANDRA-5852)


2.0.0
 * Fix thrift validation when inserting into CQL3 tables (CASSANDRA-5138)
 * Fix periodic memtable flushing behavior with clean memtables (CASSANDRA-5931)
 * Fix dateOf() function for pre-2.0 timestamp columns (CASSANDRA-5928)
 * Fix SSTable unintentionally loads BF when opened for batch (CASSANDRA-5938)
 * Add stream session progress to JMX (CASSANDRA-4757)
 * Fix NPE during CAS operation (CASSANDRA-5925)
Merged from 1.2:
 * Fix getBloomFilterDiskSpaceUsed for AlwaysPresentFilter (CASSANDRA-5900)
 * Don't announce schema version until we've loaded the changes locally
   (CASSANDRA-5904)
 * Fix to support off heap bloom filters size greater than 2 GB (CASSANDRA-5903)
 * Properly handle parsing huge map and set literals (CASSANDRA-5893)


2.0.0-rc2
 * enable vnodes by default (CASSANDRA-5869)
 * fix CAS contention timeout (CASSANDRA-5830)
 * fix HsHa to respect max frame size (CASSANDRA-4573)
 * Fix (some) 2i on composite components omissions (CASSANDRA-5851)
 * cqlsh: add DESCRIBE FULL SCHEMA variant (CASSANDRA-5880)
Merged from 1.2:
 * Correctly validate sparse composite cells in scrub (CASSANDRA-5855)
 * Add KeyCacheHitRate metric to CF metrics (CASSANDRA-5868)
 * cqlsh: add support for multiline comments (CASSANDRA-5798)
 * Handle CQL3 SELECT duplicate IN restrictions on clustering columns
   (CASSANDRA-5856)


2.0.0-rc1
 * improve DecimalSerializer performance (CASSANDRA-5837)
 * fix potential spurious wakeup in AsyncOneResponse (CASSANDRA-5690)
 * fix schema-related trigger issues (CASSANDRA-5774)
 * Better validation when accessing CQL3 table from thrift (CASSANDRA-5138)
 * Fix assertion error during repair (CASSANDRA-5801)
 * Fix range tombstone bug (CASSANDRA-5805)
 * DC-local CAS (CASSANDRA-5797)
 * Add a native_protocol_version column to the system.local table (CASSANRDA-5819)
 * Use index_interval from cassandra.yaml when upgraded (CASSANDRA-5822)
 * Fix buffer underflow on socket close (CASSANDRA-5792)
Merged from 1.2:
 * Fix reading DeletionTime from 1.1-format sstables (CASSANDRA-5814)
 * cqlsh: add collections support to COPY (CASSANDRA-5698)
 * retry important messages for any IOException (CASSANDRA-5804)
 * Allow empty IN relations in SELECT/UPDATE/DELETE statements (CASSANDRA-5626)
 * cqlsh: fix crashing on Windows due to libedit detection (CASSANDRA-5812)
 * fix bulk-loading compressed sstables (CASSANDRA-5820)
 * (Hadoop) fix quoting in CqlPagingRecordReader and CqlRecordWriter
   (CASSANDRA-5824)
 * update default LCS sstable size to 160MB (CASSANDRA-5727)
 * Allow compacting 2Is via nodetool (CASSANDRA-5670)
 * Hex-encode non-String keys in OPP (CASSANDRA-5793)
 * nodetool history logging (CASSANDRA-5823)
 * (Hadoop) fix support for Thrift tables in CqlPagingRecordReader
   (CASSANDRA-5752)
 * add "all time blocked" to StatusLogger output (CASSANDRA-5825)
 * Future-proof inter-major-version schema migrations (CASSANDRA-5845)
 * (Hadoop) add CqlPagingRecordReader support for ReversedType in Thrift table
   (CASSANDRA-5718)
 * Add -no-snapshot option to scrub (CASSANDRA-5891)
 * Fix to support off heap bloom filters size greater than 2 GB (CASSANDRA-5903)
 * Properly handle parsing huge map and set literals (CASSANDRA-5893)
 * Fix LCS L0 compaction may overlap in L1 (CASSANDRA-5907)
 * New sstablesplit tool to split large sstables offline (CASSANDRA-4766)
 * Fix potential deadlock in native protocol server (CASSANDRA-5926)
 * Disallow incompatible type change in CQL3 (CASSANDRA-5882)
Merged from 1.1:
 * Correctly validate sparse composite cells in scrub (CASSANDRA-5855)


2.0.0-beta2
 * Replace countPendingHints with Hints Created metric (CASSANDRA-5746)
 * Allow nodetool with no args, and with help to run without a server (CASSANDRA-5734)
 * Cleanup AbstractType/TypeSerializer classes (CASSANDRA-5744)
 * Remove unimplemented cli option schema-mwt (CASSANDRA-5754)
 * Support range tombstones in thrift (CASSANDRA-5435)
 * Normalize table-manipulating CQL3 statements' class names (CASSANDRA-5759)
 * cqlsh: add missing table options to DESCRIBE output (CASSANDRA-5749)
 * Fix assertion error during repair (CASSANDRA-5757)
 * Fix bulkloader (CASSANDRA-5542)
 * Add LZ4 compression to the native protocol (CASSANDRA-5765)
 * Fix bugs in the native protocol v2 (CASSANDRA-5770)
 * CAS on 'primary key only' table (CASSANDRA-5715)
 * Support streaming SSTables of old versions (CASSANDRA-5772)
 * Always respect protocol version in native protocol (CASSANDRA-5778)
 * Fix ConcurrentModificationException during streaming (CASSANDRA-5782)
 * Update deletion timestamp in Commit#updatesWithPaxosTime (CASSANDRA-5787)
 * Thrift cas() method crashes if input columns are not sorted (CASSANDRA-5786)
 * Order columns names correctly when querying for CAS (CASSANDRA-5788)
 * Fix streaming retry (CASSANDRA-5775)
Merged from 1.2:
 * if no seeds can be a reached a node won't start in a ring by itself (CASSANDRA-5768)
 * add cassandra.unsafesystem property (CASSANDRA-5704)
 * (Hadoop) quote identifiers in CqlPagingRecordReader (CASSANDRA-5763)
 * Add replace_node functionality for vnodes (CASSANDRA-5337)
 * Add timeout events to query traces (CASSANDRA-5520)
 * Fix serialization of the LEFT gossip value (CASSANDRA-5696)
 * Pig: support for cql3 tables (CASSANDRA-5234)
 * Fix skipping range tombstones with reverse queries (CASSANDRA-5712)
 * Expire entries out of ThriftSessionManager (CASSANDRA-5719)
 * Don't keep ancestor information in memory (CASSANDRA-5342)
 * Expose native protocol server status in nodetool info (CASSANDRA-5735)
 * Fix pathetic performance of range tombstones (CASSANDRA-5677)
 * Fix querying with an empty (impossible) range (CASSANDRA-5573)
 * cqlsh: handle CUSTOM 2i in DESCRIBE output (CASSANDRA-5760)
 * Fix minor bug in Range.intersects(Bound) (CASSANDRA-5771)
 * cqlsh: handle disabled compression in DESCRIBE output (CASSANDRA-5766)
 * Ensure all UP events are notified on the native protocol (CASSANDRA-5769)
 * Fix formatting of sstable2json with multiple -k arguments (CASSANDRA-5781)
 * Don't rely on row marker for queries in general to hide lost markers
   after TTL expires (CASSANDRA-5762)
 * Sort nodetool help output (CASSANDRA-5776)
 * Fix column expiring during 2 phases compaction (CASSANDRA-5799)
 * now() is being rejected in INSERTs when inside collections (CASSANDRA-5795)


2.0.0-beta1
 * Add support for indexing clustered columns (CASSANDRA-5125)
 * Removed on-heap row cache (CASSANDRA-5348)
 * use nanotime consistently for node-local timeouts (CASSANDRA-5581)
 * Avoid unnecessary second pass on name-based queries (CASSANDRA-5577)
 * Experimental triggers (CASSANDRA-1311)
 * JEMalloc support for off-heap allocation (CASSANDRA-3997)
 * Single-pass compaction (CASSANDRA-4180)
 * Removed token range bisection (CASSANDRA-5518)
 * Removed compatibility with pre-1.2.5 sstables and network messages
   (CASSANDRA-5511)
 * removed PBSPredictor (CASSANDRA-5455)
 * CAS support (CASSANDRA-5062, 5441, 5442, 5443, 5619, 5667)
 * Leveled compaction performs size-tiered compactions in L0
   (CASSANDRA-5371, 5439)
 * Add yaml network topology snitch for mixed ec2/other envs (CASSANDRA-5339)
 * Log when a node is down longer than the hint window (CASSANDRA-4554)
 * Optimize tombstone creation for ExpiringColumns (CASSANDRA-4917)
 * Improve LeveledScanner work estimation (CASSANDRA-5250, 5407)
 * Replace compaction lock with runWithCompactionsDisabled (CASSANDRA-3430)
 * Change Message IDs to ints (CASSANDRA-5307)
 * Move sstable level information into the Stats component, removing the
   need for a separate Manifest file (CASSANDRA-4872)
 * avoid serializing to byte[] on commitlog append (CASSANDRA-5199)
 * make index_interval configurable per columnfamily (CASSANDRA-3961, CASSANDRA-5650)
 * add default_time_to_live (CASSANDRA-3974)
 * add memtable_flush_period_in_ms (CASSANDRA-4237)
 * replace supercolumns internally by composites (CASSANDRA-3237, 5123)
 * upgrade thrift to 0.9.0 (CASSANDRA-3719)
 * drop unnecessary keyspace parameter from user-defined compaction API
   (CASSANDRA-5139)
 * more robust solution to incomplete compactions + counters (CASSANDRA-5151)
 * Change order of directory searching for c*.in.sh (CASSANDRA-3983)
 * Add tool to reset SSTable compaction level for LCS (CASSANDRA-5271)
 * Allow custom configuration loader (CASSANDRA-5045)
 * Remove memory emergency pressure valve logic (CASSANDRA-3534)
 * Reduce request latency with eager retry (CASSANDRA-4705)
 * cqlsh: Remove ASSUME command (CASSANDRA-5331)
 * Rebuild BF when loading sstables if bloom_filter_fp_chance
   has changed since compaction (CASSANDRA-5015)
 * remove row-level bloom filters (CASSANDRA-4885)
 * Change Kernel Page Cache skipping into row preheating (disabled by default)
   (CASSANDRA-4937)
 * Improve repair by deciding on a gcBefore before sending
   out TreeRequests (CASSANDRA-4932)
 * Add an official way to disable compactions (CASSANDRA-5074)
 * Reenable ALTER TABLE DROP with new semantics (CASSANDRA-3919)
 * Add binary protocol versioning (CASSANDRA-5436)
 * Swap THshaServer for TThreadedSelectorServer (CASSANDRA-5530)
 * Add alias support to SELECT statement (CASSANDRA-5075)
 * Don't create empty RowMutations in CommitLogReplayer (CASSANDRA-5541)
 * Use range tombstones when dropping cfs/columns from schema (CASSANDRA-5579)
 * cqlsh: drop CQL2/CQL3-beta support (CASSANDRA-5585)
 * Track max/min column names in sstables to be able to optimize slice
   queries (CASSANDRA-5514, CASSANDRA-5595, CASSANDRA-5600)
 * Binary protocol: allow batching already prepared statements (CASSANDRA-4693)
 * Allow preparing timestamp, ttl and limit in CQL3 queries (CASSANDRA-4450)
 * Support native link w/o JNA in Java7 (CASSANDRA-3734)
 * Use SASL authentication in binary protocol v2 (CASSANDRA-5545)
 * Replace Thrift HsHa with LMAX Disruptor based implementation (CASSANDRA-5582)
 * cqlsh: Add row count to SELECT output (CASSANDRA-5636)
 * Include a timestamp with all read commands to determine column expiration
   (CASSANDRA-5149)
 * Streaming 2.0 (CASSANDRA-5286, 5699)
 * Conditional create/drop ks/table/index statements in CQL3 (CASSANDRA-2737)
 * more pre-table creation property validation (CASSANDRA-5693)
 * Redesign repair messages (CASSANDRA-5426)
 * Fix ALTER RENAME post-5125 (CASSANDRA-5702)
 * Disallow renaming a 2ndary indexed column (CASSANDRA-5705)
 * Rename Table to Keyspace (CASSANDRA-5613)
 * Ensure changing column_index_size_in_kb on different nodes don't corrupt the
   sstable (CASSANDRA-5454)
 * Move resultset type information into prepare, not execute (CASSANDRA-5649)
 * Auto paging in binary protocol (CASSANDRA-4415, 5714)
 * Don't tie client side use of AbstractType to JDBC (CASSANDRA-4495)
 * Adds new TimestampType to replace DateType (CASSANDRA-5723, CASSANDRA-5729)
Merged from 1.2:
 * make starting native protocol server idempotent (CASSANDRA-5728)
 * Fix loading key cache when a saved entry is no longer valid (CASSANDRA-5706)
 * Fix serialization of the LEFT gossip value (CASSANDRA-5696)
 * cqlsh: Don't show 'null' in place of empty values (CASSANDRA-5675)
 * Race condition in detecting version on a mixed 1.1/1.2 cluster
   (CASSANDRA-5692)
 * Fix skipping range tombstones with reverse queries (CASSANDRA-5712)
 * Expire entries out of ThriftSessionManager (CASSANRDA-5719)
 * Don't keep ancestor information in memory (CASSANDRA-5342)
 * cqlsh: fix handling of semicolons inside BATCH queries (CASSANDRA-5697)


1.2.6
 * Fix tracing when operation completes before all responses arrive
   (CASSANDRA-5668)
 * Fix cross-DC mutation forwarding (CASSANDRA-5632)
 * Reduce SSTableLoader memory usage (CASSANDRA-5555)
 * Scale hinted_handoff_throttle_in_kb to cluster size (CASSANDRA-5272)
 * (Hadoop) Add CQL3 input/output formats (CASSANDRA-4421, 5622)
 * (Hadoop) Fix InputKeyRange in CFIF (CASSANDRA-5536)
 * Fix dealing with ridiculously large max sstable sizes in LCS (CASSANDRA-5589)
 * Ignore pre-truncate hints (CASSANDRA-4655)
 * Move System.exit on OOM into a separate thread (CASSANDRA-5273)
 * Write row markers when serializing schema (CASSANDRA-5572)
 * Check only SSTables for the requested range when streaming (CASSANDRA-5569)
 * Improve batchlog replay behavior and hint ttl handling (CASSANDRA-5314)
 * Exclude localTimestamp from validation for tombstones (CASSANDRA-5398)
 * cqlsh: add custom prompt support (CASSANDRA-5539)
 * Reuse prepared statements in hot auth queries (CASSANDRA-5594)
 * cqlsh: add vertical output option (see EXPAND) (CASSANDRA-5597)
 * Add a rate limit option to stress (CASSANDRA-5004)
 * have BulkLoader ignore snapshots directories (CASSANDRA-5587)
 * fix SnitchProperties logging context (CASSANDRA-5602)
 * Expose whether jna is enabled and memory is locked via JMX (CASSANDRA-5508)
 * cqlsh: fix COPY FROM with ReversedType (CASSANDRA-5610)
 * Allow creating CUSTOM indexes on collections (CASSANDRA-5615)
 * Evaluate now() function at execution time (CASSANDRA-5616)
 * Expose detailed read repair metrics (CASSANDRA-5618)
 * Correct blob literal + ReversedType parsing (CASSANDRA-5629)
 * Allow GPFS to prefer the internal IP like EC2MRS (CASSANDRA-5630)
 * fix help text for -tspw cassandra-cli (CASSANDRA-5643)
 * don't throw away initial causes exceptions for internode encryption issues
   (CASSANDRA-5644)
 * Fix message spelling errors for cql select statements (CASSANDRA-5647)
 * Suppress custom exceptions thru jmx (CASSANDRA-5652)
 * Update CREATE CUSTOM INDEX syntax (CASSANDRA-5639)
 * Fix PermissionDetails.equals() method (CASSANDRA-5655)
 * Never allow partition key ranges in CQL3 without token() (CASSANDRA-5666)
 * Gossiper incorrectly drops AppState for an upgrading node (CASSANDRA-5660)
 * Connection thrashing during multi-region ec2 during upgrade, due to
   messaging version (CASSANDRA-5669)
 * Avoid over reconnecting in EC2MRS (CASSANDRA-5678)
 * Fix ReadResponseSerializer.serializedSize() for digest reads (CASSANDRA-5476)
 * allow sstable2json on 2i CFs (CASSANDRA-5694)
Merged from 1.1:
 * Remove buggy thrift max message length option (CASSANDRA-5529)
 * Fix NPE in Pig's widerow mode (CASSANDRA-5488)
 * Add split size parameter to Pig and disable split combination (CASSANDRA-5544)


1.2.5
 * make BytesToken.toString only return hex bytes (CASSANDRA-5566)
 * Ensure that submitBackground enqueues at least one task (CASSANDRA-5554)
 * fix 2i updates with identical values and timestamps (CASSANDRA-5540)
 * fix compaction throttling bursty-ness (CASSANDRA-4316)
 * reduce memory consumption of IndexSummary (CASSANDRA-5506)
 * remove per-row column name bloom filters (CASSANDRA-5492)
 * Include fatal errors in trace events (CASSANDRA-5447)
 * Ensure that PerRowSecondaryIndex is notified of row-level deletes
   (CASSANDRA-5445)
 * Allow empty blob literals in CQL3 (CASSANDRA-5452)
 * Fix streaming RangeTombstones at column index boundary (CASSANDRA-5418)
 * Fix preparing statements when current keyspace is not set (CASSANDRA-5468)
 * Fix SemanticVersion.isSupportedBy minor/patch handling (CASSANDRA-5496)
 * Don't provide oldCfId for post-1.1 system cfs (CASSANDRA-5490)
 * Fix primary range ignores replication strategy (CASSANDRA-5424)
 * Fix shutdown of binary protocol server (CASSANDRA-5507)
 * Fix repair -snapshot not working (CASSANDRA-5512)
 * Set isRunning flag later in binary protocol server (CASSANDRA-5467)
 * Fix use of CQL3 functions with descending clustering order (CASSANDRA-5472)
 * Disallow renaming columns one at a time for thrift table in CQL3
   (CASSANDRA-5531)
 * cqlsh: add CLUSTERING ORDER BY support to DESCRIBE (CASSANDRA-5528)
 * Add custom secondary index support to CQL3 (CASSANDRA-5484)
 * Fix repair hanging silently on unexpected error (CASSANDRA-5229)
 * Fix Ec2Snitch regression introduced by CASSANDRA-5171 (CASSANDRA-5432)
 * Add nodetool enablebackup/disablebackup (CASSANDRA-5556)
 * cqlsh: fix DESCRIBE after case insensitive USE (CASSANDRA-5567)
Merged from 1.1
 * Add retry mechanism to OTC for non-droppable_verbs (CASSANDRA-5393)
 * Use allocator information to improve memtable memory usage estimate
   (CASSANDRA-5497)
 * Fix trying to load deleted row into row cache on startup (CASSANDRA-4463)
 * fsync leveled manifest to avoid corruption (CASSANDRA-5535)
 * Fix Bound intersection computation (CASSANDRA-5551)
 * sstablescrub now respects max memory size in cassandra.in.sh (CASSANDRA-5562)


1.2.4
 * Ensure that PerRowSecondaryIndex updates see the most recent values
   (CASSANDRA-5397)
 * avoid duplicate index entries ind PrecompactedRow and
   ParallelCompactionIterable (CASSANDRA-5395)
 * remove the index entry on oldColumn when new column is a tombstone
   (CASSANDRA-5395)
 * Change default stream throughput from 400 to 200 mbps (CASSANDRA-5036)
 * Gossiper logs DOWN for symmetry with UP (CASSANDRA-5187)
 * Fix mixing prepared statements between keyspaces (CASSANDRA-5352)
 * Fix consistency level during bootstrap - strike 3 (CASSANDRA-5354)
 * Fix transposed arguments in AlreadyExistsException (CASSANDRA-5362)
 * Improve asynchronous hint delivery (CASSANDRA-5179)
 * Fix Guava dependency version (12.0 -> 13.0.1) for Maven (CASSANDRA-5364)
 * Validate that provided CQL3 collection value are < 64K (CASSANDRA-5355)
 * Make upgradeSSTable skip current version sstables by default (CASSANDRA-5366)
 * Optimize min/max timestamp collection (CASSANDRA-5373)
 * Invalid streamId in cql binary protocol when using invalid CL
   (CASSANDRA-5164)
 * Fix validation for IN where clauses with collections (CASSANDRA-5376)
 * Copy resultSet on count query to avoid ConcurrentModificationException
   (CASSANDRA-5382)
 * Correctly typecheck in CQL3 even with ReversedType (CASSANDRA-5386)
 * Fix streaming compressed files when using encryption (CASSANDRA-5391)
 * cassandra-all 1.2.0 pom missing netty dependency (CASSANDRA-5392)
 * Fix writetime/ttl functions on null values (CASSANDRA-5341)
 * Fix NPE during cql3 select with token() (CASSANDRA-5404)
 * IndexHelper.skipBloomFilters won't skip non-SHA filters (CASSANDRA-5385)
 * cqlsh: Print maps ordered by key, sort sets (CASSANDRA-5413)
 * Add null syntax support in CQL3 for inserts (CASSANDRA-3783)
 * Allow unauthenticated set_keyspace() calls (CASSANDRA-5423)
 * Fix potential incremental backups race (CASSANDRA-5410)
 * Fix prepared BATCH statements with batch-level timestamps (CASSANDRA-5415)
 * Allow overriding superuser setup delay (CASSANDRA-5430)
 * cassandra-shuffle with JMX usernames and passwords (CASSANDRA-5431)
Merged from 1.1:
 * cli: Quote ks and cf names in schema output when needed (CASSANDRA-5052)
 * Fix bad default for min/max timestamp in SSTableMetadata (CASSANDRA-5372)
 * Fix cf name extraction from manifest in Directories.migrateFile()
   (CASSANDRA-5242)
 * Support pluggable internode authentication (CASSANDRA-5401)


1.2.3
 * add check for sstable overlap within a level on startup (CASSANDRA-5327)
 * replace ipv6 colons in jmx object names (CASSANDRA-5298, 5328)
 * Avoid allocating SSTableBoundedScanner during repair when the range does
   not intersect the sstable (CASSANDRA-5249)
 * Don't lowercase property map keys (this breaks NTS) (CASSANDRA-5292)
 * Fix composite comparator with super columns (CASSANDRA-5287)
 * Fix insufficient validation of UPDATE queries against counter cfs
   (CASSANDRA-5300)
 * Fix PropertyFileSnitch default DC/Rack behavior (CASSANDRA-5285)
 * Handle null values when executing prepared statement (CASSANDRA-5081)
 * Add netty to pom dependencies (CASSANDRA-5181)
 * Include type arguments in Thrift CQLPreparedResult (CASSANDRA-5311)
 * Fix compaction not removing columns when bf_fp_ratio is 1 (CASSANDRA-5182)
 * cli: Warn about missing CQL3 tables in schema descriptions (CASSANDRA-5309)
 * Re-enable unknown option in replication/compaction strategies option for
   backward compatibility (CASSANDRA-4795)
 * Add binary protocol support to stress (CASSANDRA-4993)
 * cqlsh: Fix COPY FROM value quoting and null handling (CASSANDRA-5305)
 * Fix repair -pr for vnodes (CASSANDRA-5329)
 * Relax CL for auth queries for non-default users (CASSANDRA-5310)
 * Fix AssertionError during repair (CASSANDRA-5245)
 * Don't announce migrations to pre-1.2 nodes (CASSANDRA-5334)
Merged from 1.1:
 * Update offline scrub for 1.0 -> 1.1 directory structure (CASSANDRA-5195)
 * add tmp flag to Descriptor hashcode (CASSANDRA-4021)
 * fix logging of "Found table data in data directories" when only system tables
   are present (CASSANDRA-5289)
 * cli: Add JMX authentication support (CASSANDRA-5080)
 * nodetool: ability to repair specific range (CASSANDRA-5280)
 * Fix possible assertion triggered in SliceFromReadCommand (CASSANDRA-5284)
 * cqlsh: Add inet type support on Windows (ipv4-only) (CASSANDRA-4801)
 * Fix race when initializing ColumnFamilyStore (CASSANDRA-5350)
 * Add UseTLAB JVM flag (CASSANDRA-5361)


1.2.2
 * fix potential for multiple concurrent compactions of the same sstables
   (CASSANDRA-5256)
 * avoid no-op caching of byte[] on commitlog append (CASSANDRA-5199)
 * fix symlinks under data dir not working (CASSANDRA-5185)
 * fix bug in compact storage metadata handling (CASSANDRA-5189)
 * Validate login for USE queries (CASSANDRA-5207)
 * cli: remove default username and password (CASSANDRA-5208)
 * configure populate_io_cache_on_flush per-CF (CASSANDRA-4694)
 * allow configuration of internode socket buffer (CASSANDRA-3378)
 * Make sstable directory picking blacklist-aware again (CASSANDRA-5193)
 * Correctly expire gossip states for edge cases (CASSANDRA-5216)
 * Improve handling of directory creation failures (CASSANDRA-5196)
 * Expose secondary indicies to the rest of nodetool (CASSANDRA-4464)
 * Binary protocol: avoid sending notification for 0.0.0.0 (CASSANDRA-5227)
 * add UseCondCardMark XX jvm settings on jdk 1.7 (CASSANDRA-4366)
 * CQL3 refactor to allow conversion function (CASSANDRA-5226)
 * Fix drop of sstables in some circumstance (CASSANDRA-5232)
 * Implement caching of authorization results (CASSANDRA-4295)
 * Add support for LZ4 compression (CASSANDRA-5038)
 * Fix missing columns in wide rows queries (CASSANDRA-5225)
 * Simplify auth setup and make system_auth ks alterable (CASSANDRA-5112)
 * Stop compactions from hanging during bootstrap (CASSANDRA-5244)
 * fix compressed streaming sending extra chunk (CASSANDRA-5105)
 * Add CQL3-based implementations of IAuthenticator and IAuthorizer
   (CASSANDRA-4898)
 * Fix timestamp-based tomstone removal logic (CASSANDRA-5248)
 * cli: Add JMX authentication support (CASSANDRA-5080)
 * Fix forceFlush behavior (CASSANDRA-5241)
 * cqlsh: Add username autocompletion (CASSANDRA-5231)
 * Fix CQL3 composite partition key error (CASSANDRA-5240)
 * Allow IN clause on last clustering key (CASSANDRA-5230)
Merged from 1.1:
 * fix start key/end token validation for wide row iteration (CASSANDRA-5168)
 * add ConfigHelper support for Thrift frame and max message sizes (CASSANDRA-5188)
 * fix nodetool repair not fail on node down (CASSANDRA-5203)
 * always collect tombstone hints (CASSANDRA-5068)
 * Fix error when sourcing file in cqlsh (CASSANDRA-5235)


1.2.1
 * stream undelivered hints on decommission (CASSANDRA-5128)
 * GossipingPropertyFileSnitch loads saved dc/rack info if needed (CASSANDRA-5133)
 * drain should flush system CFs too (CASSANDRA-4446)
 * add inter_dc_tcp_nodelay setting (CASSANDRA-5148)
 * re-allow wrapping ranges for start_token/end_token range pairitspwng (CASSANDRA-5106)
 * fix validation compaction of empty rows (CASSANDRA-5136)
 * nodetool methods to enable/disable hint storage/delivery (CASSANDRA-4750)
 * disallow bloom filter false positive chance of 0 (CASSANDRA-5013)
 * add threadpool size adjustment methods to JMXEnabledThreadPoolExecutor and
   CompactionManagerMBean (CASSANDRA-5044)
 * fix hinting for dropped local writes (CASSANDRA-4753)
 * off-heap cache doesn't need mutable column container (CASSANDRA-5057)
 * apply disk_failure_policy to bad disks on initial directory creation
   (CASSANDRA-4847)
 * Optimize name-based queries to use ArrayBackedSortedColumns (CASSANDRA-5043)
 * Fall back to old manifest if most recent is unparseable (CASSANDRA-5041)
 * pool [Compressed]RandomAccessReader objects on the partitioned read path
   (CASSANDRA-4942)
 * Add debug logging to list filenames processed by Directories.migrateFile
   method (CASSANDRA-4939)
 * Expose black-listed directories via JMX (CASSANDRA-4848)
 * Log compaction merge counts (CASSANDRA-4894)
 * Minimize byte array allocation by AbstractData{Input,Output} (CASSANDRA-5090)
 * Add SSL support for the binary protocol (CASSANDRA-5031)
 * Allow non-schema system ks modification for shuffle to work (CASSANDRA-5097)
 * cqlsh: Add default limit to SELECT statements (CASSANDRA-4972)
 * cqlsh: fix DESCRIBE for 1.1 cfs in CQL3 (CASSANDRA-5101)
 * Correctly gossip with nodes >= 1.1.7 (CASSANDRA-5102)
 * Ensure CL guarantees on digest mismatch (CASSANDRA-5113)
 * Validate correctly selects on composite partition key (CASSANDRA-5122)
 * Fix exception when adding collection (CASSANDRA-5117)
 * Handle states for non-vnode clusters correctly (CASSANDRA-5127)
 * Refuse unrecognized replication and compaction strategy options (CASSANDRA-4795)
 * Pick the correct value validator in sstable2json for cql3 tables (CASSANDRA-5134)
 * Validate login for describe_keyspace, describe_keyspaces and set_keyspace
   (CASSANDRA-5144)
 * Fix inserting empty maps (CASSANDRA-5141)
 * Don't remove tokens from System table for node we know (CASSANDRA-5121)
 * fix streaming progress report for compresed files (CASSANDRA-5130)
 * Coverage analysis for low-CL queries (CASSANDRA-4858)
 * Stop interpreting dates as valid timeUUID value (CASSANDRA-4936)
 * Adds E notation for floating point numbers (CASSANDRA-4927)
 * Detect (and warn) unintentional use of the cql2 thrift methods when cql3 was
   intended (CASSANDRA-5172)
 * cli: Quote ks and cf names in schema output when needed (CASSANDRA-5052)
 * Fix cf name extraction from manifest in Directories.migrateFile() (CASSANDRA-5242)
 * Replace mistaken usage of commons-logging with slf4j (CASSANDRA-5464)
 * Ensure Jackson dependency matches lib (CASSANDRA-5126)
 * Expose droppable tombstone ratio stats over JMX (CASSANDRA-5159)
Merged from 1.1:
 * Simplify CompressedRandomAccessReader to work around JDK FD bug (CASSANDRA-5088)
 * Improve handling a changing target throttle rate mid-compaction (CASSANDRA-5087)
 * Pig: correctly decode row keys in widerow mode (CASSANDRA-5098)
 * nodetool repair command now prints progress (CASSANDRA-4767)
 * fix user defined compaction to run against 1.1 data directory (CASSANDRA-5118)
 * Fix CQL3 BATCH authorization caching (CASSANDRA-5145)
 * fix get_count returns incorrect value with TTL (CASSANDRA-5099)
 * better handling for mid-compaction failure (CASSANDRA-5137)
 * convert default marshallers list to map for better readability (CASSANDRA-5109)
 * fix ConcurrentModificationException in getBootstrapSource (CASSANDRA-5170)
 * fix sstable maxtimestamp for row deletes and pre-1.1.1 sstables (CASSANDRA-5153)
 * Fix thread growth on node removal (CASSANDRA-5175)
 * Make Ec2Region's datacenter name configurable (CASSANDRA-5155)


1.2.0
 * Disallow counters in collections (CASSANDRA-5082)
 * cqlsh: add unit tests (CASSANDRA-3920)
 * fix default bloom_filter_fp_chance for LeveledCompactionStrategy (CASSANDRA-5093)
Merged from 1.1:
 * add validation for get_range_slices with start_key and end_token (CASSANDRA-5089)


1.2.0-rc2
 * fix nodetool ownership display with vnodes (CASSANDRA-5065)
 * cqlsh: add DESCRIBE KEYSPACES command (CASSANDRA-5060)
 * Fix potential infinite loop when reloading CFS (CASSANDRA-5064)
 * Fix SimpleAuthorizer example (CASSANDRA-5072)
 * cqlsh: force CL.ONE for tracing and system.schema* queries (CASSANDRA-5070)
 * Includes cassandra-shuffle in the debian package (CASSANDRA-5058)
Merged from 1.1:
 * fix multithreaded compaction deadlock (CASSANDRA-4492)
 * fix temporarily missing schema after upgrade from pre-1.1.5 (CASSANDRA-5061)
 * Fix ALTER TABLE overriding compression options with defaults
   (CASSANDRA-4996, 5066)
 * fix specifying and altering crc_check_chance (CASSANDRA-5053)
 * fix Murmur3Partitioner ownership% calculation (CASSANDRA-5076)
 * Don't expire columns sooner than they should in 2ndary indexes (CASSANDRA-5079)


1.2-rc1
 * rename rpc_timeout settings to request_timeout (CASSANDRA-5027)
 * add BF with 0.1 FP to LCS by default (CASSANDRA-5029)
 * Fix preparing insert queries (CASSANDRA-5016)
 * Fix preparing queries with counter increment (CASSANDRA-5022)
 * Fix preparing updates with collections (CASSANDRA-5017)
 * Don't generate UUID based on other node address (CASSANDRA-5002)
 * Fix message when trying to alter a clustering key type (CASSANDRA-5012)
 * Update IAuthenticator to match the new IAuthorizer (CASSANDRA-5003)
 * Fix inserting only a key in CQL3 (CASSANDRA-5040)
 * Fix CQL3 token() function when used with strings (CASSANDRA-5050)
Merged from 1.1:
 * reduce log spam from invalid counter shards (CASSANDRA-5026)
 * Improve schema propagation performance (CASSANDRA-5025)
 * Fix for IndexHelper.IndexFor throws OOB Exception (CASSANDRA-5030)
 * cqlsh: make it possible to describe thrift CFs (CASSANDRA-4827)
 * cqlsh: fix timestamp formatting on some platforms (CASSANDRA-5046)


1.2-beta3
 * make consistency level configurable in cqlsh (CASSANDRA-4829)
 * fix cqlsh rendering of blob fields (CASSANDRA-4970)
 * fix cqlsh DESCRIBE command (CASSANDRA-4913)
 * save truncation position in system table (CASSANDRA-4906)
 * Move CompressionMetadata off-heap (CASSANDRA-4937)
 * allow CLI to GET cql3 columnfamily data (CASSANDRA-4924)
 * Fix rare race condition in getExpireTimeForEndpoint (CASSANDRA-4402)
 * acquire references to overlapping sstables during compaction so bloom filter
   doesn't get free'd prematurely (CASSANDRA-4934)
 * Don't share slice query filter in CQL3 SelectStatement (CASSANDRA-4928)
 * Separate tracing from Log4J (CASSANDRA-4861)
 * Exclude gcable tombstones from merkle-tree computation (CASSANDRA-4905)
 * Better printing of AbstractBounds for tracing (CASSANDRA-4931)
 * Optimize mostRecentTombstone check in CC.collectAllData (CASSANDRA-4883)
 * Change stream session ID to UUID to avoid collision from same node (CASSANDRA-4813)
 * Use Stats.db when bulk loading if present (CASSANDRA-4957)
 * Skip repair on system_trace and keyspaces with RF=1 (CASSANDRA-4956)
 * (cql3) Remove arbitrary SELECT limit (CASSANDRA-4918)
 * Correctly handle prepared operation on collections (CASSANDRA-4945)
 * Fix CQL3 LIMIT (CASSANDRA-4877)
 * Fix Stress for CQL3 (CASSANDRA-4979)
 * Remove cassandra specific exceptions from JMX interface (CASSANDRA-4893)
 * (CQL3) Force using ALLOW FILTERING on potentially inefficient queries (CASSANDRA-4915)
 * (cql3) Fix adding column when the table has collections (CASSANDRA-4982)
 * (cql3) Fix allowing collections with compact storage (CASSANDRA-4990)
 * (cql3) Refuse ttl/writetime function on collections (CASSANDRA-4992)
 * Replace IAuthority with new IAuthorizer (CASSANDRA-4874)
 * clqsh: fix KEY pseudocolumn escaping when describing Thrift tables
   in CQL3 mode (CASSANDRA-4955)
 * add basic authentication support for Pig CassandraStorage (CASSANDRA-3042)
 * fix CQL2 ALTER TABLE compaction_strategy_class altering (CASSANDRA-4965)
Merged from 1.1:
 * Fall back to old describe_splits if d_s_ex is not available (CASSANDRA-4803)
 * Improve error reporting when streaming ranges fail (CASSANDRA-5009)
 * Fix cqlsh timestamp formatting of timezone info (CASSANDRA-4746)
 * Fix assertion failure with leveled compaction (CASSANDRA-4799)
 * Check for null end_token in get_range_slice (CASSANDRA-4804)
 * Remove all remnants of removed nodes (CASSANDRA-4840)
 * Add aut-reloading of the log4j file in debian package (CASSANDRA-4855)
 * Fix estimated row cache entry size (CASSANDRA-4860)
 * reset getRangeSlice filter after finishing a row for get_paged_slice
   (CASSANDRA-4919)
 * expunge row cache post-truncate (CASSANDRA-4940)
 * Allow static CF definition with compact storage (CASSANDRA-4910)
 * Fix endless loop/compaction of schema_* CFs due to broken timestamps (CASSANDRA-4880)
 * Fix 'wrong class type' assertion in CounterColumn (CASSANDRA-4976)


1.2-beta2
 * fp rate of 1.0 disables BF entirely; LCS defaults to 1.0 (CASSANDRA-4876)
 * off-heap bloom filters for row keys (CASSANDRA_4865)
 * add extension point for sstable components (CASSANDRA-4049)
 * improve tracing output (CASSANDRA-4852, 4862)
 * make TRACE verb droppable (CASSANDRA-4672)
 * fix BulkLoader recognition of CQL3 columnfamilies (CASSANDRA-4755)
 * Sort commitlog segments for replay by id instead of mtime (CASSANDRA-4793)
 * Make hint delivery asynchronous (CASSANDRA-4761)
 * Pluggable Thrift transport factories for CLI and cqlsh (CASSANDRA-4609, 4610)
 * cassandra-cli: allow Double value type to be inserted to a column (CASSANDRA-4661)
 * Add ability to use custom TServerFactory implementations (CASSANDRA-4608)
 * optimize batchlog flushing to skip successful batches (CASSANDRA-4667)
 * include metadata for system keyspace itself in schema tables (CASSANDRA-4416)
 * add check to PropertyFileSnitch to verify presence of location for
   local node (CASSANDRA-4728)
 * add PBSPredictor consistency modeler (CASSANDRA-4261)
 * remove vestiges of Thrift unframed mode (CASSANDRA-4729)
 * optimize single-row PK lookups (CASSANDRA-4710)
 * adjust blockFor calculation to account for pending ranges due to node
   movement (CASSANDRA-833)
 * Change CQL version to 3.0.0 and stop accepting 3.0.0-beta1 (CASSANDRA-4649)
 * (CQL3) Make prepared statement global instead of per connection
   (CASSANDRA-4449)
 * Fix scrubbing of CQL3 created tables (CASSANDRA-4685)
 * (CQL3) Fix validation when using counter and regular columns in the same
   table (CASSANDRA-4706)
 * Fix bug starting Cassandra with simple authentication (CASSANDRA-4648)
 * Add support for batchlog in CQL3 (CASSANDRA-4545, 4738)
 * Add support for multiple column family outputs in CFOF (CASSANDRA-4208)
 * Support repairing only the local DC nodes (CASSANDRA-4747)
 * Use rpc_address for binary protocol and change default port (CASSANDRA-4751)
 * Fix use of collections in prepared statements (CASSANDRA-4739)
 * Store more information into peers table (CASSANDRA-4351, 4814)
 * Configurable bucket size for size tiered compaction (CASSANDRA-4704)
 * Run leveled compaction in parallel (CASSANDRA-4310)
 * Fix potential NPE during CFS reload (CASSANDRA-4786)
 * Composite indexes may miss results (CASSANDRA-4796)
 * Move consistency level to the protocol level (CASSANDRA-4734, 4824)
 * Fix Subcolumn slice ends not respected (CASSANDRA-4826)
 * Fix Assertion error in cql3 select (CASSANDRA-4783)
 * Fix list prepend logic (CQL3) (CASSANDRA-4835)
 * Add booleans as literals in CQL3 (CASSANDRA-4776)
 * Allow renaming PK columns in CQL3 (CASSANDRA-4822)
 * Fix binary protocol NEW_NODE event (CASSANDRA-4679)
 * Fix potential infinite loop in tombstone compaction (CASSANDRA-4781)
 * Remove system tables accounting from schema (CASSANDRA-4850)
 * (cql3) Force provided columns in clustering key order in
   'CLUSTERING ORDER BY' (CASSANDRA-4881)
 * Fix composite index bug (CASSANDRA-4884)
 * Fix short read protection for CQL3 (CASSANDRA-4882)
 * Add tracing support to the binary protocol (CASSANDRA-4699)
 * (cql3) Don't allow prepared marker inside collections (CASSANDRA-4890)
 * Re-allow order by on non-selected columns (CASSANDRA-4645)
 * Bug when composite index is created in a table having collections (CASSANDRA-4909)
 * log index scan subject in CompositesSearcher (CASSANDRA-4904)
Merged from 1.1:
 * add get[Row|Key]CacheEntries to CacheServiceMBean (CASSANDRA-4859)
 * fix get_paged_slice to wrap to next row correctly (CASSANDRA-4816)
 * fix indexing empty column values (CASSANDRA-4832)
 * allow JdbcDate to compose null Date objects (CASSANDRA-4830)
 * fix possible stackoverflow when compacting 1000s of sstables
   (CASSANDRA-4765)
 * fix wrong leveled compaction progress calculation (CASSANDRA-4807)
 * add a close() method to CRAR to prevent leaking file descriptors (CASSANDRA-4820)
 * fix potential infinite loop in get_count (CASSANDRA-4833)
 * fix compositeType.{get/from}String methods (CASSANDRA-4842)
 * (CQL) fix CREATE COLUMNFAMILY permissions check (CASSANDRA-4864)
 * Fix DynamicCompositeType same type comparison (CASSANDRA-4711)
 * Fix duplicate SSTable reference when stream session failed (CASSANDRA-3306)
 * Allow static CF definition with compact storage (CASSANDRA-4910)
 * Fix endless loop/compaction of schema_* CFs due to broken timestamps (CASSANDRA-4880)
 * Fix 'wrong class type' assertion in CounterColumn (CASSANDRA-4976)


1.2-beta1
 * add atomic_batch_mutate (CASSANDRA-4542, -4635)
 * increase default max_hint_window_in_ms to 3h (CASSANDRA-4632)
 * include message initiation time to replicas so they can more
   accurately drop timed-out requests (CASSANDRA-2858)
 * fix clientutil.jar dependencies (CASSANDRA-4566)
 * optimize WriteResponse (CASSANDRA-4548)
 * new metrics (CASSANDRA-4009)
 * redesign KEYS indexes to avoid read-before-write (CASSANDRA-2897)
 * debug tracing (CASSANDRA-1123)
 * parallelize row cache loading (CASSANDRA-4282)
 * Make compaction, flush JBOD-aware (CASSANDRA-4292)
 * run local range scans on the read stage (CASSANDRA-3687)
 * clean up ioexceptions (CASSANDRA-2116)
 * add disk_failure_policy (CASSANDRA-2118)
 * Introduce new json format with row level deletion (CASSANDRA-4054)
 * remove redundant "name" column from schema_keyspaces (CASSANDRA-4433)
 * improve "nodetool ring" handling of multi-dc clusters (CASSANDRA-3047)
 * update NTS calculateNaturalEndpoints to be O(N log N) (CASSANDRA-3881)
 * split up rpc timeout by operation type (CASSANDRA-2819)
 * rewrite key cache save/load to use only sequential i/o (CASSANDRA-3762)
 * update MS protocol with a version handshake + broadcast address id
   (CASSANDRA-4311)
 * multithreaded hint replay (CASSANDRA-4189)
 * add inter-node message compression (CASSANDRA-3127)
 * remove COPP (CASSANDRA-2479)
 * Track tombstone expiration and compact when tombstone content is
   higher than a configurable threshold, default 20% (CASSANDRA-3442, 4234)
 * update MurmurHash to version 3 (CASSANDRA-2975)
 * (CLI) track elapsed time for `delete' operation (CASSANDRA-4060)
 * (CLI) jline version is bumped to 1.0 to properly  support
   'delete' key function (CASSANDRA-4132)
 * Save IndexSummary into new SSTable 'Summary' component (CASSANDRA-2392, 4289)
 * Add support for range tombstones (CASSANDRA-3708)
 * Improve MessagingService efficiency (CASSANDRA-3617)
 * Avoid ID conflicts from concurrent schema changes (CASSANDRA-3794)
 * Set thrift HSHA server thread limit to unlimited by default (CASSANDRA-4277)
 * Avoids double serialization of CF id in RowMutation messages
   (CASSANDRA-4293)
 * stream compressed sstables directly with java nio (CASSANDRA-4297)
 * Support multiple ranges in SliceQueryFilter (CASSANDRA-3885)
 * Add column metadata to system column families (CASSANDRA-4018)
 * (cql3) Always use composite types by default (CASSANDRA-4329)
 * (cql3) Add support for set, map and list (CASSANDRA-3647)
 * Validate date type correctly (CASSANDRA-4441)
 * (cql3) Allow definitions with only a PK (CASSANDRA-4361)
 * (cql3) Add support for row key composites (CASSANDRA-4179)
 * improve DynamicEndpointSnitch by using reservoir sampling (CASSANDRA-4038)
 * (cql3) Add support for 2ndary indexes (CASSANDRA-3680)
 * (cql3) fix defining more than one PK to be invalid (CASSANDRA-4477)
 * remove schema agreement checking from all external APIs (Thrift, CQL and CQL3) (CASSANDRA-4487)
 * add Murmur3Partitioner and make it default for new installations (CASSANDRA-3772, 4621)
 * (cql3) update pseudo-map syntax to use map syntax (CASSANDRA-4497)
 * Finer grained exceptions hierarchy and provides error code with exceptions (CASSANDRA-3979)
 * Adds events push to binary protocol (CASSANDRA-4480)
 * Rewrite nodetool help (CASSANDRA-2293)
 * Make CQL3 the default for CQL (CASSANDRA-4640)
 * update stress tool to be able to use CQL3 (CASSANDRA-4406)
 * Accept all thrift update on CQL3 cf but don't expose their metadata (CASSANDRA-4377)
 * Replace Throttle with Guava's RateLimiter for HintedHandOff (CASSANDRA-4541)
 * fix counter add/get using CQL2 and CQL3 in stress tool (CASSANDRA-4633)
 * Add sstable count per level to cfstats (CASSANDRA-4537)
 * (cql3) Add ALTER KEYSPACE statement (CASSANDRA-4611)
 * (cql3) Allow defining default consistency levels (CASSANDRA-4448)
 * (cql3) Fix queries using LIMIT missing results (CASSANDRA-4579)
 * fix cross-version gossip messaging (CASSANDRA-4576)
 * added inet data type (CASSANDRA-4627)


1.1.6
 * Wait for writes on synchronous read digest mismatch (CASSANDRA-4792)
 * fix commitlog replay for nanotime-infected sstables (CASSANDRA-4782)
 * preflight check ttl for maximum of 20 years (CASSANDRA-4771)
 * (Pig) fix widerow input with single column rows (CASSANDRA-4789)
 * Fix HH to compact with correct gcBefore, which avoids wiping out
   undelivered hints (CASSANDRA-4772)
 * LCS will merge up to 32 L0 sstables as intended (CASSANDRA-4778)
 * NTS will default unconfigured DC replicas to zero (CASSANDRA-4675)
 * use default consistency level in counter validation if none is
   explicitly provide (CASSANDRA-4700)
 * Improve IAuthority interface by introducing fine-grained
   access permissions and grant/revoke commands (CASSANDRA-4490, 4644)
 * fix assumption error in CLI when updating/describing keyspace
   (CASSANDRA-4322)
 * Adds offline sstablescrub to debian packaging (CASSANDRA-4642)
 * Automatic fixing of overlapping leveled sstables (CASSANDRA-4644)
 * fix error when using ORDER BY with extended selections (CASSANDRA-4689)
 * (CQL3) Fix validation for IN queries for non-PK cols (CASSANDRA-4709)
 * fix re-created keyspace disappering after 1.1.5 upgrade
   (CASSANDRA-4698, 4752)
 * (CLI) display elapsed time in 2 fraction digits (CASSANDRA-3460)
 * add authentication support to sstableloader (CASSANDRA-4712)
 * Fix CQL3 'is reversed' logic (CASSANDRA-4716, 4759)
 * (CQL3) Don't return ReversedType in result set metadata (CASSANDRA-4717)
 * Backport adding AlterKeyspace statement (CASSANDRA-4611)
 * (CQL3) Correcty accept upper-case data types (CASSANDRA-4770)
 * Add binary protocol events for schema changes (CASSANDRA-4684)
Merged from 1.0:
 * Switch from NBHM to CHM in MessagingService's callback map, which
   prevents OOM in long-running instances (CASSANDRA-4708)


1.1.5
 * add SecondaryIndex.reload API (CASSANDRA-4581)
 * use millis + atomicint for commitlog segment creation instead of
   nanotime, which has issues under some hypervisors (CASSANDRA-4601)
 * fix FD leak in slice queries (CASSANDRA-4571)
 * avoid recursion in leveled compaction (CASSANDRA-4587)
 * increase stack size under Java7 to 180K
 * Log(info) schema changes (CASSANDRA-4547)
 * Change nodetool setcachecapcity to manipulate global caches (CASSANDRA-4563)
 * (cql3) fix setting compaction strategy (CASSANDRA-4597)
 * fix broken system.schema_* timestamps on system startup (CASSANDRA-4561)
 * fix wrong skip of cache saving (CASSANDRA-4533)
 * Avoid NPE when lost+found is in data dir (CASSANDRA-4572)
 * Respect five-minute flush moratorium after initial CL replay (CASSANDRA-4474)
 * Adds ntp as recommended in debian packaging (CASSANDRA-4606)
 * Configurable transport in CF Record{Reader|Writer} (CASSANDRA-4558)
 * (cql3) fix potential NPE with both equal and unequal restriction (CASSANDRA-4532)
 * (cql3) improves ORDER BY validation (CASSANDRA-4624)
 * Fix potential deadlock during counter writes (CASSANDRA-4578)
 * Fix cql error with ORDER BY when using IN (CASSANDRA-4612)
Merged from 1.0:
 * increase Xss to 160k to accomodate latest 1.6 JVMs (CASSANDRA-4602)
 * fix toString of hint destination tokens (CASSANDRA-4568)
 * Fix multiple values for CurrentLocal NodeID (CASSANDRA-4626)


1.1.4
 * fix offline scrub to catch >= out of order rows (CASSANDRA-4411)
 * fix cassandra-env.sh on RHEL and other non-dash-based systems
   (CASSANDRA-4494)
Merged from 1.0:
 * (Hadoop) fix setting key length for old-style mapred api (CASSANDRA-4534)
 * (Hadoop) fix iterating through a resultset consisting entirely
   of tombstoned rows (CASSANDRA-4466)


1.1.3
 * (cqlsh) add COPY TO (CASSANDRA-4434)
 * munmap commitlog segments before rename (CASSANDRA-4337)
 * (JMX) rename getRangeKeySample to sampleKeyRange to avoid returning
   multi-MB results as an attribute (CASSANDRA-4452)
 * flush based on data size, not throughput; overwritten columns no
   longer artificially inflate liveRatio (CASSANDRA-4399)
 * update default commitlog segment size to 32MB and total commitlog
   size to 32/1024 MB for 32/64 bit JVMs, respectively (CASSANDRA-4422)
 * avoid using global partitioner to estimate ranges in index sstables
   (CASSANDRA-4403)
 * restore pre-CASSANDRA-3862 approach to removing expired tombstones
   from row cache during compaction (CASSANDRA-4364)
 * (stress) support for CQL prepared statements (CASSANDRA-3633)
 * Correctly catch exception when Snappy cannot be loaded (CASSANDRA-4400)
 * (cql3) Support ORDER BY when IN condition is given in WHERE clause (CASSANDRA-4327)
 * (cql3) delete "component_index" column on DROP TABLE call (CASSANDRA-4420)
 * change nanoTime() to currentTimeInMillis() in schema related code (CASSANDRA-4432)
 * add a token generation tool (CASSANDRA-3709)
 * Fix LCS bug with sstable containing only 1 row (CASSANDRA-4411)
 * fix "Can't Modify Index Name" problem on CF update (CASSANDRA-4439)
 * Fix assertion error in getOverlappingSSTables during repair (CASSANDRA-4456)
 * fix nodetool's setcompactionthreshold command (CASSANDRA-4455)
 * Ensure compacted files are never used, to avoid counter overcount (CASSANDRA-4436)
Merged from 1.0:
 * Push the validation of secondary index values to the SecondaryIndexManager (CASSANDRA-4240)
 * allow dropping columns shadowed by not-yet-expired supercolumn or row
   tombstones in PrecompactedRow (CASSANDRA-4396)


1.1.2
 * Fix cleanup not deleting index entries (CASSANDRA-4379)
 * Use correct partitioner when saving + loading caches (CASSANDRA-4331)
 * Check schema before trying to export sstable (CASSANDRA-2760)
 * Raise a meaningful exception instead of NPE when PFS encounters
   an unconfigured node + no default (CASSANDRA-4349)
 * fix bug in sstable blacklisting with LCS (CASSANDRA-4343)
 * LCS no longer promotes tiny sstables out of L0 (CASSANDRA-4341)
 * skip tombstones during hint replay (CASSANDRA-4320)
 * fix NPE in compactionstats (CASSANDRA-4318)
 * enforce 1m min keycache for auto (CASSANDRA-4306)
 * Have DeletedColumn.isMFD always return true (CASSANDRA-4307)
 * (cql3) exeption message for ORDER BY constraints said primary filter can be
    an IN clause, which is misleading (CASSANDRA-4319)
 * (cql3) Reject (not yet supported) creation of 2ndardy indexes on tables with
   composite primary keys (CASSANDRA-4328)
 * Set JVM stack size to 160k for java 7 (CASSANDRA-4275)
 * cqlsh: add COPY command to load data from CSV flat files (CASSANDRA-4012)
 * CFMetaData.fromThrift to throw ConfigurationException upon error (CASSANDRA-4353)
 * Use CF comparator to sort indexed columns in SecondaryIndexManager
   (CASSANDRA-4365)
 * add strategy_options to the KSMetaData.toString() output (CASSANDRA-4248)
 * (cql3) fix range queries containing unqueried results (CASSANDRA-4372)
 * (cql3) allow updating column_alias types (CASSANDRA-4041)
 * (cql3) Fix deletion bug (CASSANDRA-4193)
 * Fix computation of overlapping sstable for leveled compaction (CASSANDRA-4321)
 * Improve scrub and allow to run it offline (CASSANDRA-4321)
 * Fix assertionError in StorageService.bulkLoad (CASSANDRA-4368)
 * (cqlsh) add option to authenticate to a keyspace at startup (CASSANDRA-4108)
 * (cqlsh) fix ASSUME functionality (CASSANDRA-4352)
 * Fix ColumnFamilyRecordReader to not return progress > 100% (CASSANDRA-3942)
Merged from 1.0:
 * Set gc_grace on index CF to 0 (CASSANDRA-4314)


1.1.1
 * add populate_io_cache_on_flush option (CASSANDRA-2635)
 * allow larger cache capacities than 2GB (CASSANDRA-4150)
 * add getsstables command to nodetool (CASSANDRA-4199)
 * apply parent CF compaction settings to secondary index CFs (CASSANDRA-4280)
 * preserve commitlog size cap when recycling segments at startup
   (CASSANDRA-4201)
 * (Hadoop) fix split generation regression (CASSANDRA-4259)
 * ignore min/max compactions settings in LCS, while preserving
   behavior that min=max=0 disables autocompaction (CASSANDRA-4233)
 * log number of rows read from saved cache (CASSANDRA-4249)
 * calculate exact size required for cleanup operations (CASSANDRA-1404)
 * avoid blocking additional writes during flush when the commitlog
   gets behind temporarily (CASSANDRA-1991)
 * enable caching on index CFs based on data CF cache setting (CASSANDRA-4197)
 * warn on invalid replication strategy creation options (CASSANDRA-4046)
 * remove [Freeable]Memory finalizers (CASSANDRA-4222)
 * include tombstone size in ColumnFamily.size, which can prevent OOM
   during sudden mass delete operations by yielding a nonzero liveRatio
   (CASSANDRA-3741)
 * Open 1 sstableScanner per level for leveled compaction (CASSANDRA-4142)
 * Optimize reads when row deletion timestamps allow us to restrict
   the set of sstables we check (CASSANDRA-4116)
 * add support for commitlog archiving and point-in-time recovery
   (CASSANDRA-3690)
 * avoid generating redundant compaction tasks during streaming
   (CASSANDRA-4174)
 * add -cf option to nodetool snapshot, and takeColumnFamilySnapshot to
   StorageService mbean (CASSANDRA-556)
 * optimize cleanup to drop entire sstables where possible (CASSANDRA-4079)
 * optimize truncate when autosnapshot is disabled (CASSANDRA-4153)
 * update caches to use byte[] keys to reduce memory overhead (CASSANDRA-3966)
 * add column limit to cli (CASSANDRA-3012, 4098)
 * clean up and optimize DataOutputBuffer, used by CQL compression and
   CompositeType (CASSANDRA-4072)
 * optimize commitlog checksumming (CASSANDRA-3610)
 * identify and blacklist corrupted SSTables from future compactions
   (CASSANDRA-2261)
 * Move CfDef and KsDef validation out of thrift (CASSANDRA-4037)
 * Expose API to repair a user provided range (CASSANDRA-3912)
 * Add way to force the cassandra-cli to refresh its schema (CASSANDRA-4052)
 * Avoid having replicate on write tasks stacking up at CL.ONE (CASSANDRA-2889)
 * (cql3) Backwards compatibility for composite comparators in non-cql3-aware
   clients (CASSANDRA-4093)
 * (cql3) Fix order by for reversed queries (CASSANDRA-4160)
 * (cql3) Add ReversedType support (CASSANDRA-4004)
 * (cql3) Add timeuuid type (CASSANDRA-4194)
 * (cql3) Minor fixes (CASSANDRA-4185)
 * (cql3) Fix prepared statement in BATCH (CASSANDRA-4202)
 * (cql3) Reduce the list of reserved keywords (CASSANDRA-4186)
 * (cql3) Move max/min compaction thresholds to compaction strategy options
   (CASSANDRA-4187)
 * Fix exception during move when localhost is the only source (CASSANDRA-4200)
 * (cql3) Allow paging through non-ordered partitioner results (CASSANDRA-3771)
 * (cql3) Fix drop index (CASSANDRA-4192)
 * (cql3) Don't return range ghosts anymore (CASSANDRA-3982)
 * fix re-creating Keyspaces/ColumnFamilies with the same name as dropped
   ones (CASSANDRA-4219)
 * fix SecondaryIndex LeveledManifest save upon snapshot (CASSANDRA-4230)
 * fix missing arrayOffset in FBUtilities.hash (CASSANDRA-4250)
 * (cql3) Add name of parameters in CqlResultSet (CASSANDRA-4242)
 * (cql3) Correctly validate order by queries (CASSANDRA-4246)
 * rename stress to cassandra-stress for saner packaging (CASSANDRA-4256)
 * Fix exception on colum metadata with non-string comparator (CASSANDRA-4269)
 * Check for unknown/invalid compression options (CASSANDRA-4266)
 * (cql3) Adds simple access to column timestamp and ttl (CASSANDRA-4217)
 * (cql3) Fix range queries with secondary indexes (CASSANDRA-4257)
 * Better error messages from improper input in cli (CASSANDRA-3865)
 * Try to stop all compaction upon Keyspace or ColumnFamily drop (CASSANDRA-4221)
 * (cql3) Allow keyspace properties to contain hyphens (CASSANDRA-4278)
 * (cql3) Correctly validate keyspace access in create table (CASSANDRA-4296)
 * Avoid deadlock in migration stage (CASSANDRA-3882)
 * Take supercolumn names and deletion info into account in memtable throughput
   (CASSANDRA-4264)
 * Add back backward compatibility for old style replication factor (CASSANDRA-4294)
 * Preserve compatibility with pre-1.1 index queries (CASSANDRA-4262)
Merged from 1.0:
 * Fix super columns bug where cache is not updated (CASSANDRA-4190)
 * fix maxTimestamp to include row tombstones (CASSANDRA-4116)
 * (CLI) properly handle quotes in create/update keyspace commands (CASSANDRA-4129)
 * Avoids possible deadlock during bootstrap (CASSANDRA-4159)
 * fix stress tool that hangs forever on timeout or error (CASSANDRA-4128)
 * stress tool to return appropriate exit code on failure (CASSANDRA-4188)
 * fix compaction NPE when out of disk space and assertions disabled
   (CASSANDRA-3985)
 * synchronize LCS getEstimatedTasks to avoid CME (CASSANDRA-4255)
 * ensure unique streaming session id's (CASSANDRA-4223)
 * kick off background compaction when min/max thresholds change
   (CASSANDRA-4279)
 * improve ability of STCS.getBuckets to deal with 100s of 1000s of
   sstables, such as when convertinb back from LCS (CASSANDRA-4287)
 * Oversize integer in CQL throws NumberFormatException (CASSANDRA-4291)
 * fix 1.0.x node join to mixed version cluster, other nodes >= 1.1 (CASSANDRA-4195)
 * Fix LCS splitting sstable base on uncompressed size (CASSANDRA-4419)
 * Push the validation of secondary index values to the SecondaryIndexManager (CASSANDRA-4240)
 * Don't purge columns during upgradesstables (CASSANDRA-4462)
 * Make cqlsh work with piping (CASSANDRA-4113)
 * Validate arguments for nodetool decommission (CASSANDRA-4061)
 * Report thrift status in nodetool info (CASSANDRA-4010)


1.1.0-final
 * average a reduced liveRatio estimate with the previous one (CASSANDRA-4065)
 * Allow KS and CF names up to 48 characters (CASSANDRA-4157)
 * fix stress build (CASSANDRA-4140)
 * add time remaining estimate to nodetool compactionstats (CASSANDRA-4167)
 * (cql) fix NPE in cql3 ALTER TABLE (CASSANDRA-4163)
 * (cql) Add support for CL.TWO and CL.THREE in CQL (CASSANDRA-4156)
 * (cql) Fix type in CQL3 ALTER TABLE preventing update (CASSANDRA-4170)
 * (cql) Throw invalid exception from CQL3 on obsolete options (CASSANDRA-4171)
 * (cqlsh) fix recognizing uppercase SELECT keyword (CASSANDRA-4161)
 * Pig: wide row support (CASSANDRA-3909)
Merged from 1.0:
 * avoid streaming empty files with bulk loader if sstablewriter errors out
   (CASSANDRA-3946)


1.1-rc1
 * Include stress tool in binary builds (CASSANDRA-4103)
 * (Hadoop) fix wide row iteration when last row read was deleted
   (CASSANDRA-4154)
 * fix read_repair_chance to really default to 0.1 in the cli (CASSANDRA-4114)
 * Adds caching and bloomFilterFpChange to CQL options (CASSANDRA-4042)
 * Adds posibility to autoconfigure size of the KeyCache (CASSANDRA-4087)
 * fix KEYS index from skipping results (CASSANDRA-3996)
 * Remove sliced_buffer_size_in_kb dead option (CASSANDRA-4076)
 * make loadNewSStable preserve sstable version (CASSANDRA-4077)
 * Respect 1.0 cache settings as much as possible when upgrading
   (CASSANDRA-4088)
 * relax path length requirement for sstable files when upgrading on
   non-Windows platforms (CASSANDRA-4110)
 * fix terminination of the stress.java when errors were encountered
   (CASSANDRA-4128)
 * Move CfDef and KsDef validation out of thrift (CASSANDRA-4037)
 * Fix get_paged_slice (CASSANDRA-4136)
 * CQL3: Support slice with exclusive start and stop (CASSANDRA-3785)
Merged from 1.0:
 * support PropertyFileSnitch in bulk loader (CASSANDRA-4145)
 * add auto_snapshot option allowing disabling snapshot before drop/truncate
   (CASSANDRA-3710)
 * allow short snitch names (CASSANDRA-4130)


1.1-beta2
 * rename loaded sstables to avoid conflicts with local snapshots
   (CASSANDRA-3967)
 * start hint replay as soon as FD notifies that the target is back up
   (CASSANDRA-3958)
 * avoid unproductive deserializing of cached rows during compaction
   (CASSANDRA-3921)
 * fix concurrency issues with CQL keyspace creation (CASSANDRA-3903)
 * Show Effective Owership via Nodetool ring <keyspace> (CASSANDRA-3412)
 * Update ORDER BY syntax for CQL3 (CASSANDRA-3925)
 * Fix BulkRecordWriter to not throw NPE if reducer gets no map data from Hadoop (CASSANDRA-3944)
 * Fix bug with counters in super columns (CASSANDRA-3821)
 * Remove deprecated merge_shard_chance (CASSANDRA-3940)
 * add a convenient way to reset a node's schema (CASSANDRA-2963)
 * fix for intermittent SchemaDisagreementException (CASSANDRA-3884)
 * CLI `list <CF>` to limit number of columns and their order (CASSANDRA-3012)
 * ignore deprecated KsDef/CfDef/ColumnDef fields in native schema (CASSANDRA-3963)
 * CLI to report when unsupported column_metadata pair was given (CASSANDRA-3959)
 * reincarnate removed and deprecated KsDef/CfDef attributes (CASSANDRA-3953)
 * Fix race between writes and read for cache (CASSANDRA-3862)
 * perform static initialization of StorageProxy on start-up (CASSANDRA-3797)
 * support trickling fsync() on writes (CASSANDRA-3950)
 * expose counters for unavailable/timeout exceptions given to thrift clients (CASSANDRA-3671)
 * avoid quadratic startup time in LeveledManifest (CASSANDRA-3952)
 * Add type information to new schema_ columnfamilies and remove thrift
   serialization for schema (CASSANDRA-3792)
 * add missing column validator options to the CLI help (CASSANDRA-3926)
 * skip reading saved key cache if CF's caching strategy is NONE or ROWS_ONLY (CASSANDRA-3954)
 * Unify migration code (CASSANDRA-4017)
Merged from 1.0:
 * cqlsh: guess correct version of Python for Arch Linux (CASSANDRA-4090)
 * (CLI) properly handle quotes in create/update keyspace commands (CASSANDRA-4129)
 * Avoids possible deadlock during bootstrap (CASSANDRA-4159)
 * fix stress tool that hangs forever on timeout or error (CASSANDRA-4128)
 * Fix super columns bug where cache is not updated (CASSANDRA-4190)
 * stress tool to return appropriate exit code on failure (CASSANDRA-4188)


1.0.9
 * improve index sampling performance (CASSANDRA-4023)
 * always compact away deleted hints immediately after handoff (CASSANDRA-3955)
 * delete hints from dropped ColumnFamilies on handoff instead of
   erroring out (CASSANDRA-3975)
 * add CompositeType ref to the CLI doc for create/update column family (CASSANDRA-3980)
 * Pig: support Counter ColumnFamilies (CASSANDRA-3973)
 * Pig: Composite column support (CASSANDRA-3684)
 * Avoid NPE during repair when a keyspace has no CFs (CASSANDRA-3988)
 * Fix division-by-zero error on get_slice (CASSANDRA-4000)
 * don't change manifest level for cleanup, scrub, and upgradesstables
   operations under LeveledCompactionStrategy (CASSANDRA-3989, 4112)
 * fix race leading to super columns assertion failure (CASSANDRA-3957)
 * fix NPE on invalid CQL delete command (CASSANDRA-3755)
 * allow custom types in CLI's assume command (CASSANDRA-4081)
 * fix totalBytes count for parallel compactions (CASSANDRA-3758)
 * fix intermittent NPE in get_slice (CASSANDRA-4095)
 * remove unnecessary asserts in native code interfaces (CASSANDRA-4096)
 * Validate blank keys in CQL to avoid assertion errors (CASSANDRA-3612)
 * cqlsh: fix bad decoding of some column names (CASSANDRA-4003)
 * cqlsh: fix incorrect padding with unicode chars (CASSANDRA-4033)
 * Fix EC2 snitch incorrectly reporting region (CASSANDRA-4026)
 * Shut down thrift during decommission (CASSANDRA-4086)
 * Expose nodetool cfhistograms for 2ndary indexes (CASSANDRA-4063)
Merged from 0.8:
 * Fix ConcurrentModificationException in gossiper (CASSANDRA-4019)


1.1-beta1
 * (cqlsh)
   + add SOURCE and CAPTURE commands, and --file option (CASSANDRA-3479)
   + add ALTER COLUMNFAMILY WITH (CASSANDRA-3523)
   + bundle Python dependencies with Cassandra (CASSANDRA-3507)
   + added to Debian package (CASSANDRA-3458)
   + display byte data instead of erroring out on decode failure
     (CASSANDRA-3874)
 * add nodetool rebuild_index (CASSANDRA-3583)
 * add nodetool rangekeysample (CASSANDRA-2917)
 * Fix streaming too much data during move operations (CASSANDRA-3639)
 * Nodetool and CLI connect to localhost by default (CASSANDRA-3568)
 * Reduce memory used by primary index sample (CASSANDRA-3743)
 * (Hadoop) separate input/output configurations (CASSANDRA-3197, 3765)
 * avoid returning internal Cassandra classes over JMX (CASSANDRA-2805)
 * add row-level isolation via SnapTree (CASSANDRA-2893)
 * Optimize key count estimation when opening sstable on startup
   (CASSANDRA-2988)
 * multi-dc replication optimization supporting CL > ONE (CASSANDRA-3577)
 * add command to stop compactions (CASSANDRA-1740, 3566, 3582)
 * multithreaded streaming (CASSANDRA-3494)
 * removed in-tree redhat spec (CASSANDRA-3567)
 * "defragment" rows for name-based queries under STCS, again (CASSANDRA-2503)
 * Recycle commitlog segments for improved performance
   (CASSANDRA-3411, 3543, 3557, 3615)
 * update size-tiered compaction to prioritize small tiers (CASSANDRA-2407)
 * add message expiration logic to OutboundTcpConnection (CASSANDRA-3005)
 * off-heap cache to use sun.misc.Unsafe instead of JNA (CASSANDRA-3271)
 * EACH_QUORUM is only supported for writes (CASSANDRA-3272)
 * replace compactionlock use in schema migration by checking CFS.isValid
   (CASSANDRA-3116)
 * recognize that "SELECT first ... *" isn't really "SELECT *" (CASSANDRA-3445)
 * Use faster bytes comparison (CASSANDRA-3434)
 * Bulk loader is no longer a fat client, (HADOOP) bulk load output format
   (CASSANDRA-3045)
 * (Hadoop) add support for KeyRange.filter
 * remove assumption that keys and token are in bijection
   (CASSANDRA-1034, 3574, 3604)
 * always remove endpoints from delevery queue in HH (CASSANDRA-3546)
 * fix race between cf flush and its 2ndary indexes flush (CASSANDRA-3547)
 * fix potential race in AES when a repair fails (CASSANDRA-3548)
 * Remove columns shadowed by a deleted container even when we cannot purge
   (CASSANDRA-3538)
 * Improve memtable slice iteration performance (CASSANDRA-3545)
 * more efficient allocation of small bloom filters (CASSANDRA-3618)
 * Use separate writer thread in SSTableSimpleUnsortedWriter (CASSANDRA-3619)
 * fsync the directory after new sstable or commitlog segment are created (CASSANDRA-3250)
 * fix minor issues reported by FindBugs (CASSANDRA-3658)
 * global key/row caches (CASSANDRA-3143, 3849)
 * optimize memtable iteration during range scan (CASSANDRA-3638)
 * introduce 'crc_check_chance' in CompressionParameters to support
   a checksum percentage checking chance similarly to read-repair (CASSANDRA-3611)
 * a way to deactivate global key/row cache on per-CF basis (CASSANDRA-3667)
 * fix LeveledCompactionStrategy broken because of generation pre-allocation
   in LeveledManifest (CASSANDRA-3691)
 * finer-grained control over data directories (CASSANDRA-2749)
 * Fix ClassCastException during hinted handoff (CASSANDRA-3694)
 * Upgrade Thrift to 0.7 (CASSANDRA-3213)
 * Make stress.java insert operation to use microseconds (CASSANDRA-3725)
 * Allows (internally) doing a range query with a limit of columns instead of
   rows (CASSANDRA-3742)
 * Allow rangeSlice queries to be start/end inclusive/exclusive (CASSANDRA-3749)
 * Fix BulkLoader to support new SSTable layout and add stream
   throttling to prevent an NPE when there is no yaml config (CASSANDRA-3752)
 * Allow concurrent schema migrations (CASSANDRA-1391, 3832)
 * Add SnapshotCommand to trigger snapshot on remote node (CASSANDRA-3721)
 * Make CFMetaData conversions to/from thrift/native schema inverses
   (CASSANDRA_3559)
 * Add initial code for CQL 3.0-beta (CASSANDRA-2474, 3781, 3753)
 * Add wide row support for ColumnFamilyInputFormat (CASSANDRA-3264)
 * Allow extending CompositeType comparator (CASSANDRA-3657)
 * Avoids over-paging during get_count (CASSANDRA-3798)
 * Add new command to rebuild a node without (repair) merkle tree calculations
   (CASSANDRA-3483, 3922)
 * respect not only row cache capacity but caching mode when
   trying to read data (CASSANDRA-3812)
 * fix system tests (CASSANDRA-3827)
 * CQL support for altering row key type in ALTER TABLE (CASSANDRA-3781)
 * turn compression on by default (CASSANDRA-3871)
 * make hexToBytes refuse invalid input (CASSANDRA-2851)
 * Make secondary indexes CF inherit compression and compaction from their
   parent CF (CASSANDRA-3877)
 * Finish cleanup up tombstone purge code (CASSANDRA-3872)
 * Avoid NPE on aboarted stream-out sessions (CASSANDRA-3904)
 * BulkRecordWriter throws NPE for counter columns (CASSANDRA-3906)
 * Support compression using BulkWriter (CASSANDRA-3907)


1.0.8
 * fix race between cleanup and flush on secondary index CFSes (CASSANDRA-3712)
 * avoid including non-queried nodes in rangeslice read repair
   (CASSANDRA-3843)
 * Only snapshot CF being compacted for snapshot_before_compaction
   (CASSANDRA-3803)
 * Log active compactions in StatusLogger (CASSANDRA-3703)
 * Compute more accurate compaction score per level (CASSANDRA-3790)
 * Return InvalidRequest when using a keyspace that doesn't exist
   (CASSANDRA-3764)
 * disallow user modification of System keyspace (CASSANDRA-3738)
 * allow using sstable2json on secondary index data (CASSANDRA-3738)
 * (cqlsh) add DESCRIBE COLUMNFAMILIES (CASSANDRA-3586)
 * (cqlsh) format blobs correctly and use colors to improve output
   readability (CASSANDRA-3726)
 * synchronize BiMap of bootstrapping tokens (CASSANDRA-3417)
 * show index options in CLI (CASSANDRA-3809)
 * add optional socket timeout for streaming (CASSANDRA-3838)
 * fix truncate not to leave behind non-CFS backed secondary indexes
   (CASSANDRA-3844)
 * make CLI `show schema` to use output stream directly instead
   of StringBuilder (CASSANDRA-3842)
 * remove the wait on hint future during write (CASSANDRA-3870)
 * (cqlsh) ignore missing CfDef opts (CASSANDRA-3933)
 * (cqlsh) look for cqlshlib relative to realpath (CASSANDRA-3767)
 * Fix short read protection (CASSANDRA-3934)
 * Make sure infered and actual schema match (CASSANDRA-3371)
 * Fix NPE during HH delivery (CASSANDRA-3677)
 * Don't put boostrapping node in 'hibernate' status (CASSANDRA-3737)
 * Fix double quotes in windows bat files (CASSANDRA-3744)
 * Fix bad validator lookup (CASSANDRA-3789)
 * Fix soft reset in EC2MultiRegionSnitch (CASSANDRA-3835)
 * Don't leave zombie connections with THSHA thrift server (CASSANDRA-3867)
 * (cqlsh) fix deserialization of data (CASSANDRA-3874)
 * Fix removetoken force causing an inconsistent state (CASSANDRA-3876)
 * Fix ahndling of some types with Pig (CASSANDRA-3886)
 * Don't allow to drop the system keyspace (CASSANDRA-3759)
 * Make Pig deletes disabled by default and configurable (CASSANDRA-3628)
Merged from 0.8:
 * (Pig) fix CassandraStorage to use correct comparator in Super ColumnFamily
   case (CASSANDRA-3251)
 * fix thread safety issues in commitlog replay, primarily affecting
   systems with many (100s) of CF definitions (CASSANDRA-3751)
 * Fix relevant tombstone ignored with super columns (CASSANDRA-3875)


1.0.7
 * fix regression in HH page size calculation (CASSANDRA-3624)
 * retry failed stream on IOException (CASSANDRA-3686)
 * allow configuring bloom_filter_fp_chance (CASSANDRA-3497)
 * attempt hint delivery every ten minutes, or when failure detector
   notifies us that a node is back up, whichever comes first.  hint
   handoff throttle delay default changed to 1ms, from 50 (CASSANDRA-3554)
 * add nodetool setstreamthroughput (CASSANDRA-3571)
 * fix assertion when dropping a columnfamily with no sstables (CASSANDRA-3614)
 * more efficient allocation of small bloom filters (CASSANDRA-3618)
 * CLibrary.createHardLinkWithExec() to check for errors (CASSANDRA-3101)
 * Avoid creating empty and non cleaned writer during compaction (CASSANDRA-3616)
 * stop thrift service in shutdown hook so we can quiesce MessagingService
   (CASSANDRA-3335)
 * (CQL) compaction_strategy_options and compression_parameters for
   CREATE COLUMNFAMILY statement (CASSANDRA-3374)
 * Reset min/max compaction threshold when creating size tiered compaction
   strategy (CASSANDRA-3666)
 * Don't ignore IOException during compaction (CASSANDRA-3655)
 * Fix assertion error for CF with gc_grace=0 (CASSANDRA-3579)
 * Shutdown ParallelCompaction reducer executor after use (CASSANDRA-3711)
 * Avoid < 0 value for pending tasks in leveled compaction (CASSANDRA-3693)
 * (Hadoop) Support TimeUUID in Pig CassandraStorage (CASSANDRA-3327)
 * Check schema is ready before continuing boostrapping (CASSANDRA-3629)
 * Catch overflows during parsing of chunk_length_kb (CASSANDRA-3644)
 * Improve stream protocol mismatch errors (CASSANDRA-3652)
 * Avoid multiple thread doing HH to the same target (CASSANDRA-3681)
 * Add JMX property for rp_timeout_in_ms (CASSANDRA-2940)
 * Allow DynamicCompositeType to compare component of different types
   (CASSANDRA-3625)
 * Flush non-cfs backed secondary indexes (CASSANDRA-3659)
 * Secondary Indexes should report memory consumption (CASSANDRA-3155)
 * fix for SelectStatement start/end key are not set correctly
   when a key alias is involved (CASSANDRA-3700)
 * fix CLI `show schema` command insert of an extra comma in
   column_metadata (CASSANDRA-3714)
Merged from 0.8:
 * avoid logging (harmless) exception when GC takes < 1ms (CASSANDRA-3656)
 * prevent new nodes from thinking down nodes are up forever (CASSANDRA-3626)
 * use correct list of replicas for LOCAL_QUORUM reads when read repair
   is disabled (CASSANDRA-3696)
 * block on flush before compacting hints (may prevent OOM) (CASSANDRA-3733)


1.0.6
 * (CQL) fix cqlsh support for replicate_on_write (CASSANDRA-3596)
 * fix adding to leveled manifest after streaming (CASSANDRA-3536)
 * filter out unavailable cipher suites when using encryption (CASSANDRA-3178)
 * (HADOOP) add old-style api support for CFIF and CFRR (CASSANDRA-2799)
 * Support TimeUUIDType column names in Stress.java tool (CASSANDRA-3541)
 * (CQL) INSERT/UPDATE/DELETE/TRUNCATE commands should allow CF names to
   be qualified by keyspace (CASSANDRA-3419)
 * always remove endpoints from delevery queue in HH (CASSANDRA-3546)
 * fix race between cf flush and its 2ndary indexes flush (CASSANDRA-3547)
 * fix potential race in AES when a repair fails (CASSANDRA-3548)
 * fix default value validation usage in CLI SET command (CASSANDRA-3553)
 * Optimize componentsFor method for compaction and startup time
   (CASSANDRA-3532)
 * (CQL) Proper ColumnFamily metadata validation on CREATE COLUMNFAMILY
   (CASSANDRA-3565)
 * fix compression "chunk_length_kb" option to set correct kb value for
   thrift/avro (CASSANDRA-3558)
 * fix missing response during range slice repair (CASSANDRA-3551)
 * 'describe ring' moved from CLI to nodetool and available through JMX (CASSANDRA-3220)
 * add back partitioner to sstable metadata (CASSANDRA-3540)
 * fix NPE in get_count for counters (CASSANDRA-3601)
Merged from 0.8:
 * remove invalid assertion that table was opened before dropping it
   (CASSANDRA-3580)
 * range and index scans now only send requests to enough replicas to
   satisfy requested CL + RR (CASSANDRA-3598)
 * use cannonical host for local node in nodetool info (CASSANDRA-3556)
 * remove nonlocal DC write optimization since it only worked with
   CL.ONE or CL.LOCAL_QUORUM (CASSANDRA-3577, 3585)
 * detect misuses of CounterColumnType (CASSANDRA-3422)
 * turn off string interning in json2sstable, take 2 (CASSANDRA-2189)
 * validate compression parameters on add/update of the ColumnFamily
   (CASSANDRA-3573)
 * Check for 0.0.0.0 is incorrect in CFIF (CASSANDRA-3584)
 * Increase vm.max_map_count in debian packaging (CASSANDRA-3563)
 * gossiper will never add itself to saved endpoints (CASSANDRA-3485)


1.0.5
 * revert CASSANDRA-3407 (see CASSANDRA-3540)
 * fix assertion error while forwarding writes to local nodes (CASSANDRA-3539)


1.0.4
 * fix self-hinting of timed out read repair updates and make hinted handoff
   less prone to OOMing a coordinator (CASSANDRA-3440)
 * expose bloom filter sizes via JMX (CASSANDRA-3495)
 * enforce RP tokens 0..2**127 (CASSANDRA-3501)
 * canonicalize paths exposed through JMX (CASSANDRA-3504)
 * fix "liveSize" stat when sstables are removed (CASSANDRA-3496)
 * add bloom filter FP rates to nodetool cfstats (CASSANDRA-3347)
 * record partitioner in sstable metadata component (CASSANDRA-3407)
 * add new upgradesstables nodetool command (CASSANDRA-3406)
 * skip --debug requirement to see common exceptions in CLI (CASSANDRA-3508)
 * fix incorrect query results due to invalid max timestamp (CASSANDRA-3510)
 * make sstableloader recognize compressed sstables (CASSANDRA-3521)
 * avoids race in OutboundTcpConnection in multi-DC setups (CASSANDRA-3530)
 * use SETLOCAL in cassandra.bat (CASSANDRA-3506)
 * fix ConcurrentModificationException in Table.all() (CASSANDRA-3529)
Merged from 0.8:
 * fix concurrence issue in the FailureDetector (CASSANDRA-3519)
 * fix array out of bounds error in counter shard removal (CASSANDRA-3514)
 * avoid dropping tombstones when they might still be needed to shadow
   data in a different sstable (CASSANDRA-2786)


1.0.3
 * revert name-based query defragmentation aka CASSANDRA-2503 (CASSANDRA-3491)
 * fix invalidate-related test failures (CASSANDRA-3437)
 * add next-gen cqlsh to bin/ (CASSANDRA-3188, 3131, 3493)
 * (CQL) fix handling of rows with no columns (CASSANDRA-3424, 3473)
 * fix querying supercolumns by name returning only a subset of
   subcolumns or old subcolumn versions (CASSANDRA-3446)
 * automatically compute sha1 sum for uncompressed data files (CASSANDRA-3456)
 * fix reading metadata/statistics component for version < h (CASSANDRA-3474)
 * add sstable forward-compatibility (CASSANDRA-3478)
 * report compression ratio in CFSMBean (CASSANDRA-3393)
 * fix incorrect size exception during streaming of counters (CASSANDRA-3481)
 * (CQL) fix for counter decrement syntax (CASSANDRA-3418)
 * Fix race introduced by CASSANDRA-2503 (CASSANDRA-3482)
 * Fix incomplete deletion of delivered hints (CASSANDRA-3466)
 * Avoid rescheduling compactions when no compaction was executed
   (CASSANDRA-3484)
 * fix handling of the chunk_length_kb compression options (CASSANDRA-3492)
Merged from 0.8:
 * fix updating CF row_cache_provider (CASSANDRA-3414)
 * CFMetaData.convertToThrift method to set RowCacheProvider (CASSANDRA-3405)
 * acquire compactionlock during truncate (CASSANDRA-3399)
 * fix displaying cfdef entries for super columnfamilies (CASSANDRA-3415)
 * Make counter shard merging thread safe (CASSANDRA-3178)
 * Revert CASSANDRA-2855
 * Fix bug preventing the use of efficient cross-DC writes (CASSANDRA-3472)
 * `describe ring` command for CLI (CASSANDRA-3220)
 * (Hadoop) skip empty rows when entire row is requested, redux (CASSANDRA-2855)


1.0.2
 * "defragment" rows for name-based queries under STCS (CASSANDRA-2503)
 * Add timing information to cassandra-cli GET/SET/LIST queries (CASSANDRA-3326)
 * Only create one CompressionMetadata object per sstable (CASSANDRA-3427)
 * cleanup usage of StorageService.setMode() (CASSANDRA-3388)
 * Avoid large array allocation for compressed chunk offsets (CASSANDRA-3432)
 * fix DecimalType bytebuffer marshalling (CASSANDRA-3421)
 * fix bug that caused first column in per row indexes to be ignored
   (CASSANDRA-3441)
 * add JMX call to clean (failed) repair sessions (CASSANDRA-3316)
 * fix sstableloader reference acquisition bug (CASSANDRA-3438)
 * fix estimated row size regression (CASSANDRA-3451)
 * make sure we don't return more columns than asked (CASSANDRA-3303, 3395)
Merged from 0.8:
 * acquire compactionlock during truncate (CASSANDRA-3399)
 * fix displaying cfdef entries for super columnfamilies (CASSANDRA-3415)


1.0.1
 * acquire references during index build to prevent delete problems
   on Windows (CASSANDRA-3314)
 * describe_ring should include datacenter/topology information (CASSANDRA-2882)
 * Thrift sockets are not properly buffered (CASSANDRA-3261)
 * performance improvement for bytebufferutil compare function (CASSANDRA-3286)
 * add system.versions ColumnFamily (CASSANDRA-3140)
 * reduce network copies (CASSANDRA-3333, 3373)
 * limit nodetool to 32MB of heap (CASSANDRA-3124)
 * (CQL) update parser to accept "timestamp" instead of "date" (CASSANDRA-3149)
 * Fix CLI `show schema` to include "compression_options" (CASSANDRA-3368)
 * Snapshot to include manifest under LeveledCompactionStrategy (CASSANDRA-3359)
 * (CQL) SELECT query should allow CF name to be qualified by keyspace (CASSANDRA-3130)
 * (CQL) Fix internal application error specifying 'using consistency ...'
   in lower case (CASSANDRA-3366)
 * fix Deflate compression when compression actually makes the data bigger
   (CASSANDRA-3370)
 * optimize UUIDGen to avoid lock contention on InetAddress.getLocalHost
   (CASSANDRA-3387)
 * tolerate index being dropped mid-mutation (CASSANDRA-3334, 3313)
 * CompactionManager is now responsible for checking for new candidates
   post-task execution, enabling more consistent leveled compaction
   (CASSANDRA-3391)
 * Cache HSHA threads (CASSANDRA-3372)
 * use CF/KS names as snapshot prefix for drop + truncate operations
   (CASSANDRA-2997)
 * Break bloom filters up to avoid heap fragmentation (CASSANDRA-2466)
 * fix cassandra hanging on jsvc stop (CASSANDRA-3302)
 * Avoid leveled compaction getting blocked on errors (CASSANDRA-3408)
 * Make reloading the compaction strategy safe (CASSANDRA-3409)
 * ignore 0.8 hints even if compaction begins before we try to purge
   them (CASSANDRA-3385)
 * remove procrun (bin\daemon) from Cassandra source tree and
   artifacts (CASSANDRA-3331)
 * make cassandra compile under JDK7 (CASSANDRA-3275)
 * remove dependency of clientutil.jar to FBUtilities (CASSANDRA-3299)
 * avoid truncation errors by using long math on long values (CASSANDRA-3364)
 * avoid clock drift on some Windows machine (CASSANDRA-3375)
 * display cache provider in cli 'describe keyspace' command (CASSANDRA-3384)
 * fix incomplete topology information in describe_ring (CASSANDRA-3403)
 * expire dead gossip states based on time (CASSANDRA-2961)
 * improve CompactionTask extensibility (CASSANDRA-3330)
 * Allow one leveled compaction task to kick off another (CASSANDRA-3363)
 * allow encryption only between datacenters (CASSANDRA-2802)
Merged from 0.8:
 * fix truncate allowing data to be replayed post-restart (CASSANDRA-3297)
 * make iwriter final in IndexWriter to avoid NPE (CASSANDRA-2863)
 * (CQL) update grammar to require key clause in DELETE statement
   (CASSANDRA-3349)
 * (CQL) allow numeric keyspace names in USE statement (CASSANDRA-3350)
 * (Hadoop) skip empty rows when slicing the entire row (CASSANDRA-2855)
 * Fix handling of tombstone by SSTableExport/Import (CASSANDRA-3357)
 * fix ColumnIndexer to use long offsets (CASSANDRA-3358)
 * Improved CLI exceptions (CASSANDRA-3312)
 * Fix handling of tombstone by SSTableExport/Import (CASSANDRA-3357)
 * Only count compaction as active (for throttling) when they have
   successfully acquired the compaction lock (CASSANDRA-3344)
 * Display CLI version string on startup (CASSANDRA-3196)
 * (Hadoop) make CFIF try rpc_address or fallback to listen_address
   (CASSANDRA-3214)
 * (Hadoop) accept comma delimited lists of initial thrift connections
   (CASSANDRA-3185)
 * ColumnFamily min_compaction_threshold should be >= 2 (CASSANDRA-3342)
 * (Pig) add 0.8+ types and key validation type in schema (CASSANDRA-3280)
 * Fix completely removing column metadata using CLI (CASSANDRA-3126)
 * CLI `describe cluster;` output should be on separate lines for separate versions
   (CASSANDRA-3170)
 * fix changing durable_writes keyspace option during CF creation
   (CASSANDRA-3292)
 * avoid locking on update when no indexes are involved (CASSANDRA-3386)
 * fix assertionError during repair with ordered partitioners (CASSANDRA-3369)
 * correctly serialize key_validation_class for avro (CASSANDRA-3391)
 * don't expire counter tombstone after streaming (CASSANDRA-3394)
 * prevent nodes that failed to join from hanging around forever
   (CASSANDRA-3351)
 * remove incorrect optimization from slice read path (CASSANDRA-3390)
 * Fix race in AntiEntropyService (CASSANDRA-3400)


1.0.0-final
 * close scrubbed sstable fd before deleting it (CASSANDRA-3318)
 * fix bug preventing obsolete commitlog segments from being removed
   (CASSANDRA-3269)
 * tolerate whitespace in seed CDL (CASSANDRA-3263)
 * Change default heap thresholds to max(min(1/2 ram, 1G), min(1/4 ram, 8GB))
   (CASSANDRA-3295)
 * Fix broken CompressedRandomAccessReaderTest (CASSANDRA-3298)
 * (CQL) fix type information returned for wildcard queries (CASSANDRA-3311)
 * add estimated tasks to LeveledCompactionStrategy (CASSANDRA-3322)
 * avoid including compaction cache-warming in keycache stats (CASSANDRA-3325)
 * run compaction and hinted handoff threads at MIN_PRIORITY (CASSANDRA-3308)
 * default hsha thrift server to cpu core count in rpc pool (CASSANDRA-3329)
 * add bin\daemon to binary tarball for Windows service (CASSANDRA-3331)
 * Fix places where uncompressed size of sstables was use in place of the
   compressed one (CASSANDRA-3338)
 * Fix hsha thrift server (CASSANDRA-3346)
 * Make sure repair only stream needed sstables (CASSANDRA-3345)


1.0.0-rc2
 * Log a meaningful warning when a node receives a message for a repair session
   that doesn't exist anymore (CASSANDRA-3256)
 * test for NUMA policy support as well as numactl presence (CASSANDRA-3245)
 * Fix FD leak when internode encryption is enabled (CASSANDRA-3257)
 * Remove incorrect assertion in mergeIterator (CASSANDRA-3260)
 * FBUtilities.hexToBytes(String) to throw NumberFormatException when string
   contains non-hex characters (CASSANDRA-3231)
 * Keep SimpleSnitch proximity ordering unchanged from what the Strategy
   generates, as intended (CASSANDRA-3262)
 * remove Scrub from compactionstats when finished (CASSANDRA-3255)
 * fix counter entry in jdbc TypesMap (CASSANDRA-3268)
 * fix full queue scenario for ParallelCompactionIterator (CASSANDRA-3270)
 * fix bootstrap process (CASSANDRA-3285)
 * don't try delivering hints if when there isn't any (CASSANDRA-3176)
 * CLI documentation change for ColumnFamily `compression_options` (CASSANDRA-3282)
 * ignore any CF ids sent by client for adding CF/KS (CASSANDRA-3288)
 * remove obsolete hints on first startup (CASSANDRA-3291)
 * use correct ISortedColumns for time-optimized reads (CASSANDRA-3289)
 * Evict gossip state immediately when a token is taken over by a new IP
   (CASSANDRA-3259)


1.0.0-rc1
 * Update CQL to generate microsecond timestamps by default (CASSANDRA-3227)
 * Fix counting CFMetadata towards Memtable liveRatio (CASSANDRA-3023)
 * Kill server on wrapped OOME such as from FileChannel.map (CASSANDRA-3201)
 * remove unnecessary copy when adding to row cache (CASSANDRA-3223)
 * Log message when a full repair operation completes (CASSANDRA-3207)
 * Fix streamOutSession keeping sstables references forever if the remote end
   dies (CASSANDRA-3216)
 * Remove dynamic_snitch boolean from example configuration (defaulting to
   true) and set default badness threshold to 0.1 (CASSANDRA-3229)
 * Base choice of random or "balanced" token on bootstrap on whether
   schema definitions were found (CASSANDRA-3219)
 * Fixes for LeveledCompactionStrategy score computation, prioritization,
   scheduling, and performance (CASSANDRA-3224, 3234)
 * parallelize sstable open at server startup (CASSANDRA-2988)
 * fix handling of exceptions writing to OutboundTcpConnection (CASSANDRA-3235)
 * Allow using quotes in "USE <keyspace>;" CLI command (CASSANDRA-3208)
 * Don't allow any cache loading exceptions to halt startup (CASSANDRA-3218)
 * Fix sstableloader --ignores option (CASSANDRA-3247)
 * File descriptor limit increased in packaging (CASSANDRA-3206)
 * Fix deadlock in commit log during flush (CASSANDRA-3253)


1.0.0-beta1
 * removed binarymemtable (CASSANDRA-2692)
 * add commitlog_total_space_in_mb to prevent fragmented logs (CASSANDRA-2427)
 * removed commitlog_rotation_threshold_in_mb configuration (CASSANDRA-2771)
 * make AbstractBounds.normalize de-overlapp overlapping ranges (CASSANDRA-2641)
 * replace CollatingIterator, ReducingIterator with MergeIterator
   (CASSANDRA-2062)
 * Fixed the ability to set compaction strategy in cli using create column
   family command (CASSANDRA-2778)
 * clean up tmp files after failed compaction (CASSANDRA-2468)
 * restrict repair streaming to specific columnfamilies (CASSANDRA-2280)
 * don't bother persisting columns shadowed by a row tombstone (CASSANDRA-2589)
 * reset CF and SC deletion times after gc_grace (CASSANDRA-2317)
 * optimize away seek when compacting wide rows (CASSANDRA-2879)
 * single-pass streaming (CASSANDRA-2677, 2906, 2916, 3003)
 * use reference counting for deleting sstables instead of relying on GC
   (CASSANDRA-2521, 3179)
 * store hints as serialized mutations instead of pointers to data row
   (CASSANDRA-2045)
 * store hints in the coordinator node instead of in the closest replica
   (CASSANDRA-2914)
 * add row_cache_keys_to_save CF option (CASSANDRA-1966)
 * check column family validity in nodetool repair (CASSANDRA-2933)
 * use lazy initialization instead of class initialization in NodeId
   (CASSANDRA-2953)
 * add paging to get_count (CASSANDRA-2894)
 * fix "short reads" in [multi]get (CASSANDRA-2643, 3157, 3192)
 * add optional compression for sstables (CASSANDRA-47, 2994, 3001, 3128)
 * add scheduler JMX metrics (CASSANDRA-2962)
 * add block level checksum for compressed data (CASSANDRA-1717)
 * make column family backed column map pluggable and introduce unsynchronized
   ArrayList backed one to speedup reads (CASSANDRA-2843, 3165, 3205)
 * refactoring of the secondary index api (CASSANDRA-2982)
 * make CL > ONE reads wait for digest reconciliation before returning
   (CASSANDRA-2494)
 * fix missing logging for some exceptions (CASSANDRA-2061)
 * refactor and optimize ColumnFamilyStore.files(...) and Descriptor.fromFilename(String)
   and few other places responsible for work with SSTable files (CASSANDRA-3040)
 * Stop reading from sstables once we know we have the most recent columns,
   for query-by-name requests (CASSANDRA-2498)
 * Add query-by-column mode to stress.java (CASSANDRA-3064)
 * Add "install" command to cassandra.bat (CASSANDRA-292)
 * clean up KSMetadata, CFMetadata from unnecessary
   Thrift<->Avro conversion methods (CASSANDRA-3032)
 * Add timeouts to client request schedulers (CASSANDRA-3079, 3096)
 * Cli to use hashes rather than array of hashes for strategy options (CASSANDRA-3081)
 * LeveledCompactionStrategy (CASSANDRA-1608, 3085, 3110, 3087, 3145, 3154, 3182)
 * Improvements of the CLI `describe` command (CASSANDRA-2630)
 * reduce window where dropped CF sstables may not be deleted (CASSANDRA-2942)
 * Expose gossip/FD info to JMX (CASSANDRA-2806)
 * Fix streaming over SSL when compressed SSTable involved (CASSANDRA-3051)
 * Add support for pluggable secondary index implementations (CASSANDRA-3078)
 * remove compaction_thread_priority setting (CASSANDRA-3104)
 * generate hints for replicas that timeout, not just replicas that are known
   to be down before starting (CASSANDRA-2034)
 * Add throttling for internode streaming (CASSANDRA-3080)
 * make the repair of a range repair all replica (CASSANDRA-2610, 3194)
 * expose the ability to repair the first range (as returned by the
   partitioner) of a node (CASSANDRA-2606)
 * Streams Compression (CASSANDRA-3015)
 * add ability to use multiple threads during a single compaction
   (CASSANDRA-2901)
 * make AbstractBounds.normalize support overlapping ranges (CASSANDRA-2641)
 * fix of the CQL count() behavior (CASSANDRA-3068)
 * use TreeMap backed column families for the SSTable simple writers
   (CASSANDRA-3148)
 * fix inconsistency of the CLI syntax when {} should be used instead of [{}]
   (CASSANDRA-3119)
 * rename CQL type names to match expected SQL behavior (CASSANDRA-3149, 3031)
 * Arena-based allocation for memtables (CASSANDRA-2252, 3162, 3163, 3168)
 * Default RR chance to 0.1 (CASSANDRA-3169)
 * Add RowLevel support to secondary index API (CASSANDRA-3147)
 * Make SerializingCacheProvider the default if JNA is available (CASSANDRA-3183)
 * Fix backwards compatibilty for CQL memtable properties (CASSANDRA-3190)
 * Add five-minute delay before starting compactions on a restarted server
   (CASSANDRA-3181)
 * Reduce copies done for intra-host messages (CASSANDRA-1788, 3144)
 * support of compaction strategy option for stress.java (CASSANDRA-3204)
 * make memtable throughput and column count thresholds no-ops (CASSANDRA-2449)
 * Return schema information along with the resultSet in CQL (CASSANDRA-2734)
 * Add new DecimalType (CASSANDRA-2883)
 * Fix assertion error in RowRepairResolver (CASSANDRA-3156)
 * Reduce unnecessary high buffer sizes (CASSANDRA-3171)
 * Pluggable compaction strategy (CASSANDRA-1610)
 * Add new broadcast_address config option (CASSANDRA-2491)


0.8.7
 * Kill server on wrapped OOME such as from FileChannel.map (CASSANDRA-3201)
 * Allow using quotes in "USE <keyspace>;" CLI command (CASSANDRA-3208)
 * Log message when a full repair operation completes (CASSANDRA-3207)
 * Don't allow any cache loading exceptions to halt startup (CASSANDRA-3218)
 * Fix sstableloader --ignores option (CASSANDRA-3247)
 * File descriptor limit increased in packaging (CASSANDRA-3206)
 * Log a meaningfull warning when a node receive a message for a repair session
   that doesn't exist anymore (CASSANDRA-3256)
 * Fix FD leak when internode encryption is enabled (CASSANDRA-3257)
 * FBUtilities.hexToBytes(String) to throw NumberFormatException when string
   contains non-hex characters (CASSANDRA-3231)
 * Keep SimpleSnitch proximity ordering unchanged from what the Strategy
   generates, as intended (CASSANDRA-3262)
 * remove Scrub from compactionstats when finished (CASSANDRA-3255)
 * Fix tool .bat files when CASSANDRA_HOME contains spaces (CASSANDRA-3258)
 * Force flush of status table when removing/updating token (CASSANDRA-3243)
 * Evict gossip state immediately when a token is taken over by a new IP (CASSANDRA-3259)
 * Fix bug where the failure detector can take too long to mark a host
   down (CASSANDRA-3273)
 * (Hadoop) allow wrapping ranges in queries (CASSANDRA-3137)
 * (Hadoop) check all interfaces for a match with split location
   before falling back to random replica (CASSANDRA-3211)
 * (Hadoop) Make Pig storage handle implements LoadMetadata (CASSANDRA-2777)
 * (Hadoop) Fix exception during PIG 'dump' (CASSANDRA-2810)
 * Fix stress COUNTER_GET option (CASSANDRA-3301)
 * Fix missing fields in CLI `show schema` output (CASSANDRA-3304)
 * Nodetool no longer leaks threads and closes JMX connections (CASSANDRA-3309)
 * fix truncate allowing data to be replayed post-restart (CASSANDRA-3297)
 * Move SimpleAuthority and SimpleAuthenticator to examples (CASSANDRA-2922)
 * Fix handling of tombstone by SSTableExport/Import (CASSANDRA-3357)
 * Fix transposition in cfHistograms (CASSANDRA-3222)
 * Allow using number as DC name when creating keyspace in CQL (CASSANDRA-3239)
 * Force flush of system table after updating/removing a token (CASSANDRA-3243)


0.8.6
 * revert CASSANDRA-2388
 * change TokenRange.endpoints back to listen/broadcast address to match
   pre-1777 behavior, and add TokenRange.rpc_endpoints instead (CASSANDRA-3187)
 * avoid trying to watch cassandra-topology.properties when loaded from jar
   (CASSANDRA-3138)
 * prevent users from creating keyspaces with LocalStrategy replication
   (CASSANDRA-3139)
 * fix CLI `show schema;` to output correct keyspace definition statement
   (CASSANDRA-3129)
 * CustomTThreadPoolServer to log TTransportException at DEBUG level
   (CASSANDRA-3142)
 * allow topology sort to work with non-unique rack names between
   datacenters (CASSANDRA-3152)
 * Improve caching of same-version Messages on digest and repair paths
   (CASSANDRA-3158)
 * Randomize choice of first replica for counter increment (CASSANDRA-2890)
 * Fix using read_repair_chance instead of merge_shard_change (CASSANDRA-3202)
 * Avoid streaming data to nodes that already have it, on move as well as
   decommission (CASSANDRA-3041)
 * Fix divide by zero error in GCInspector (CASSANDRA-3164)
 * allow quoting of the ColumnFamily name in CLI `create column family`
   statement (CASSANDRA-3195)
 * Fix rolling upgrade from 0.7 to 0.8 problem (CASSANDRA-3166)
 * Accomodate missing encryption_options in IncomingTcpConnection.stream
   (CASSANDRA-3212)


0.8.5
 * fix NPE when encryption_options is unspecified (CASSANDRA-3007)
 * include column name in validation failure exceptions (CASSANDRA-2849)
 * make sure truncate clears out the commitlog so replay won't re-
   populate with truncated data (CASSANDRA-2950)
 * fix NPE when debug logging is enabled and dropped CF is present
   in a commitlog segment (CASSANDRA-3021)
 * fix cassandra.bat when CASSANDRA_HOME contains spaces (CASSANDRA-2952)
 * fix to SSTableSimpleUnsortedWriter bufferSize calculation (CASSANDRA-3027)
 * make cleanup and normal compaction able to skip empty rows
   (rows containing nothing but expired tombstones) (CASSANDRA-3039)
 * work around native memory leak in com.sun.management.GarbageCollectorMXBean
   (CASSANDRA-2868)
 * validate that column names in column_metadata are not equal to key_alias
   on create/update of the ColumnFamily and CQL 'ALTER' statement (CASSANDRA-3036)
 * return an InvalidRequestException if an indexed column is assigned
   a value larger than 64KB (CASSANDRA-3057)
 * fix of numeric-only and string column names handling in CLI "drop index"
   (CASSANDRA-3054)
 * prune index scan resultset back to original request for lazy
   resultset expansion case (CASSANDRA-2964)
 * (Hadoop) fail jobs when Cassandra node has failed but TaskTracker
   has not (CASSANDRA-2388)
 * fix dynamic snitch ignoring nodes when read_repair_chance is zero
   (CASSANDRA-2662)
 * avoid retaining references to dropped CFS objects in
   CompactionManager.estimatedCompactions (CASSANDRA-2708)
 * expose rpc timeouts per host in MessagingServiceMBean (CASSANDRA-2941)
 * avoid including cwd in classpath for deb and rpm packages (CASSANDRA-2881)
 * remove gossip state when a new IP takes over a token (CASSANDRA-3071)
 * allow sstable2json to work on index sstable files (CASSANDRA-3059)
 * always hint counters (CASSANDRA-3099)
 * fix log4j initialization in EmbeddedCassandraService (CASSANDRA-2857)
 * remove gossip state when a new IP takes over a token (CASSANDRA-3071)
 * work around native memory leak in com.sun.management.GarbageCollectorMXBean
    (CASSANDRA-2868)
 * fix UnavailableException with writes at CL.EACH_QUORM (CASSANDRA-3084)
 * fix parsing of the Keyspace and ColumnFamily names in numeric
   and string representations in CLI (CASSANDRA-3075)
 * fix corner cases in Range.differenceToFetch (CASSANDRA-3084)
 * fix ip address String representation in the ring cache (CASSANDRA-3044)
 * fix ring cache compatibility when mixing pre-0.8.4 nodes with post-
   in the same cluster (CASSANDRA-3023)
 * make repair report failure when a node participating dies (instead of
   hanging forever) (CASSANDRA-2433)
 * fix handling of the empty byte buffer by ReversedType (CASSANDRA-3111)
 * Add validation that Keyspace names are case-insensitively unique (CASSANDRA-3066)
 * catch invalid key_validation_class before instantiating UpdateColumnFamily (CASSANDRA-3102)
 * make Range and Bounds objects client-safe (CASSANDRA-3108)
 * optionally skip log4j configuration (CASSANDRA-3061)
 * bundle sstableloader with the debian package (CASSANDRA-3113)
 * don't try to build secondary indexes when there is none (CASSANDRA-3123)
 * improve SSTableSimpleUnsortedWriter speed for large rows (CASSANDRA-3122)
 * handle keyspace arguments correctly in nodetool snapshot (CASSANDRA-3038)
 * Fix SSTableImportTest on windows (CASSANDRA-3043)
 * expose compactionThroughputMbPerSec through JMX (CASSANDRA-3117)
 * log keyspace and CF of large rows being compacted


0.8.4
 * change TokenRing.endpoints to be a list of rpc addresses instead of
   listen/broadcast addresses (CASSANDRA-1777)
 * include files-to-be-streamed in StreamInSession.getSources (CASSANDRA-2972)
 * use JAVA env var in cassandra-env.sh (CASSANDRA-2785, 2992)
 * avoid doing read for no-op replicate-on-write at CL=1 (CASSANDRA-2892)
 * refuse counter write for CL.ANY (CASSANDRA-2990)
 * switch back to only logging recent dropped messages (CASSANDRA-3004)
 * always deserialize RowMutation for counters (CASSANDRA-3006)
 * ignore saved replication_factor strategy_option for NTS (CASSANDRA-3011)
 * make sure pre-truncate CL segments are discarded (CASSANDRA-2950)


0.8.3
 * add ability to drop local reads/writes that are going to timeout
   (CASSANDRA-2943)
 * revamp token removal process, keep gossip states for 3 days (CASSANDRA-2496)
 * don't accept extra args for 0-arg nodetool commands (CASSANDRA-2740)
 * log unavailableexception details at debug level (CASSANDRA-2856)
 * expose data_dir though jmx (CASSANDRA-2770)
 * don't include tmp files as sstable when create cfs (CASSANDRA-2929)
 * log Java classpath on startup (CASSANDRA-2895)
 * keep gossipped version in sync with actual on migration coordinator
   (CASSANDRA-2946)
 * use lazy initialization instead of class initialization in NodeId
   (CASSANDRA-2953)
 * check column family validity in nodetool repair (CASSANDRA-2933)
 * speedup bytes to hex conversions dramatically (CASSANDRA-2850)
 * Flush memtables on shutdown when durable writes are disabled
   (CASSANDRA-2958)
 * improved POSIX compatibility of start scripts (CASsANDRA-2965)
 * add counter support to Hadoop InputFormat (CASSANDRA-2981)
 * fix bug where dirty commitlog segments were removed (and avoid keeping
   segments with no post-flush activity permanently dirty) (CASSANDRA-2829)
 * fix throwing exception with batch mutation of counter super columns
   (CASSANDRA-2949)
 * ignore system tables during repair (CASSANDRA-2979)
 * throw exception when NTS is given replication_factor as an option
   (CASSANDRA-2960)
 * fix assertion error during compaction of counter CFs (CASSANDRA-2968)
 * avoid trying to create index names, when no index exists (CASSANDRA-2867)
 * don't sample the system table when choosing a bootstrap token
   (CASSANDRA-2825)
 * gossiper notifies of local state changes (CASSANDRA-2948)
 * add asynchronous and half-sync/half-async (hsha) thrift servers
   (CASSANDRA-1405)
 * fix potential use of free'd native memory in SerializingCache
   (CASSANDRA-2951)
 * prune index scan resultset back to original request for lazy
   resultset expansion case (CASSANDRA-2964)
 * (Hadoop) fail jobs when Cassandra node has failed but TaskTracker
    has not (CASSANDRA-2388)


0.8.2
 * CQL:
   - include only one row per unique key for IN queries (CASSANDRA-2717)
   - respect client timestamp on full row deletions (CASSANDRA-2912)
 * improve thread-safety in StreamOutSession (CASSANDRA-2792)
 * allow deleting a row and updating indexed columns in it in the
   same mutation (CASSANDRA-2773)
 * Expose number of threads blocked on submitting memtable to flush
   in JMX (CASSANDRA-2817)
 * add ability to return "endpoints" to nodetool (CASSANDRA-2776)
 * Add support for multiple (comma-delimited) coordinator addresses
   to ColumnFamilyInputFormat (CASSANDRA-2807)
 * fix potential NPE while scheduling read repair for range slice
   (CASSANDRA-2823)
 * Fix race in SystemTable.getCurrentLocalNodeId (CASSANDRA-2824)
 * Correctly set default for replicate_on_write (CASSANDRA-2835)
 * improve nodetool compactionstats formatting (CASSANDRA-2844)
 * fix index-building status display (CASSANDRA-2853)
 * fix CLI perpetuating obsolete KsDef.replication_factor (CASSANDRA-2846)
 * improve cli treatment of multiline comments (CASSANDRA-2852)
 * handle row tombstones correctly in EchoedRow (CASSANDRA-2786)
 * add MessagingService.get[Recently]DroppedMessages and
   StorageService.getExceptionCount (CASSANDRA-2804)
 * fix possibility of spurious UnavailableException for LOCAL_QUORUM
   reads with dynamic snitch + read repair disabled (CASSANDRA-2870)
 * add ant-optional as dependence for the debian package (CASSANDRA-2164)
 * add option to specify limit for get_slice in the CLI (CASSANDRA-2646)
 * decrease HH page size (CASSANDRA-2832)
 * reset cli keyspace after dropping the current one (CASSANDRA-2763)
 * add KeyRange option to Hadoop inputformat (CASSANDRA-1125)
 * fix protocol versioning (CASSANDRA-2818, 2860)
 * support spaces in path to log4j configuration (CASSANDRA-2383)
 * avoid including inferred types in CF update (CASSANDRA-2809)
 * fix JMX bulkload call (CASSANDRA-2908)
 * fix updating KS with durable_writes=false (CASSANDRA-2907)
 * add simplified facade to SSTableWriter for bulk loading use
   (CASSANDRA-2911)
 * fix re-using index CF sstable names after drop/recreate (CASSANDRA-2872)
 * prepend CF to default index names (CASSANDRA-2903)
 * fix hint replay (CASSANDRA-2928)
 * Properly synchronize repair's merkle tree computation (CASSANDRA-2816)


0.8.1
 * CQL:
   - support for insert, delete in BATCH (CASSANDRA-2537)
   - support for IN to SELECT, UPDATE (CASSANDRA-2553)
   - timestamp support for INSERT, UPDATE, and BATCH (CASSANDRA-2555)
   - TTL support (CASSANDRA-2476)
   - counter support (CASSANDRA-2473)
   - ALTER COLUMNFAMILY (CASSANDRA-1709)
   - DROP INDEX (CASSANDRA-2617)
   - add SCHEMA/TABLE as aliases for KS/CF (CASSANDRA-2743)
   - server handles wait-for-schema-agreement (CASSANDRA-2756)
   - key alias support (CASSANDRA-2480)
 * add support for comparator parameters and a generic ReverseType
   (CASSANDRA-2355)
 * add CompositeType and DynamicCompositeType (CASSANDRA-2231)
 * optimize batches containing multiple updates to the same row
   (CASSANDRA-2583)
 * adjust hinted handoff page size to avoid OOM with large columns
   (CASSANDRA-2652)
 * mark BRAF buffer invalid post-flush so we don't re-flush partial
   buffers again, especially on CL writes (CASSANDRA-2660)
 * add DROP INDEX support to CLI (CASSANDRA-2616)
 * don't perform HH to client-mode [storageproxy] nodes (CASSANDRA-2668)
 * Improve forceDeserialize/getCompactedRow encapsulation (CASSANDRA-2659)
 * Don't write CounterUpdateColumn to disk in tests (CASSANDRA-2650)
 * Add sstable bulk loading utility (CASSANDRA-1278)
 * avoid replaying hints to dropped columnfamilies (CASSANDRA-2685)
 * add placeholders for missing rows in range query pseudo-RR (CASSANDRA-2680)
 * remove no-op HHOM.renameHints (CASSANDRA-2693)
 * clone super columns to avoid modifying them during flush (CASSANDRA-2675)
 * allow writes to bypass the commitlog for certain keyspaces (CASSANDRA-2683)
 * avoid NPE when bypassing commitlog during memtable flush (CASSANDRA-2781)
 * Added support for making bootstrap retry if nodes flap (CASSANDRA-2644)
 * Added statusthrift to nodetool to report if thrift server is running (CASSANDRA-2722)
 * Fixed rows being cached if they do not exist (CASSANDRA-2723)
 * Support passing tableName and cfName to RowCacheProviders (CASSANDRA-2702)
 * close scrub file handles (CASSANDRA-2669)
 * throttle migration replay (CASSANDRA-2714)
 * optimize column serializer creation (CASSANDRA-2716)
 * Added support for making bootstrap retry if nodes flap (CASSANDRA-2644)
 * Added statusthrift to nodetool to report if thrift server is running
   (CASSANDRA-2722)
 * Fixed rows being cached if they do not exist (CASSANDRA-2723)
 * fix truncate/compaction race (CASSANDRA-2673)
 * workaround large resultsets causing large allocation retention
   by nio sockets (CASSANDRA-2654)
 * fix nodetool ring use with Ec2Snitch (CASSANDRA-2733)
 * fix removing columns and subcolumns that are supressed by a row or
   supercolumn tombstone during replica resolution (CASSANDRA-2590)
 * support sstable2json against snapshot sstables (CASSANDRA-2386)
 * remove active-pull schema requests (CASSANDRA-2715)
 * avoid marking entire list of sstables as actively being compacted
   in multithreaded compaction (CASSANDRA-2765)
 * seek back after deserializing a row to update cache with (CASSANDRA-2752)
 * avoid skipping rows in scrub for counter column family (CASSANDRA-2759)
 * fix ConcurrentModificationException in repair when dealing with 0.7 node
   (CASSANDRA-2767)
 * use threadsafe collections for StreamInSession (CASSANDRA-2766)
 * avoid infinite loop when creating merkle tree (CASSANDRA-2758)
 * avoids unmarking compacting sstable prematurely in cleanup (CASSANDRA-2769)
 * fix NPE when the commit log is bypassed (CASSANDRA-2718)
 * don't throw an exception in SS.isRPCServerRunning (CASSANDRA-2721)
 * make stress.jar executable (CASSANDRA-2744)
 * add daemon mode to java stress (CASSANDRA-2267)
 * expose the DC and rack of a node through JMX and nodetool ring (CASSANDRA-2531)
 * fix cache mbean getSize (CASSANDRA-2781)
 * Add Date, Float, Double, and Boolean types (CASSANDRA-2530)
 * Add startup flag to renew counter node id (CASSANDRA-2788)
 * add jamm agent to cassandra.bat (CASSANDRA-2787)
 * fix repair hanging if a neighbor has nothing to send (CASSANDRA-2797)
 * purge tombstone even if row is in only one sstable (CASSANDRA-2801)
 * Fix wrong purge of deleted cf during compaction (CASSANDRA-2786)
 * fix race that could result in Hadoop writer failing to throw an
   exception encountered after close() (CASSANDRA-2755)
 * fix scan wrongly throwing assertion error (CASSANDRA-2653)
 * Always use even distribution for merkle tree with RandomPartitionner
   (CASSANDRA-2841)
 * fix describeOwnership for OPP (CASSANDRA-2800)
 * ensure that string tokens do not contain commas (CASSANDRA-2762)


0.8.0-final
 * fix CQL grammar warning and cqlsh regression from CASSANDRA-2622
 * add ant generate-cql-html target (CASSANDRA-2526)
 * update CQL consistency levels (CASSANDRA-2566)
 * debian packaging fixes (CASSANDRA-2481, 2647)
 * fix UUIDType, IntegerType for direct buffers (CASSANDRA-2682, 2684)
 * switch to native Thrift for Hadoop map/reduce (CASSANDRA-2667)
 * fix StackOverflowError when building from eclipse (CASSANDRA-2687)
 * only provide replication_factor to strategy_options "help" for
   SimpleStrategy, OldNetworkTopologyStrategy (CASSANDRA-2678, 2713)
 * fix exception adding validators to non-string columns (CASSANDRA-2696)
 * avoid instantiating DatabaseDescriptor in JDBC (CASSANDRA-2694)
 * fix potential stack overflow during compaction (CASSANDRA-2626)
 * clone super columns to avoid modifying them during flush (CASSANDRA-2675)
 * reset underlying iterator in EchoedRow constructor (CASSANDRA-2653)


0.8.0-rc1
 * faster flushes and compaction from fixing excessively pessimistic
   rebuffering in BRAF (CASSANDRA-2581)
 * fix returning null column values in the python cql driver (CASSANDRA-2593)
 * fix merkle tree splitting exiting early (CASSANDRA-2605)
 * snapshot_before_compaction directory name fix (CASSANDRA-2598)
 * Disable compaction throttling during bootstrap (CASSANDRA-2612)
 * fix CQL treatment of > and < operators in range slices (CASSANDRA-2592)
 * fix potential double-application of counter updates on commitlog replay
   by moving replay position from header to sstable metadata (CASSANDRA-2419)
 * JDBC CQL driver exposes getColumn for access to timestamp
 * JDBC ResultSetMetadata properties added to AbstractType
 * r/m clustertool (CASSANDRA-2607)
 * add support for presenting row key as a column in CQL result sets
   (CASSANDRA-2622)
 * Don't allow {LOCAL|EACH}_QUORUM unless strategy is NTS (CASSANDRA-2627)
 * validate keyspace strategy_options during CQL create (CASSANDRA-2624)
 * fix empty Result with secondary index when limit=1 (CASSANDRA-2628)
 * Fix regression where bootstrapping a node with no schema fails
   (CASSANDRA-2625)
 * Allow removing LocationInfo sstables (CASSANDRA-2632)
 * avoid attempting to replay mutations from dropped keyspaces (CASSANDRA-2631)
 * avoid using cached position of a key when GT is requested (CASSANDRA-2633)
 * fix counting bloom filter true positives (CASSANDRA-2637)
 * initialize local ep state prior to gossip startup if needed (CASSANDRA-2638)
 * fix counter increment lost after restart (CASSANDRA-2642)
 * add quote-escaping via backslash to CLI (CASSANDRA-2623)
 * fix pig example script (CASSANDRA-2487)
 * fix dynamic snitch race in adding latencies (CASSANDRA-2618)
 * Start/stop cassandra after more important services such as mdadm in
   debian packaging (CASSANDRA-2481)


0.8.0-beta2
 * fix NPE compacting index CFs (CASSANDRA-2528)
 * Remove checking all column families on startup for compaction candidates
   (CASSANDRA-2444)
 * validate CQL create keyspace options (CASSANDRA-2525)
 * fix nodetool setcompactionthroughput (CASSANDRA-2550)
 * move	gossip heartbeat back to its own thread (CASSANDRA-2554)
 * validate cql TRUNCATE columnfamily before truncating (CASSANDRA-2570)
 * fix batch_mutate for mixed standard-counter mutations (CASSANDRA-2457)
 * disallow making schema changes to system keyspace (CASSANDRA-2563)
 * fix sending mutation messages multiple times (CASSANDRA-2557)
 * fix incorrect use of NBHM.size in ReadCallback that could cause
   reads to time out even when responses were received (CASSANDRA-2552)
 * trigger read repair correctly for LOCAL_QUORUM reads (CASSANDRA-2556)
 * Allow configuring the number of compaction thread (CASSANDRA-2558)
 * forceUserDefinedCompaction will attempt to compact what it is given
   even if the pessimistic estimate is that there is not enough disk space;
   automatic compactions will only compact 2 or more sstables (CASSANDRA-2575)
 * refuse to apply migrations with older timestamps than the current
   schema (CASSANDRA-2536)
 * remove unframed Thrift transport option
 * include indexes in snapshots (CASSANDRA-2596)
 * improve ignoring of obsolete mutations in index maintenance (CASSANDRA-2401)
 * recognize attempt to drop just the index while leaving the column
   definition alone (CASSANDRA-2619)


0.8.0-beta1
 * remove Avro RPC support (CASSANDRA-926)
 * support for columns that act as incr/decr counters
   (CASSANDRA-1072, 1937, 1944, 1936, 2101, 2093, 2288, 2105, 2384, 2236, 2342,
   2454)
 * CQL (CASSANDRA-1703, 1704, 1705, 1706, 1707, 1708, 1710, 1711, 1940,
   2124, 2302, 2277, 2493)
 * avoid double RowMutation serialization on write path (CASSANDRA-1800)
 * make NetworkTopologyStrategy the default (CASSANDRA-1960)
 * configurable internode encryption (CASSANDRA-1567, 2152)
 * human readable column names in sstable2json output (CASSANDRA-1933)
 * change default JMX port to 7199 (CASSANDRA-2027)
 * backwards compatible internal messaging (CASSANDRA-1015)
 * atomic switch of memtables and sstables (CASSANDRA-2284)
 * add pluggable SeedProvider (CASSANDRA-1669)
 * Fix clustertool to not throw exception when calling get_endpoints (CASSANDRA-2437)
 * upgrade to thrift 0.6 (CASSANDRA-2412)
 * repair works on a token range instead of full ring (CASSANDRA-2324)
 * purge tombstones from row cache (CASSANDRA-2305)
 * push replication_factor into strategy_options (CASSANDRA-1263)
 * give snapshots the same name on each node (CASSANDRA-1791)
 * remove "nodetool loadbalance" (CASSANDRA-2448)
 * multithreaded compaction (CASSANDRA-2191)
 * compaction throttling (CASSANDRA-2156)
 * add key type information and alias (CASSANDRA-2311, 2396)
 * cli no longer divides read_repair_chance by 100 (CASSANDRA-2458)
 * made CompactionInfo.getTaskType return an enum (CASSANDRA-2482)
 * add a server-wide cap on measured memtable memory usage and aggressively
   flush to keep under that threshold (CASSANDRA-2006)
 * add unified UUIDType (CASSANDRA-2233)
 * add off-heap row cache support (CASSANDRA-1969)


0.7.5
 * improvements/fixes to PIG driver (CASSANDRA-1618, CASSANDRA-2387,
   CASSANDRA-2465, CASSANDRA-2484)
 * validate index names (CASSANDRA-1761)
 * reduce contention on Table.flusherLock (CASSANDRA-1954)
 * try harder to detect failures during streaming, cleaning up temporary
   files more reliably (CASSANDRA-2088)
 * shut down server for OOM on a Thrift thread (CASSANDRA-2269)
 * fix tombstone handling in repair and sstable2json (CASSANDRA-2279)
 * preserve version when streaming data from old sstables (CASSANDRA-2283)
 * don't start repair if a neighboring node is marked as dead (CASSANDRA-2290)
 * purge tombstones from row cache (CASSANDRA-2305)
 * Avoid seeking when sstable2json exports the entire file (CASSANDRA-2318)
 * clear Built flag in system table when dropping an index (CASSANDRA-2320)
 * don't allow arbitrary argument for stress.java (CASSANDRA-2323)
 * validate values for index predicates in get_indexed_slice (CASSANDRA-2328)
 * queue secondary indexes for flush before the parent (CASSANDRA-2330)
 * allow job configuration to set the CL used in Hadoop jobs (CASSANDRA-2331)
 * add memtable_flush_queue_size defaulting to 4 (CASSANDRA-2333)
 * Allow overriding of initial_token, storage_port and rpc_port from system
   properties (CASSANDRA-2343)
 * fix comparator used for non-indexed secondary expressions in index scan
   (CASSANDRA-2347)
 * ensure size calculation and write phase of large-row compaction use
   the same threshold for TTL expiration (CASSANDRA-2349)
 * fix race when iterating CFs during add/drop (CASSANDRA-2350)
 * add ConsistencyLevel command to CLI (CASSANDRA-2354)
 * allow negative numbers in the cli (CASSANDRA-2358)
 * hard code serialVersionUID for tokens class (CASSANDRA-2361)
 * fix potential infinite loop in ByteBufferUtil.inputStream (CASSANDRA-2365)
 * fix encoding bugs in HintedHandoffManager, SystemTable when default
   charset is not UTF8 (CASSANDRA-2367)
 * avoids having removed node reappearing in Gossip (CASSANDRA-2371)
 * fix incorrect truncation of long to int when reading columns via block
   index (CASSANDRA-2376)
 * fix NPE during stream session (CASSANDRA-2377)
 * fix race condition that could leave orphaned data files when dropping CF or
   KS (CASSANDRA-2381)
 * fsync statistics component on write (CASSANDRA-2382)
 * fix duplicate results from CFS.scan (CASSANDRA-2406)
 * add IntegerType to CLI help (CASSANDRA-2414)
 * avoid caching token-only decoratedkeys (CASSANDRA-2416)
 * convert mmap assertion to if/throw so scrub can catch it (CASSANDRA-2417)
 * don't overwrite gc log (CASSANDR-2418)
 * invalidate row cache for streamed row to avoid inconsitencies
   (CASSANDRA-2420)
 * avoid copies in range/index scans (CASSANDRA-2425)
 * make sure we don't wipe data during cleanup if the node has not join
   the ring (CASSANDRA-2428)
 * Try harder to close files after compaction (CASSANDRA-2431)
 * re-set bootstrapped flag after move finishes (CASSANDRA-2435)
 * display validation_class in CLI 'describe keyspace' (CASSANDRA-2442)
 * make cleanup compactions cleanup the row cache (CASSANDRA-2451)
 * add column fields validation to scrub (CASSANDRA-2460)
 * use 64KB flush buffer instead of in_memory_compaction_limit (CASSANDRA-2463)
 * fix backslash substitutions in CLI (CASSANDRA-2492)
 * disable cache saving for system CFS (CASSANDRA-2502)
 * fixes for verifying destination availability under hinted conditions
   so UE can be thrown intead of timing out (CASSANDRA-2514)
 * fix update of validation class in column metadata (CASSANDRA-2512)
 * support LOCAL_QUORUM, EACH_QUORUM CLs outside of NTS (CASSANDRA-2516)
 * preserve version when streaming data from old sstables (CASSANDRA-2283)
 * fix backslash substitutions in CLI (CASSANDRA-2492)
 * count a row deletion as one operation towards memtable threshold
   (CASSANDRA-2519)
 * support LOCAL_QUORUM, EACH_QUORUM CLs outside of NTS (CASSANDRA-2516)


0.7.4
 * add nodetool join command (CASSANDRA-2160)
 * fix secondary indexes on pre-existing or streamed data (CASSANDRA-2244)
 * initialize endpoint in gossiper earlier (CASSANDRA-2228)
 * add ability to write to Cassandra from Pig (CASSANDRA-1828)
 * add rpc_[min|max]_threads (CASSANDRA-2176)
 * add CL.TWO, CL.THREE (CASSANDRA-2013)
 * avoid exporting an un-requested row in sstable2json, when exporting
   a key that does not exist (CASSANDRA-2168)
 * add incremental_backups option (CASSANDRA-1872)
 * add configurable row limit to Pig loadfunc (CASSANDRA-2276)
 * validate column values in batches as well as single-Column inserts
   (CASSANDRA-2259)
 * move sample schema from cassandra.yaml to schema-sample.txt,
   a cli scripts (CASSANDRA-2007)
 * avoid writing empty rows when scrubbing tombstoned rows (CASSANDRA-2296)
 * fix assertion error in range and index scans for CL < ALL
   (CASSANDRA-2282)
 * fix commitlog replay when flush position refers to data that didn't
   get synced before server died (CASSANDRA-2285)
 * fix fd leak in sstable2json with non-mmap'd i/o (CASSANDRA-2304)
 * reduce memory use during streaming of multiple sstables (CASSANDRA-2301)
 * purge tombstoned rows from cache after GCGraceSeconds (CASSANDRA-2305)
 * allow zero replicas in a NTS datacenter (CASSANDRA-1924)
 * make range queries respect snitch for local replicas (CASSANDRA-2286)
 * fix HH delivery when column index is larger than 2GB (CASSANDRA-2297)
 * make 2ary indexes use parent CF flush thresholds during initial build
   (CASSANDRA-2294)
 * update memtable_throughput to be a long (CASSANDRA-2158)


0.7.3
 * Keep endpoint state until aVeryLongTime (CASSANDRA-2115)
 * lower-latency read repair (CASSANDRA-2069)
 * add hinted_handoff_throttle_delay_in_ms option (CASSANDRA-2161)
 * fixes for cache save/load (CASSANDRA-2172, -2174)
 * Handle whole-row deletions in CFOutputFormat (CASSANDRA-2014)
 * Make memtable_flush_writers flush in parallel (CASSANDRA-2178)
 * Add compaction_preheat_key_cache option (CASSANDRA-2175)
 * refactor stress.py to have only one copy of the format string
   used for creating row keys (CASSANDRA-2108)
 * validate index names for \w+ (CASSANDRA-2196)
 * Fix Cassandra cli to respect timeout if schema does not settle
   (CASSANDRA-2187)
 * fix for compaction and cleanup writing old-format data into new-version
   sstable (CASSANDRA-2211, -2216)
 * add nodetool scrub (CASSANDRA-2217, -2240)
 * fix sstable2json large-row pagination (CASSANDRA-2188)
 * fix EOFing on requests for the last bytes in a file (CASSANDRA-2213)
 * fix BufferedRandomAccessFile bugs (CASSANDRA-2218, -2241)
 * check for memtable flush_after_mins exceeded every 10s (CASSANDRA-2183)
 * fix cache saving on Windows (CASSANDRA-2207)
 * add validateSchemaAgreement call + synchronization to schema
   modification operations (CASSANDRA-2222)
 * fix for reversed slice queries on large rows (CASSANDRA-2212)
 * fat clients were writing local data (CASSANDRA-2223)
 * set DEFAULT_MEMTABLE_LIFETIME_IN_MINS to 24h
 * improve detection and cleanup of partially-written sstables
   (CASSANDRA-2206)
 * fix supercolumn de/serialization when subcolumn comparator is different
   from supercolumn's (CASSANDRA-2104)
 * fix starting up on Windows when CASSANDRA_HOME contains whitespace
   (CASSANDRA-2237)
 * add [get|set][row|key]cacheSavePeriod to JMX (CASSANDRA-2100)
 * fix Hadoop ColumnFamilyOutputFormat dropping of mutations
   when batch fills up (CASSANDRA-2255)
 * move file deletions off of scheduledtasks executor (CASSANDRA-2253)


0.7.2
 * copy DecoratedKey.key when inserting into caches to avoid retaining
   a reference to the underlying buffer (CASSANDRA-2102)
 * format subcolumn names with subcomparator (CASSANDRA-2136)
 * fix column bloom filter deserialization (CASSANDRA-2165)


0.7.1
 * refactor MessageDigest creation code. (CASSANDRA-2107)
 * buffer network stack to avoid inefficient small TCP messages while avoiding
   the nagle/delayed ack problem (CASSANDRA-1896)
 * check log4j configuration for changes every 10s (CASSANDRA-1525, 1907)
 * more-efficient cross-DC replication (CASSANDRA-1530, -2051, -2138)
 * avoid polluting page cache with commitlog or sstable writes
   and seq scan operations (CASSANDRA-1470)
 * add RMI authentication options to nodetool (CASSANDRA-1921)
 * make snitches configurable at runtime (CASSANDRA-1374)
 * retry hadoop split requests on connection failure (CASSANDRA-1927)
 * implement describeOwnership for BOP, COPP (CASSANDRA-1928)
 * make read repair behave as expected for ConsistencyLevel > ONE
   (CASSANDRA-982, 2038)
 * distributed test harness (CASSANDRA-1859, 1964)
 * reduce flush lock contention (CASSANDRA-1930)
 * optimize supercolumn deserialization (CASSANDRA-1891)
 * fix CFMetaData.apply to only compare objects of the same class
   (CASSANDRA-1962)
 * allow specifying specific SSTables to compact from JMX (CASSANDRA-1963)
 * fix race condition in MessagingService.targets (CASSANDRA-1959, 2094, 2081)
 * refuse to open sstables from a future version (CASSANDRA-1935)
 * zero-copy reads (CASSANDRA-1714)
 * fix copy bounds for word Text in wordcount demo (CASSANDRA-1993)
 * fixes for contrib/javautils (CASSANDRA-1979)
 * check more frequently for memtable expiration (CASSANDRA-2000)
 * fix writing SSTable column count statistics (CASSANDRA-1976)
 * fix streaming of multiple CFs during bootstrap (CASSANDRA-1992)
 * explicitly set JVM GC new generation size with -Xmn (CASSANDRA-1968)
 * add short options for CLI flags (CASSANDRA-1565)
 * make keyspace argument to "describe keyspace" in CLI optional
   when authenticated to keyspace already (CASSANDRA-2029)
 * added option to specify -Dcassandra.join_ring=false on startup
   to allow "warm spare" nodes or performing JMX maintenance before
   joining the ring (CASSANDRA-526)
 * log migrations at INFO (CASSANDRA-2028)
 * add CLI verbose option in file mode (CASSANDRA-2030)
 * add single-line "--" comments to CLI (CASSANDRA-2032)
 * message serialization tests (CASSANDRA-1923)
 * switch from ivy to maven-ant-tasks (CASSANDRA-2017)
 * CLI attempts to block for new schema to propagate (CASSANDRA-2044)
 * fix potential overflow in nodetool cfstats (CASSANDRA-2057)
 * add JVM shutdownhook to sync commitlog (CASSANDRA-1919)
 * allow nodes to be up without being part of  normal traffic (CASSANDRA-1951)
 * fix CLI "show keyspaces" with null options on NTS (CASSANDRA-2049)
 * fix possible ByteBuffer race conditions (CASSANDRA-2066)
 * reduce garbage generated by MessagingService to prevent load spikes
   (CASSANDRA-2058)
 * fix math in RandomPartitioner.describeOwnership (CASSANDRA-2071)
 * fix deletion of sstable non-data components (CASSANDRA-2059)
 * avoid blocking gossip while deleting handoff hints (CASSANDRA-2073)
 * ignore messages from newer versions, keep track of nodes in gossip
   regardless of version (CASSANDRA-1970)
 * cache writing moved to CompactionManager to reduce i/o contention and
   updated to use non-cache-polluting writes (CASSANDRA-2053)
 * page through large rows when exporting to JSON (CASSANDRA-2041)
 * add flush_largest_memtables_at and reduce_cache_sizes_at options
   (CASSANDRA-2142)
 * add cli 'describe cluster' command (CASSANDRA-2127)
 * add cli support for setting username/password at 'connect' command
   (CASSANDRA-2111)
 * add -D option to Stress.java to allow reading hosts from a file
   (CASSANDRA-2149)
 * bound hints CF throughput between 32M and 256M (CASSANDRA-2148)
 * continue starting when invalid saved cache entries are encountered
   (CASSANDRA-2076)
 * add max_hint_window_in_ms option (CASSANDRA-1459)


0.7.0-final
 * fix offsets to ByteBuffer.get (CASSANDRA-1939)


0.7.0-rc4
 * fix cli crash after backgrounding (CASSANDRA-1875)
 * count timeouts in storageproxy latencies, and include latency
   histograms in StorageProxyMBean (CASSANDRA-1893)
 * fix CLI get recognition of supercolumns (CASSANDRA-1899)
 * enable keepalive on intra-cluster sockets (CASSANDRA-1766)
 * count timeouts towards dynamicsnitch latencies (CASSANDRA-1905)
 * Expose index-building status in JMX + cli schema description
   (CASSANDRA-1871)
 * allow [LOCAL|EACH]_QUORUM to be used with non-NetworkTopology
   replication Strategies
 * increased amount of index locks for faster commitlog replay
 * collect secondary index tombstones immediately (CASSANDRA-1914)
 * revert commitlog changes from #1780 (CASSANDRA-1917)
 * change RandomPartitioner min token to -1 to avoid collision w/
   tokens on actual nodes (CASSANDRA-1901)
 * examine the right nibble when validating TimeUUID (CASSANDRA-1910)
 * include secondary indexes in cleanup (CASSANDRA-1916)
 * CFS.scrubDataDirectories should also cleanup invalid secondary indexes
   (CASSANDRA-1904)
 * ability to disable/enable gossip on nodes to force them down
   (CASSANDRA-1108)


0.7.0-rc3
 * expose getNaturalEndpoints in StorageServiceMBean taking byte[]
   key; RMI cannot serialize ByteBuffer (CASSANDRA-1833)
 * infer org.apache.cassandra.locator for replication strategy classes
   when not otherwise specified
 * validation that generates less garbage (CASSANDRA-1814)
 * add TTL support to CLI (CASSANDRA-1838)
 * cli defaults to bytestype for subcomparator when creating
   column families (CASSANDRA-1835)
 * unregister index MBeans when index is dropped (CASSANDRA-1843)
 * make ByteBufferUtil.clone thread-safe (CASSANDRA-1847)
 * change exception for read requests during bootstrap from
   InvalidRequest to Unavailable (CASSANDRA-1862)
 * respect row-level tombstones post-flush in range scans
   (CASSANDRA-1837)
 * ReadResponseResolver check digests against each other (CASSANDRA-1830)
 * return InvalidRequest when remove of subcolumn without supercolumn
   is requested (CASSANDRA-1866)
 * flush before repair (CASSANDRA-1748)
 * SSTableExport validates key order (CASSANDRA-1884)
 * large row support for SSTableExport (CASSANDRA-1867)
 * Re-cache hot keys post-compaction without hitting disk (CASSANDRA-1878)
 * manage read repair in coordinator instead of data source, to
   provide latency information to dynamic snitch (CASSANDRA-1873)


0.7.0-rc2
 * fix live-column-count of slice ranges including tombstoned supercolumn
   with live subcolumn (CASSANDRA-1591)
 * rename o.a.c.internal.AntientropyStage -> AntiEntropyStage,
   o.a.c.request.Request_responseStage -> RequestResponseStage,
   o.a.c.internal.Internal_responseStage -> InternalResponseStage
 * add AbstractType.fromString (CASSANDRA-1767)
 * require index_type to be present when specifying index_name
   on ColumnDef (CASSANDRA-1759)
 * fix add/remove index bugs in CFMetadata (CASSANDRA-1768)
 * rebuild Strategy during system_update_keyspace (CASSANDRA-1762)
 * cli updates prompt to ... in continuation lines (CASSANDRA-1770)
 * support multiple Mutations per key in hadoop ColumnFamilyOutputFormat
   (CASSANDRA-1774)
 * improvements to Debian init script (CASSANDRA-1772)
 * use local classloader to check for version.properties (CASSANDRA-1778)
 * Validate that column names in column_metadata are valid for the
   defined comparator, and decode properly in cli (CASSANDRA-1773)
 * use cross-platform newlines in cli (CASSANDRA-1786)
 * add ExpiringColumn support to sstable import/export (CASSANDRA-1754)
 * add flush for each append to periodic commitlog mode; added
   periodic_without_flush option to disable this (CASSANDRA-1780)
 * close file handle used for post-flush truncate (CASSANDRA-1790)
 * various code cleanup (CASSANDRA-1793, -1794, -1795)
 * fix range queries against wrapped range (CASSANDRA-1781)
 * fix consistencylevel calculations for NetworkTopologyStrategy
   (CASSANDRA-1804)
 * cli support index type enum names (CASSANDRA-1810)
 * improved validation of column_metadata (CASSANDRA-1813)
 * reads at ConsistencyLevel > 1 throw UnavailableException
   immediately if insufficient live nodes exist (CASSANDRA-1803)
 * copy bytebuffers for local writes to avoid retaining the entire
   Thrift frame (CASSANDRA-1801)
 * fix NPE adding index to column w/o prior metadata (CASSANDRA-1764)
 * reduce fat client timeout (CASSANDRA-1730)
 * fix botched merge of CASSANDRA-1316


0.7.0-rc1
 * fix compaction and flush races with schema updates (CASSANDRA-1715)
 * add clustertool, config-converter, sstablekeys, and schematool
   Windows .bat files (CASSANDRA-1723)
 * reject range queries received during bootstrap (CASSANDRA-1739)
 * fix wrapping-range queries on non-minimum token (CASSANDRA-1700)
 * add nodetool cfhistogram (CASSANDRA-1698)
 * limit repaired ranges to what the nodes have in common (CASSANDRA-1674)
 * index scan treats missing columns as not matching secondary
   expressions (CASSANDRA-1745)
 * Fix misuse of DataOutputBuffer.getData in AntiEntropyService
   (CASSANDRA-1729)
 * detect and warn when obsolete version of JNA is present (CASSANDRA-1760)
 * reduce fat client timeout (CASSANDRA-1730)
 * cleanup smallest CFs first to increase free temp space for larger ones
   (CASSANDRA-1811)
 * Update windows .bat files to work outside of main Cassandra
   directory (CASSANDRA-1713)
 * fix read repair regression from 0.6.7 (CASSANDRA-1727)
 * more-efficient read repair (CASSANDRA-1719)
 * fix hinted handoff replay (CASSANDRA-1656)
 * log type of dropped messages (CASSANDRA-1677)
 * upgrade to SLF4J 1.6.1
 * fix ByteBuffer bug in ExpiringColumn.updateDigest (CASSANDRA-1679)
 * fix IntegerType.getString (CASSANDRA-1681)
 * make -Djava.net.preferIPv4Stack=true the default (CASSANDRA-628)
 * add INTERNAL_RESPONSE verb to differentiate from responses related
   to client requests (CASSANDRA-1685)
 * log tpstats when dropping messages (CASSANDRA-1660)
 * include unreachable nodes in describeSchemaVersions (CASSANDRA-1678)
 * Avoid dropping messages off the client request path (CASSANDRA-1676)
 * fix jna errno reporting (CASSANDRA-1694)
 * add friendlier error for UnknownHostException on startup (CASSANDRA-1697)
 * include jna dependency in RPM package (CASSANDRA-1690)
 * add --skip-keys option to stress.py (CASSANDRA-1696)
 * improve cli handling of non-string keys and column names
   (CASSANDRA-1701, -1693)
 * r/m extra subcomparator line in cli keyspaces output (CASSANDRA-1712)
 * add read repair chance to cli "show keyspaces"
 * upgrade to ConcurrentLinkedHashMap 1.1 (CASSANDRA-975)
 * fix index scan routing (CASSANDRA-1722)
 * fix tombstoning of supercolumns in range queries (CASSANDRA-1734)
 * clear endpoint cache after updating keyspace metadata (CASSANDRA-1741)
 * fix wrapping-range queries on non-minimum token (CASSANDRA-1700)
 * truncate includes secondary indexes (CASSANDRA-1747)
 * retain reference to PendingFile sstables (CASSANDRA-1749)
 * fix sstableimport regression (CASSANDRA-1753)
 * fix for bootstrap when no non-system tables are defined (CASSANDRA-1732)
 * handle replica unavailability in index scan (CASSANDRA-1755)
 * fix service initialization order deadlock (CASSANDRA-1756)
 * multi-line cli commands (CASSANDRA-1742)
 * fix race between snapshot and compaction (CASSANDRA-1736)
 * add listEndpointsPendingHints, deleteHintsForEndpoint JMX methods
   (CASSANDRA-1551)


0.7.0-beta3
 * add strategy options to describe_keyspace output (CASSANDRA-1560)
 * log warning when using randomly generated token (CASSANDRA-1552)
 * re-organize JMX into .db, .net, .internal, .request (CASSANDRA-1217)
 * allow nodes to change IPs between restarts (CASSANDRA-1518)
 * remember ring state between restarts by default (CASSANDRA-1518)
 * flush index built flag so we can read it before log replay (CASSANDRA-1541)
 * lock row cache updates to prevent race condition (CASSANDRA-1293)
 * remove assertion causing rare (and harmless) error messages in
   commitlog (CASSANDRA-1330)
 * fix moving nodes with no keyspaces defined (CASSANDRA-1574)
 * fix unbootstrap when no data is present in a transfer range (CASSANDRA-1573)
 * take advantage of AVRO-495 to simplify our avro IDL (CASSANDRA-1436)
 * extend authorization hierarchy to column family (CASSANDRA-1554)
 * deletion support in secondary indexes (CASSANDRA-1571)
 * meaningful error message for invalid replication strategy class
   (CASSANDRA-1566)
 * allow keyspace creation with RF > N (CASSANDRA-1428)
 * improve cli error handling (CASSANDRA-1580)
 * add cache save/load ability (CASSANDRA-1417, 1606, 1647)
 * add StorageService.getDrainProgress (CASSANDRA-1588)
 * Disallow bootstrap to an in-use token (CASSANDRA-1561)
 * Allow dynamic secondary index creation and destruction (CASSANDRA-1532)
 * log auto-guessed memtable thresholds (CASSANDRA-1595)
 * add ColumnDef support to cli (CASSANDRA-1583)
 * reduce index sample time by 75% (CASSANDRA-1572)
 * add cli support for column, strategy metadata (CASSANDRA-1578, 1612)
 * add cli support for schema modification (CASSANDRA-1584)
 * delete temp files on failed compactions (CASSANDRA-1596)
 * avoid blocking for dead nodes during removetoken (CASSANDRA-1605)
 * remove ConsistencyLevel.ZERO (CASSANDRA-1607)
 * expose in-progress compaction type in jmx (CASSANDRA-1586)
 * removed IClock & related classes from internals (CASSANDRA-1502)
 * fix removing tokens from SystemTable on decommission and removetoken
   (CASSANDRA-1609)
 * include CF metadata in cli 'show keyspaces' (CASSANDRA-1613)
 * switch from Properties to HashMap in PropertyFileSnitch to
   avoid synchronization bottleneck (CASSANDRA-1481)
 * PropertyFileSnitch configuration file renamed to
   cassandra-topology.properties
 * add cli support for get_range_slices (CASSANDRA-1088, CASSANDRA-1619)
 * Make memtable flush thresholds per-CF instead of global
   (CASSANDRA-1007, 1637)
 * add cli support for binary data without CfDef hints (CASSANDRA-1603)
 * fix building SSTable statistics post-stream (CASSANDRA-1620)
 * fix potential infinite loop in 2ary index queries (CASSANDRA-1623)
 * allow creating NTS keyspaces with no replicas configured (CASSANDRA-1626)
 * add jmx histogram of sstables accessed per read (CASSANDRA-1624)
 * remove system_rename_column_family and system_rename_keyspace from the
   client API until races can be fixed (CASSANDRA-1630, CASSANDRA-1585)
 * add cli sanity tests (CASSANDRA-1582)
 * update GC settings in cassandra.bat (CASSANDRA-1636)
 * cli support for index queries (CASSANDRA-1635)
 * cli support for updating schema memtable settings (CASSANDRA-1634)
 * cli --file option (CASSANDRA-1616)
 * reduce automatically chosen memtable sizes by 50% (CASSANDRA-1641)
 * move endpoint cache from snitch to strategy (CASSANDRA-1643)
 * fix commitlog recovery deleting the newly-created segment as well as
   the old ones (CASSANDRA-1644)
 * upgrade to Thrift 0.5 (CASSANDRA-1367)
 * renamed CL.DCQUORUM to LOCAL_QUORUM and DCQUORUMSYNC to EACH_QUORUM
 * cli truncate support (CASSANDRA-1653)
 * update GC settings in cassandra.bat (CASSANDRA-1636)
 * avoid logging when a node's ip/token is gossipped back to it (CASSANDRA-1666)


0.7-beta2
 * always use UTF-8 for hint keys (CASSANDRA-1439)
 * remove cassandra.yaml dependency from Hadoop and Pig (CASSADRA-1322)
 * expose CfDef metadata in describe_keyspaces (CASSANDRA-1363)
 * restore use of mmap_index_only option (CASSANDRA-1241)
 * dropping a keyspace with no column families generated an error
   (CASSANDRA-1378)
 * rename RackAwareStrategy to OldNetworkTopologyStrategy, RackUnawareStrategy
   to SimpleStrategy, DatacenterShardStrategy to NetworkTopologyStrategy,
   AbstractRackAwareSnitch to AbstractNetworkTopologySnitch (CASSANDRA-1392)
 * merge StorageProxy.mutate, mutateBlocking (CASSANDRA-1396)
 * faster UUIDType, LongType comparisons (CASSANDRA-1386, 1393)
 * fix setting read_repair_chance from CLI addColumnFamily (CASSANDRA-1399)
 * fix updates to indexed columns (CASSANDRA-1373)
 * fix race condition leaving to FileNotFoundException (CASSANDRA-1382)
 * fix sharded lock hash on index write path (CASSANDRA-1402)
 * add support for GT/E, LT/E in subordinate index clauses (CASSANDRA-1401)
 * cfId counter got out of sync when CFs were added (CASSANDRA-1403)
 * less chatty schema updates (CASSANDRA-1389)
 * rename column family mbeans. 'type' will now include either
   'IndexColumnFamilies' or 'ColumnFamilies' depending on the CFS type.
   (CASSANDRA-1385)
 * disallow invalid keyspace and column family names. This includes name that
   matches a '^\w+' regex. (CASSANDRA-1377)
 * use JNA, if present, to take snapshots (CASSANDRA-1371)
 * truncate hints if starting 0.7 for the first time (CASSANDRA-1414)
 * fix FD leak in single-row slicepredicate queries (CASSANDRA-1416)
 * allow index expressions against columns that are not part of the
   SlicePredicate (CASSANDRA-1410)
 * config-converter properly handles snitches and framed support
   (CASSANDRA-1420)
 * remove keyspace argument from multiget_count (CASSANDRA-1422)
 * allow specifying cassandra.yaml location as (local or remote) URL
   (CASSANDRA-1126)
 * fix using DynamicEndpointSnitch with NetworkTopologyStrategy
   (CASSANDRA-1429)
 * Add CfDef.default_validation_class (CASSANDRA-891)
 * fix EstimatedHistogram.max (CASSANDRA-1413)
 * quorum read optimization (CASSANDRA-1622)
 * handle zero-length (or missing) rows during HH paging (CASSANDRA-1432)
 * include secondary indexes during schema migrations (CASSANDRA-1406)
 * fix commitlog header race during schema change (CASSANDRA-1435)
 * fix ColumnFamilyStoreMBeanIterator to use new type name (CASSANDRA-1433)
 * correct filename generated by xml->yaml converter (CASSANDRA-1419)
 * add CMSInitiatingOccupancyFraction=75 and UseCMSInitiatingOccupancyOnly
   to default JVM options
 * decrease jvm heap for cassandra-cli (CASSANDRA-1446)
 * ability to modify keyspaces and column family definitions on a live cluster
   (CASSANDRA-1285)
 * support for Hadoop Streaming [non-jvm map/reduce via stdin/out]
   (CASSANDRA-1368)
 * Move persistent sstable stats from the system table to an sstable component
   (CASSANDRA-1430)
 * remove failed bootstrap attempt from pending ranges when gossip times
   it out after 1h (CASSANDRA-1463)
 * eager-create tcp connections to other cluster members (CASSANDRA-1465)
 * enumerate stages and derive stage from message type instead of
   transmitting separately (CASSANDRA-1465)
 * apply reversed flag during collation from different data sources
   (CASSANDRA-1450)
 * make failure to remove commitlog segment non-fatal (CASSANDRA-1348)
 * correct ordering of drain operations so CL.recover is no longer
   necessary (CASSANDRA-1408)
 * removed keyspace from describe_splits method (CASSANDRA-1425)
 * rename check_schema_agreement to describe_schema_versions
   (CASSANDRA-1478)
 * fix QUORUM calculation for RF > 3 (CASSANDRA-1487)
 * remove tombstones during non-major compactions when bloom filter
   verifies that row does not exist in other sstables (CASSANDRA-1074)
 * nodes that coordinated a loadbalance in the past could not be seen by
   newly added nodes (CASSANDRA-1467)
 * exposed endpoint states (gossip details) via jmx (CASSANDRA-1467)
 * ensure that compacted sstables are not included when new readers are
   instantiated (CASSANDRA-1477)
 * by default, calculate heap size and memtable thresholds at runtime (CASSANDRA-1469)
 * fix races dealing with adding/dropping keyspaces and column families in
   rapid succession (CASSANDRA-1477)
 * clean up of Streaming system (CASSANDRA-1503, 1504, 1506)
 * add options to configure Thrift socket keepalive and buffer sizes (CASSANDRA-1426)
 * make contrib CassandraServiceDataCleaner recursive (CASSANDRA-1509)
 * min, max compaction threshold are configurable and persistent
   per-ColumnFamily (CASSANDRA-1468)
 * fix replaying the last mutation in a commitlog unnecessarily
   (CASSANDRA-1512)
 * invoke getDefaultUncaughtExceptionHandler from DTPE with the original
   exception rather than the ExecutionException wrapper (CASSANDRA-1226)
 * remove Clock from the Thrift (and Avro) API (CASSANDRA-1501)
 * Close intra-node sockets when connection is broken (CASSANDRA-1528)
 * RPM packaging spec file (CASSANDRA-786)
 * weighted request scheduler (CASSANDRA-1485)
 * treat expired columns as deleted (CASSANDRA-1539)
 * make IndexInterval configurable (CASSANDRA-1488)
 * add describe_snitch to Thrift API (CASSANDRA-1490)
 * MD5 authenticator compares plain text submitted password with MD5'd
   saved property, instead of vice versa (CASSANDRA-1447)
 * JMX MessagingService pending and completed counts (CASSANDRA-1533)
 * fix race condition processing repair responses (CASSANDRA-1511)
 * make repair blocking (CASSANDRA-1511)
 * create EndpointSnitchInfo and MBean to expose rack and DC (CASSANDRA-1491)
 * added option to contrib/word_count to output results back to Cassandra
   (CASSANDRA-1342)
 * rewrite Hadoop ColumnFamilyRecordWriter to pool connections, retry to
   multiple Cassandra nodes, and smooth impact on the Cassandra cluster
   by using smaller batch sizes (CASSANDRA-1434)
 * fix setting gc_grace_seconds via CLI (CASSANDRA-1549)
 * support TTL'd index values (CASSANDRA-1536)
 * make removetoken work like decommission (CASSANDRA-1216)
 * make cli comparator-aware and improve quote rules (CASSANDRA-1523,-1524)
 * make nodetool compact and cleanup blocking (CASSANDRA-1449)
 * add memtable, cache information to GCInspector logs (CASSANDRA-1558)
 * enable/disable HintedHandoff via JMX (CASSANDRA-1550)
 * Ignore stray files in the commit log directory (CASSANDRA-1547)
 * Disallow bootstrap to an in-use token (CASSANDRA-1561)


0.7-beta1
 * sstable versioning (CASSANDRA-389)
 * switched to slf4j logging (CASSANDRA-625)
 * add (optional) expiration time for column (CASSANDRA-699)
 * access levels for authentication/authorization (CASSANDRA-900)
 * add ReadRepairChance to CF definition (CASSANDRA-930)
 * fix heisenbug in system tests, especially common on OS X (CASSANDRA-944)
 * convert to byte[] keys internally and all public APIs (CASSANDRA-767)
 * ability to alter schema definitions on a live cluster (CASSANDRA-44)
 * renamed configuration file to cassandra.xml, and log4j.properties to
   log4j-server.properties, which must now be loaded from
   the classpath (which is how our scripts in bin/ have always done it)
   (CASSANDRA-971)
 * change get_count to require a SlicePredicate. create multi_get_count
   (CASSANDRA-744)
 * re-organized endpointsnitch implementations and added SimpleSnitch
   (CASSANDRA-994)
 * Added preload_row_cache option (CASSANDRA-946)
 * add CRC to commitlog header (CASSANDRA-999)
 * removed deprecated batch_insert and get_range_slice methods (CASSANDRA-1065)
 * add truncate thrift method (CASSANDRA-531)
 * http mini-interface using mx4j (CASSANDRA-1068)
 * optimize away copy of sliced row on memtable read path (CASSANDRA-1046)
 * replace constant-size 2GB mmaped segments and special casing for index
   entries spanning segment boundaries, with SegmentedFile that computes
   segments that always contain entire entries/rows (CASSANDRA-1117)
 * avoid reading large rows into memory during compaction (CASSANDRA-16)
 * added hadoop OutputFormat (CASSANDRA-1101)
 * efficient Streaming (no more anticompaction) (CASSANDRA-579)
 * split commitlog header into separate file and add size checksum to
   mutations (CASSANDRA-1179)
 * avoid allocating a new byte[] for each mutation on replay (CASSANDRA-1219)
 * revise HH schema to be per-endpoint (CASSANDRA-1142)
 * add joining/leaving status to nodetool ring (CASSANDRA-1115)
 * allow multiple repair sessions per node (CASSANDRA-1190)
 * optimize away MessagingService for local range queries (CASSANDRA-1261)
 * make framed transport the default so malformed requests can't OOM the
   server (CASSANDRA-475)
 * significantly faster reads from row cache (CASSANDRA-1267)
 * take advantage of row cache during range queries (CASSANDRA-1302)
 * make GCGraceSeconds a per-ColumnFamily value (CASSANDRA-1276)
 * keep persistent row size and column count statistics (CASSANDRA-1155)
 * add IntegerType (CASSANDRA-1282)
 * page within a single row during hinted handoff (CASSANDRA-1327)
 * push DatacenterShardStrategy configuration into keyspace definition,
   eliminating datacenter.properties. (CASSANDRA-1066)
 * optimize forward slices starting with '' and single-index-block name
   queries by skipping the column index (CASSANDRA-1338)
 * streaming refactor (CASSANDRA-1189)
 * faster comparison for UUID types (CASSANDRA-1043)
 * secondary index support (CASSANDRA-749 and subtasks)
 * make compaction buckets deterministic (CASSANDRA-1265)


0.6.6
 * Allow using DynamicEndpointSnitch with RackAwareStrategy (CASSANDRA-1429)
 * remove the remaining vestiges of the unfinished DatacenterShardStrategy
   (replaced by NetworkTopologyStrategy in 0.7)


0.6.5
 * fix key ordering in range query results with RandomPartitioner
   and ConsistencyLevel > ONE (CASSANDRA-1145)
 * fix for range query starting with the wrong token range (CASSANDRA-1042)
 * page within a single row during hinted handoff (CASSANDRA-1327)
 * fix compilation on non-sun JDKs (CASSANDRA-1061)
 * remove String.trim() call on row keys in batch mutations (CASSANDRA-1235)
 * Log summary of dropped messages instead of spamming log (CASSANDRA-1284)
 * add dynamic endpoint snitch (CASSANDRA-981)
 * fix streaming for keyspaces with hyphens in their name (CASSANDRA-1377)
 * fix errors in hard-coded bloom filter optKPerBucket by computing it
   algorithmically (CASSANDRA-1220
 * remove message deserialization stage, and uncap read/write stages
   so slow reads/writes don't block gossip processing (CASSANDRA-1358)
 * add jmx port configuration to Debian package (CASSANDRA-1202)
 * use mlockall via JNA, if present, to prevent Linux from swapping
   out parts of the JVM (CASSANDRA-1214)


0.6.4
 * avoid queuing multiple hint deliveries for the same endpoint
   (CASSANDRA-1229)
 * better performance for and stricter checking of UTF8 column names
   (CASSANDRA-1232)
 * extend option to lower compaction priority to hinted handoff
   as well (CASSANDRA-1260)
 * log errors in gossip instead of re-throwing (CASSANDRA-1289)
 * avoid aborting commitlog replay prematurely if a flushed-but-
   not-removed commitlog segment is encountered (CASSANDRA-1297)
 * fix duplicate rows being read during mapreduce (CASSANDRA-1142)
 * failure detection wasn't closing command sockets (CASSANDRA-1221)
 * cassandra-cli.bat works on windows (CASSANDRA-1236)
 * pre-emptively drop requests that cannot be processed within RPCTimeout
   (CASSANDRA-685)
 * add ack to Binary write verb and update CassandraBulkLoader
   to wait for acks for each row (CASSANDRA-1093)
 * added describe_partitioner Thrift method (CASSANDRA-1047)
 * Hadoop jobs no longer require the Cassandra storage-conf.xml
   (CASSANDRA-1280, CASSANDRA-1047)
 * log thread pool stats when GC is excessive (CASSANDRA-1275)
 * remove gossip message size limit (CASSANDRA-1138)
 * parallelize local and remote reads during multiget, and respect snitch
   when determining whether to do local read for CL.ONE (CASSANDRA-1317)
 * fix read repair to use requested consistency level on digest mismatch,
   rather than assuming QUORUM (CASSANDRA-1316)
 * process digest mismatch re-reads in parallel (CASSANDRA-1323)
 * switch hints CF comparator to BytesType (CASSANDRA-1274)


0.6.3
 * retry to make streaming connections up to 8 times. (CASSANDRA-1019)
 * reject describe_ring() calls on invalid keyspaces (CASSANDRA-1111)
 * fix cache size calculation for size of 100% (CASSANDRA-1129)
 * fix cache capacity only being recalculated once (CASSANDRA-1129)
 * remove hourly scan of all hints on the off chance that the gossiper
   missed a status change; instead, expose deliverHintsToEndpoint to JMX
   so it can be done manually, if necessary (CASSANDRA-1141)
 * don't reject reads at CL.ALL (CASSANDRA-1152)
 * reject deletions to supercolumns in CFs containing only standard
   columns (CASSANDRA-1139)
 * avoid preserving login information after client disconnects
   (CASSANDRA-1057)
 * prefer sun jdk to openjdk in debian init script (CASSANDRA-1174)
 * detect partioner config changes between restarts and fail fast
   (CASSANDRA-1146)
 * use generation time to resolve node token reassignment disagreements
   (CASSANDRA-1118)
 * restructure the startup ordering of Gossiper and MessageService to avoid
   timing anomalies (CASSANDRA-1160)
 * detect incomplete commit log hearders (CASSANDRA-1119)
 * force anti-entropy service to stream files on the stream stage to avoid
   sending streams out of order (CASSANDRA-1169)
 * remove inactive stream managers after AES streams files (CASSANDRA-1169)
 * allow removing entire row through batch_mutate Deletion (CASSANDRA-1027)
 * add JMX metrics for row-level bloom filter false positives (CASSANDRA-1212)
 * added a redhat init script to contrib (CASSANDRA-1201)
 * use midpoint when bootstrapping a new machine into range with not
   much data yet instead of random token (CASSANDRA-1112)
 * kill server on OOM in executor stage as well as Thrift (CASSANDRA-1226)
 * remove opportunistic repairs, when two machines with overlapping replica
   responsibilities happen to finish major compactions of the same CF near
   the same time.  repairs are now fully manual (CASSANDRA-1190)
 * add ability to lower compaction priority (default is no change from 0.6.2)
   (CASSANDRA-1181)


0.6.2
 * fix contrib/word_count build. (CASSANDRA-992)
 * split CommitLogExecutorService into BatchCommitLogExecutorService and
   PeriodicCommitLogExecutorService (CASSANDRA-1014)
 * add latency histograms to CFSMBean (CASSANDRA-1024)
 * make resolving timestamp ties deterministic by using value bytes
   as a tiebreaker (CASSANDRA-1039)
 * Add option to turn off Hinted Handoff (CASSANDRA-894)
 * fix windows startup (CASSANDRA-948)
 * make concurrent_reads, concurrent_writes configurable at runtime via JMX
   (CASSANDRA-1060)
 * disable GCInspector on non-Sun JVMs (CASSANDRA-1061)
 * fix tombstone handling in sstable rows with no other data (CASSANDRA-1063)
 * fix size of row in spanned index entries (CASSANDRA-1056)
 * install json2sstable, sstable2json, and sstablekeys to Debian package
 * StreamingService.StreamDestinations wouldn't empty itself after streaming
   finished (CASSANDRA-1076)
 * added Collections.shuffle(splits) before returning the splits in
   ColumnFamilyInputFormat (CASSANDRA-1096)
 * do not recalculate cache capacity post-compaction if it's been manually
   modified (CASSANDRA-1079)
 * better defaults for flush sorter + writer executor queue sizes
   (CASSANDRA-1100)
 * windows scripts for SSTableImport/Export (CASSANDRA-1051)
 * windows script for nodetool (CASSANDRA-1113)
 * expose PhiConvictThreshold (CASSANDRA-1053)
 * make repair of RF==1 a no-op (CASSANDRA-1090)
 * improve default JVM GC options (CASSANDRA-1014)
 * fix SlicePredicate serialization inside Hadoop jobs (CASSANDRA-1049)
 * close Thrift sockets in Hadoop ColumnFamilyRecordReader (CASSANDRA-1081)


0.6.1
 * fix NPE in sstable2json when no excluded keys are given (CASSANDRA-934)
 * keep the replica set constant throughout the read repair process
   (CASSANDRA-937)
 * allow querying getAllRanges with empty token list (CASSANDRA-933)
 * fix command line arguments inversion in clustertool (CASSANDRA-942)
 * fix race condition that could trigger a false-positive assertion
   during post-flush discard of old commitlog segments (CASSANDRA-936)
 * fix neighbor calculation for anti-entropy repair (CASSANDRA-924)
 * perform repair even for small entropy differences (CASSANDRA-924)
 * Use hostnames in CFInputFormat to allow Hadoop's naive string-based
   locality comparisons to work (CASSANDRA-955)
 * cache read-only BufferedRandomAccessFile length to avoid
   3 system calls per invocation (CASSANDRA-950)
 * nodes with IPv6 (and no IPv4) addresses could not join cluster
   (CASSANDRA-969)
 * Retrieve the correct number of undeleted columns, if any, from
   a supercolumn in a row that had been deleted previously (CASSANDRA-920)
 * fix index scans that cross the 2GB mmap boundaries for both mmap
   and standard i/o modes (CASSANDRA-866)
 * expose drain via nodetool (CASSANDRA-978)


0.6.0-RC1
 * JMX drain to flush memtables and run through commit log (CASSANDRA-880)
 * Bootstrapping can skip ranges under the right conditions (CASSANDRA-902)
 * fix merging row versions in range_slice for CL > ONE (CASSANDRA-884)
 * default write ConsistencyLeven chaned from ZERO to ONE
 * fix for index entries spanning mmap buffer boundaries (CASSANDRA-857)
 * use lexical comparison if time part of TimeUUIDs are the same
   (CASSANDRA-907)
 * bound read, mutation, and response stages to fix possible OOM
   during log replay (CASSANDRA-885)
 * Use microseconds-since-epoch (UTC) in cli, instead of milliseconds
 * Treat batch_mutate Deletion with null supercolumn as "apply this predicate
   to top level supercolumns" (CASSANDRA-834)
 * Streaming destination nodes do not update their JMX status (CASSANDRA-916)
 * Fix internal RPC timeout calculation (CASSANDRA-911)
 * Added Pig loadfunc to contrib/pig (CASSANDRA-910)


0.6.0-beta3
 * fix compaction bucketing bug (CASSANDRA-814)
 * update windows batch file (CASSANDRA-824)
 * deprecate KeysCachedFraction configuration directive in favor
   of KeysCached; move to unified-per-CF key cache (CASSANDRA-801)
 * add invalidateRowCache to ColumnFamilyStoreMBean (CASSANDRA-761)
 * send Handoff hints to natural locations to reduce load on
   remaining nodes in a failure scenario (CASSANDRA-822)
 * Add RowWarningThresholdInMB configuration option to warn before very
   large rows get big enough to threaten node stability, and -x option to
   be able to remove them with sstable2json if the warning is unheeded
   until it's too late (CASSANDRA-843)
 * Add logging of GC activity (CASSANDRA-813)
 * fix ConcurrentModificationException in commitlog discard (CASSANDRA-853)
 * Fix hardcoded row count in Hadoop RecordReader (CASSANDRA-837)
 * Add a jmx status to the streaming service and change several DEBUG
   messages to INFO (CASSANDRA-845)
 * fix classpath in cassandra-cli.bat for Windows (CASSANDRA-858)
 * allow re-specifying host, port to cassandra-cli if invalid ones
   are first tried (CASSANDRA-867)
 * fix race condition handling rpc timeout in the coordinator
   (CASSANDRA-864)
 * Remove CalloutLocation and StagingFileDirectory from storage-conf files
   since those settings are no longer used (CASSANDRA-878)
 * Parse a long from RowWarningThresholdInMB instead of an int (CASSANDRA-882)
 * Remove obsolete ControlPort code from DatabaseDescriptor (CASSANDRA-886)
 * move skipBytes side effect out of assert (CASSANDRA-899)
 * add "double getLoad" to StorageServiceMBean (CASSANDRA-898)
 * track row stats per CF at compaction time (CASSANDRA-870)
 * disallow CommitLogDirectory matching a DataFileDirectory (CASSANDRA-888)
 * default key cache size is 200k entries, changed from 10% (CASSANDRA-863)
 * add -Dcassandra-foreground=yes to cassandra.bat
 * exit if cluster name is changed unexpectedly (CASSANDRA-769)


0.6.0-beta1/beta2
 * add batch_mutate thrift command, deprecating batch_insert (CASSANDRA-336)
 * remove get_key_range Thrift API, deprecated in 0.5 (CASSANDRA-710)
 * add optional login() Thrift call for authentication (CASSANDRA-547)
 * support fat clients using gossiper and StorageProxy to perform
   replication in-process [jvm-only] (CASSANDRA-535)
 * support mmapped I/O for reads, on by default on 64bit JVMs
   (CASSANDRA-408, CASSANDRA-669)
 * improve insert concurrency, particularly during Hinted Handoff
   (CASSANDRA-658)
 * faster network code (CASSANDRA-675)
 * stress.py moved to contrib (CASSANDRA-635)
 * row caching [must be explicitly enabled per-CF in config] (CASSANDRA-678)
 * present a useful measure of compaction progress in JMX (CASSANDRA-599)
 * add bin/sstablekeys (CASSNADRA-679)
 * add ConsistencyLevel.ANY (CASSANDRA-687)
 * make removetoken remove nodes from gossip entirely (CASSANDRA-644)
 * add ability to set cache sizes at runtime (CASSANDRA-708)
 * report latency and cache hit rate statistics with lifetime totals
   instead of average over the last minute (CASSANDRA-702)
 * support get_range_slice for RandomPartitioner (CASSANDRA-745)
 * per-keyspace replication factory and replication strategy (CASSANDRA-620)
 * track latency in microseconds (CASSANDRA-733)
 * add describe_ Thrift methods, deprecating get_string_property and
   get_string_list_property
 * jmx interface for tracking operation mode and streams in general.
   (CASSANDRA-709)
 * keep memtables in sorted order to improve range query performance
   (CASSANDRA-799)
 * use while loop instead of recursion when trimming sstables compaction list
   to avoid blowing stack in pathological cases (CASSANDRA-804)
 * basic Hadoop map/reduce support (CASSANDRA-342)


0.5.1
 * ensure all files for an sstable are streamed to the same directory.
   (CASSANDRA-716)
 * more accurate load estimate for bootstrapping (CASSANDRA-762)
 * tolerate dead or unavailable bootstrap target on write (CASSANDRA-731)
 * allow larger numbers of keys (> 140M) in a sstable bloom filter
   (CASSANDRA-790)
 * include jvm argument improvements from CASSANDRA-504 in debian package
 * change streaming chunk size to 32MB to accomodate Windows XP limitations
   (was 64MB) (CASSANDRA-795)
 * fix get_range_slice returning results in the wrong order (CASSANDRA-781)


0.5.0 final
 * avoid attempting to delete temporary bootstrap files twice (CASSANDRA-681)
 * fix bogus NaN in nodeprobe cfstats output (CASSANDRA-646)
 * provide a policy for dealing with single thread executors w/ a full queue
   (CASSANDRA-694)
 * optimize inner read in MessagingService, vastly improving multiple-node
   performance (CASSANDRA-675)
 * wait for table flush before streaming data back to a bootstrapping node.
   (CASSANDRA-696)
 * keep track of bootstrapping sources by table so that bootstrapping doesn't
   give the indication of finishing early (CASSANDRA-673)


0.5.0 RC3
 * commit the correct version of the patch for CASSANDRA-663


0.5.0 RC2 (unreleased)
 * fix bugs in converting get_range_slice results to Thrift
   (CASSANDRA-647, CASSANDRA-649)
 * expose java.util.concurrent.TimeoutException in StorageProxy methods
   (CASSANDRA-600)
 * TcpConnectionManager was holding on to disconnected connections,
   giving the false indication they were being used. (CASSANDRA-651)
 * Remove duplicated write. (CASSANDRA-662)
 * Abort bootstrap if IP is already in the token ring (CASSANDRA-663)
 * increase default commitlog sync period, and wait for last sync to
   finish before submitting another (CASSANDRA-668)


0.5.0 RC1
 * Fix potential NPE in get_range_slice (CASSANDRA-623)
 * add CRC32 to commitlog entries (CASSANDRA-605)
 * fix data streaming on windows (CASSANDRA-630)
 * GC compacted sstables after cleanup and compaction (CASSANDRA-621)
 * Speed up anti-entropy validation (CASSANDRA-629)
 * Fix anti-entropy assertion error (CASSANDRA-639)
 * Fix pending range conflicts when bootstapping or moving
   multiple nodes at once (CASSANDRA-603)
 * Handle obsolete gossip related to node movement in the case where
   one or more nodes is down when the movement occurs (CASSANDRA-572)
 * Include dead nodes in gossip to avoid a variety of problems
   and fix HH to removed nodes (CASSANDRA-634)
 * return an InvalidRequestException for mal-formed SlicePredicates
   (CASSANDRA-643)
 * fix bug determining closest neighbor for use in multiple datacenters
   (CASSANDRA-648)
 * Vast improvements in anticompaction speed (CASSANDRA-607)
 * Speed up log replay and writes by avoiding redundant serializations
   (CASSANDRA-652)


0.5.0 beta 2
 * Bootstrap improvements (several tickets)
 * add nodeprobe repair anti-entropy feature (CASSANDRA-193, CASSANDRA-520)
 * fix possibility of partition when many nodes restart at once
   in clusters with multiple seeds (CASSANDRA-150)
 * fix NPE in get_range_slice when no data is found (CASSANDRA-578)
 * fix potential NPE in hinted handoff (CASSANDRA-585)
 * fix cleanup of local "system" keyspace (CASSANDRA-576)
 * improve computation of cluster load balance (CASSANDRA-554)
 * added super column read/write, column count, and column/row delete to
   cassandra-cli (CASSANDRA-567, CASSANDRA-594)
 * fix returning live subcolumns of deleted supercolumns (CASSANDRA-583)
 * respect JAVA_HOME in bin/ scripts (several tickets)
 * add StorageService.initClient for fat clients on the JVM (CASSANDRA-535)
   (see contrib/client_only for an example of use)
 * make consistency_level functional in get_range_slice (CASSANDRA-568)
 * optimize key deserialization for RandomPartitioner (CASSANDRA-581)
 * avoid GCing tombstones except on major compaction (CASSANDRA-604)
 * increase failure conviction threshold, resulting in less nodes
   incorrectly (and temporarily) marked as down (CASSANDRA-610)
 * respect memtable thresholds during log replay (CASSANDRA-609)
 * support ConsistencyLevel.ALL on read (CASSANDRA-584)
 * add nodeprobe removetoken command (CASSANDRA-564)


0.5.0 beta
 * Allow multiple simultaneous flushes, improving flush throughput
   on multicore systems (CASSANDRA-401)
 * Split up locks to improve write and read throughput on multicore systems
   (CASSANDRA-444, CASSANDRA-414)
 * More efficient use of memory during compaction (CASSANDRA-436)
 * autobootstrap option: when enabled, all non-seed nodes will attempt
   to bootstrap when started, until bootstrap successfully
   completes. -b option is removed.  (CASSANDRA-438)
 * Unless a token is manually specified in the configuration xml,
   a bootstraping node will use a token that gives it half the
   keys from the most-heavily-loaded node in the cluster,
   instead of generating a random token.
   (CASSANDRA-385, CASSANDRA-517)
 * Miscellaneous bootstrap fixes (several tickets)
 * Ability to change a node's token even after it has data on it
   (CASSANDRA-541)
 * Ability to decommission a live node from the ring (CASSANDRA-435)
 * Semi-automatic loadbalancing via nodeprobe (CASSANDRA-192)
 * Add ability to set compaction thresholds at runtime via
   JMX / nodeprobe.  (CASSANDRA-465)
 * Add "comment" field to ColumnFamily definition. (CASSANDRA-481)
 * Additional JMX metrics (CASSANDRA-482)
 * JSON based export and import tools (several tickets)
 * Hinted Handoff fixes (several tickets)
 * Add key cache to improve read performance (CASSANDRA-423)
 * Simplified construction of custom ReplicationStrategy classes
   (CASSANDRA-497)
 * Graphical application (Swing) for ring integrity verification and
   visualization was added to contrib (CASSANDRA-252)
 * Add DCQUORUM, DCQUORUMSYNC consistency levels and corresponding
   ReplicationStrategy / EndpointSnitch classes.  Experimental.
   (CASSANDRA-492)
 * Web client interface added to contrib (CASSANDRA-457)
 * More-efficient flush for Random, CollatedOPP partitioners
   for normal writes (CASSANDRA-446) and bulk load (CASSANDRA-420)
 * Add MemtableFlushAfterMinutes, a global replacement for the old
   per-CF FlushPeriodInMinutes setting (CASSANDRA-463)
 * optimizations to slice reading (CASSANDRA-350) and supercolumn
   queries (CASSANDRA-510)
 * force binding to given listenaddress for nodes with multiple
   interfaces (CASSANDRA-546)
 * stress.py benchmarking tool improvements (several tickets)
 * optimized replica placement code (CASSANDRA-525)
 * faster log replay on restart (CASSANDRA-539, CASSANDRA-540)
 * optimized local-node writes (CASSANDRA-558)
 * added get_range_slice, deprecating get_key_range (CASSANDRA-344)
 * expose TimedOutException to thrift (CASSANDRA-563)


0.4.2
 * Add validation disallowing null keys (CASSANDRA-486)
 * Fix race conditions in TCPConnectionManager (CASSANDRA-487)
 * Fix using non-utf8-aware comparison as a sanity check.
   (CASSANDRA-493)
 * Improve default garbage collector options (CASSANDRA-504)
 * Add "nodeprobe flush" (CASSANDRA-505)
 * remove NotFoundException from get_slice throws list (CASSANDRA-518)
 * fix get (not get_slice) of entire supercolumn (CASSANDRA-508)
 * fix null token during bootstrap (CASSANDRA-501)


0.4.1
 * Fix FlushPeriod columnfamily configuration regression
   (CASSANDRA-455)
 * Fix long column name support (CASSANDRA-460)
 * Fix for serializing a row that only contains tombstones
   (CASSANDRA-458)
 * Fix for discarding unneeded commitlog segments (CASSANDRA-459)
 * Add SnapshotBeforeCompaction configuration option (CASSANDRA-426)
 * Fix compaction abort under insufficient disk space (CASSANDRA-473)
 * Fix reading subcolumn slice from tombstoned CF (CASSANDRA-484)
 * Fix race condition in RVH causing occasional NPE (CASSANDRA-478)


0.4.0
 * fix get_key_range problems when a node is down (CASSANDRA-440)
   and add UnavailableException to more Thrift methods
 * Add example EndPointSnitch contrib code (several tickets)


0.4.0 RC2
 * fix SSTable generation clash during compaction (CASSANDRA-418)
 * reject method calls with null parameters (CASSANDRA-308)
 * properly order ranges in nodeprobe output (CASSANDRA-421)
 * fix logging of certain errors on executor threads (CASSANDRA-425)


0.4.0 RC1
 * Bootstrap feature is live; use -b on startup (several tickets)
 * Added multiget api (CASSANDRA-70)
 * fix Deadlock with SelectorManager.doProcess and TcpConnection.write
   (CASSANDRA-392)
 * remove key cache b/c of concurrency bugs in third-party
   CLHM library (CASSANDRA-405)
 * update non-major compaction logic to use two threshold values
   (CASSANDRA-407)
 * add periodic / batch commitlog sync modes (several tickets)
 * inline BatchMutation into batch_insert params (CASSANDRA-403)
 * allow setting the logging level at runtime via mbean (CASSANDRA-402)
 * change default comparator to BytesType (CASSANDRA-400)
 * add forwards-compatible ConsistencyLevel parameter to get_key_range
   (CASSANDRA-322)
 * r/m special case of blocking for local destination when writing with
   ConsistencyLevel.ZERO (CASSANDRA-399)
 * Fixes to make BinaryMemtable [bulk load interface] useful (CASSANDRA-337);
   see contrib/bmt_example for an example of using it.
 * More JMX properties added (several tickets)
 * Thrift changes (several tickets)
    - Merged _super get methods with the normal ones; return values
      are now of ColumnOrSuperColumn.
    - Similarly, merged batch_insert_super into batch_insert.



0.4.0 beta
 * On-disk data format has changed to allow billions of keys/rows per
   node instead of only millions
 * Multi-keyspace support
 * Scan all sstables for all queries to avoid situations where
   different types of operation on the same ColumnFamily could
   disagree on what data was present
 * Snapshot support via JMX
 * Thrift API has changed a _lot_:
    - removed time-sorted CFs; instead, user-defined comparators
      may be defined on the column names, which are now byte arrays.
      Default comparators are provided for UTF8, Bytes, Ascii, Long (i64),
      and UUID types.
    - removed colon-delimited strings in thrift api in favor of explicit
      structs such as ColumnPath, ColumnParent, etc.  Also normalized
      thrift struct and argument naming.
    - Added columnFamily argument to get_key_range.
    - Change signature of get_slice to accept starting and ending
      columns as well as an offset.  (This allows use of indexes.)
      Added "ascending" flag to allow reasonably-efficient reverse
      scans as well.  Removed get_slice_by_range as redundant.
    - get_key_range operates on one CF at a time
    - changed `block` boolean on insert methods to ConsistencyLevel enum,
      with options of NONE, ONE, QUORUM, and ALL.
    - added similar consistency_level parameter to read methods
    - column-name-set slice with no names given now returns zero columns
      instead of all of them.  ("all" can run your server out of memory.
      use a range-based slice with a high max column count instead.)
 * Removed the web interface. Node information can now be obtained by
   using the newly introduced nodeprobe utility.
 * More JMX stats
 * Remove magic values from internals (e.g. special key to indicate
   when to flush memtables)
 * Rename configuration "table" to "keyspace"
 * Moved to crash-only design; no more shutdown (just kill the process)
 * Lots of bug fixes

Full list of issues resolved in 0.4 is at https://issues.apache.org/jira/secure/IssueNavigator.jspa?reset=true&&pid=12310865&fixfor=12313862&resolution=1&sorter/field=issuekey&sorter/order=DESC


0.3.0 RC3
 * Fix potential deadlock under load in TCPConnection.
   (CASSANDRA-220)


0.3.0 RC2
 * Fix possible data loss when server is stopped after replaying
   log but before new inserts force memtable flush.
   (CASSANDRA-204)
 * Added BUGS file


0.3.0 RC1
 * Range queries on keys, including user-defined key collation
 * Remove support
 * Workarounds for a weird bug in JDK select/register that seems
   particularly common on VM environments. Cassandra should deploy
   fine on EC2 now
 * Much improved infrastructure: the beginnings of a decent test suite
   ("ant test" for unit tests; "nosetests" for system tests), code
   coverage reporting, etc.
 * Expanded node status reporting via JMX
 * Improved error reporting/logging on both server and client
 * Reduced memory footprint in default configuration
 * Combined blocking and non-blocking versions of insert APIs
 * Added FlushPeriodInMinutes configuration parameter to force
   flushing of infrequently-updated ColumnFamilies<|MERGE_RESOLUTION|>--- conflicted
+++ resolved
@@ -1,13 +1,9 @@
-<<<<<<< HEAD
 3.11.6
  * Fix nodetool compactionstats showing extra pending task for TWCS - patch implemented (CASSANDRA-15409)
  * Fix SELECT JSON formatting for the "duration" type (CASSANDRA-15075)
  * Fix LegacyLayout to have same behavior as 2.x when handling unknown column names (CASSANDRA-15081)
 Merged from 3.0:
-=======
-3.0.20
  * Fix sstabledump's position key value when partitions have multiple rows (CASSANDRA-14721)
->>>>>>> de4e2504
  * Avoid over-scanning data directories in LogFile.verify() (CASSANDRA-15364)
  * Bump generations and document changes to system_distributed and system_traces in 3.0, 3.11
    (CASSANDRA-15441)
