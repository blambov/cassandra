<<<<<<< HEAD
3.11.3
 * Fix New SASI view creation during Index Redistribution (CASSANDRA-14055)
 * Remove string formatting lines from BufferPool hot path (CASSANDRA-14416)
 * Update metrics to 3.1.5 (CASSANDRA-12924)
 * Detect OpenJDK jvm type and architecture (CASSANDRA-12793)
 * Don't use guava collections in the non-system keyspace jmx attributes (CASSANDRA-12271)
 * Allow existing nodes to use all peers in shadow round (CASSANDRA-13851)
 * Fix cqlsh to read connection.ssl cqlshrc option again (CASSANDRA-14299)
 * Downgrade log level to trace for CommitLogSegmentManager (CASSANDRA-14370)
 * CQL fromJson(null) throws NullPointerException (CASSANDRA-13891)
 * Serialize empty buffer as empty string for json output format (CASSANDRA-14245)
 * Allow logging implementation to be interchanged for embedded testing (CASSANDRA-13396)
 * SASI tokenizer for simple delimiter based entries (CASSANDRA-14247)
 * Fix Loss of digits when doing CAST from varint/bigint to decimal (CASSANDRA-14170)
 * RateBasedBackPressure unnecessarily invokes a lock on the Guava RateLimiter (CASSANDRA-14163)
 * Fix wildcard GROUP BY queries (CASSANDRA-14209)
Merged from 3.0:
=======
3.0.17
 * Cleanup StartupClusterConnectivityChecker and PING Verb (CASSANDRA-14447)
>>>>>>> 06b3521a
 * Fix deprecated repair error notifications from 3.x clusters to legacy JMX clients (CASSANDRA-13121)
 * Cassandra not starting when using enhanced startup scripts in windows (CASSANDRA-14418)
 * Fix progress stats and units in compactionstats (CASSANDRA-12244)
 * Better handle missing partition columns in system_schema.columns (CASSANDRA-14379)
 * Delay hints store excise by write timeout to avoid race with decommission (CASSANDRA-13740)
 * Deprecate background repair and probablistic read_repair_chance table options
   (CASSANDRA-13910)
 * Add missed CQL keywords to documentation (CASSANDRA-14359)
 * Fix unbounded validation compactions on repair / revert CASSANDRA-13797 (CASSANDRA-14332)
 * Avoid deadlock when running nodetool refresh before node is fully up (CASSANDRA-14310)
 * Handle all exceptions when opening sstables (CASSANDRA-14202)
 * Handle incompletely written hint descriptors during startup (CASSANDRA-14080)
 * Handle repeat open bound from SRP in read repair (CASSANDRA-14330)
 * Use zero as default score in DynamicEndpointSnitch (CASSANDRA-14252)
 * Respect max hint window when hinting for LWT (CASSANDRA-14215)
 * Adding missing WriteType enum values to v3, v4, and v5 spec (CASSANDRA-13697)
 * Don't regenerate bloomfilter and summaries on startup (CASSANDRA-11163)
 * Fix NPE when performing comparison against a null frozen in LWT (CASSANDRA-14087)
 * Log when SSTables are deleted (CASSANDRA-14302)
 * Fix batch commitlog sync regression (CASSANDRA-14292)
 * Write to pending endpoint when view replica is also base replica (CASSANDRA-14251)
 * Chain commit log marker potential performance regression in batch commit mode (CASSANDRA-14194)
 * Fully utilise specified compaction threads (CASSANDRA-14210)
 * Pre-create deletion log records to finish compactions quicker (CASSANDRA-12763)
Merged from 2.2:
 * Incorrect counting of pending messages in OutboundTcpConnection (CASSANDRA-11551)
 * CqlRecordReader no longer quotes the keyspace when connecting, as the java driver will (CASSANDRA-10751)
 * Fix compaction failure caused by reading un-flushed data (CASSANDRA-12743)
 * Use Bounds instead of Range for sstables in anticompaction (CASSANDRA-14411)
 * Fix JSON queries with IN restrictions and ORDER BY clause (CASSANDRA-14286)
 * Backport circleci yaml (CASSANDRA-14240)
Merged from 2.1:
 * Check checksum before decompressing data (CASSANDRA-14284)
 * CVE-2017-5929 Security vulnerability in Logback warning in NEWS.txt (CASSANDRA-14183)


3.11.2
 * Fix ReadCommandTest (CASSANDRA-14234)
 * Remove trailing period from latency reports at keyspace level (CASSANDRA-14233)
 * Backport CASSANDRA-13080: Use new token allocation for non bootstrap case as well (CASSANDRA-14212)
 * Remove dependencies on JVM internal classes from JMXServerUtils (CASSANDRA-14173) 
 * Add DEFAULT, UNSET, MBEAN and MBEANS to `ReservedKeywords` (CASSANDRA-14205)
 * Add Unittest for schema migration fix (CASSANDRA-14140)
 * Print correct snitch info from nodetool describecluster (CASSANDRA-13528)
 * Close socket on error during connect on OutboundTcpConnection (CASSANDRA-9630)
 * Enable CDC unittest (CASSANDRA-14141)
 * Acquire read lock before accessing CompactionStrategyManager fields (CASSANDRA-14139)
 * Split CommitLogStressTest to avoid timeout (CASSANDRA-14143)
 * Avoid invalidating disk boundaries unnecessarily (CASSANDRA-14083)
 * Avoid exposing compaction strategy index externally (CASSANDRA-14082)
 * Prevent continuous schema exchange between 3.0 and 3.11 nodes (CASSANDRA-14109)
 * Fix imbalanced disks when replacing node with same address with JBOD (CASSANDRA-14084)
 * Reload compaction strategies when disk boundaries are invalidated (CASSANDRA-13948)
 * Remove OpenJDK log warning (CASSANDRA-13916)
 * Prevent compaction strategies from looping indefinitely (CASSANDRA-14079)
 * Cache disk boundaries (CASSANDRA-13215)
 * Add asm jar to build.xml for maven builds (CASSANDRA-11193)
 * Round buffer size to powers of 2 for the chunk cache (CASSANDRA-13897)
 * Update jackson JSON jars (CASSANDRA-13949)
 * Avoid locks when checking LCS fanout and if we should defrag (CASSANDRA-13930)
 * Correctly count range tombstones in traces and tombstone thresholds (CASSANDRA-8527)
Merged from 3.0:
 * Add MinGW uname check to start scripts (CASSANDRA-12840)
 * Use the correct digest file and reload sstable metadata in nodetool verify (CASSANDRA-14217)
 * Handle failure when mutating repaired status in Verifier (CASSANDRA-13933)
 * Set encoding for javadoc generation (CASSANDRA-14154)
 * Fix index target computation for dense composite tables with dropped compact storage (CASSANDRA-14104)
 * Improve commit log chain marker updating (CASSANDRA-14108)
 * Extra range tombstone bound creates double rows (CASSANDRA-14008)
 * Fix SStable ordering by max timestamp in SinglePartitionReadCommand (CASSANDRA-14010)
 * Accept role names containing forward-slash (CASSANDRA-14088)
 * Optimize CRC check chance probability calculations (CASSANDRA-14094)
 * Fix cleanup on keyspace with no replicas (CASSANDRA-13526)
 * Fix updating base table rows with TTL not removing view entries (CASSANDRA-14071)
 * Reduce garbage created by DynamicSnitch (CASSANDRA-14091)
 * More frequent commitlog chained markers (CASSANDRA-13987)
 * Fix serialized size of DataLimits (CASSANDRA-14057)
 * Add flag to allow dropping oversized read repair mutations (CASSANDRA-13975)
 * Fix SSTableLoader logger message (CASSANDRA-14003)
 * Fix repair race that caused gossip to block (CASSANDRA-13849)
 * Tracing interferes with digest requests when using RandomPartitioner (CASSANDRA-13964)
 * Add flag to disable materialized views, and warnings on creation (CASSANDRA-13959)
 * Don't let user drop or generally break tables in system_distributed (CASSANDRA-13813)
 * Provide a JMX call to sync schema with local storage (CASSANDRA-13954)
 * Mishandling of cells for removed/dropped columns when reading legacy files (CASSANDRA-13939)
 * Deserialise sstable metadata in nodetool verify (CASSANDRA-13922)
Merged from 2.2:
 * Fix the inspectJvmOptions startup check (CASSANDRA-14112)
 * Fix race that prevents submitting compaction for a table when executor is full (CASSANDRA-13801)
 * Rely on the JVM to handle OutOfMemoryErrors (CASSANDRA-13006)
 * Grab refs during scrub/index redistribution/cleanup (CASSANDRA-13873)
Merged from 2.1:
 * Protect against overflow of local expiration time (CASSANDRA-14092)
 * RPM package spec: fix permissions for installed jars and config files (CASSANDRA-14181)
 * More PEP8 compiance for cqlsh (CASSANDRA-14021)


3.11.1
 * Fix the computation of cdc_total_space_in_mb for exabyte filesystems (CASSANDRA-13808)
 * AbstractTokenTreeBuilder#serializedSize returns wrong value when there is a single leaf and overflow collisions (CASSANDRA-13869)
 * Add a compaction option to TWCS to ignore sstables overlapping checks (CASSANDRA-13418)
 * BTree.Builder memory leak (CASSANDRA-13754)
 * Revert CASSANDRA-10368 of supporting non-pk column filtering due to correctness (CASSANDRA-13798)
 * Add a skip read validation flag to cassandra-stress (CASSANDRA-13772)
 * Fix cassandra-stress hang issues when an error during cluster connection happens (CASSANDRA-12938)
 * Better bootstrap failure message when blocked by (potential) range movement (CASSANDRA-13744)
 * "ignore" option is ignored in sstableloader (CASSANDRA-13721)
 * Deadlock in AbstractCommitLogSegmentManager (CASSANDRA-13652)
 * Duplicate the buffer before passing it to analyser in SASI operation (CASSANDRA-13512)
 * Properly evict pstmts from prepared statements cache (CASSANDRA-13641)
Merged from 3.0:
 * Improve TRUNCATE performance (CASSANDRA-13909)
 * Implement short read protection on partition boundaries (CASSANDRA-13595)
 * Fix ISE thrown by UPI.Serializer.hasNext() for some SELECT queries (CASSANDRA-13911)
 * Filter header only commit logs before recovery (CASSANDRA-13918)
 * AssertionError prepending to a list (CASSANDRA-13149)
 * Fix support for SuperColumn tables (CASSANDRA-12373)
 * Handle limit correctly on tables with strict liveness (CASSANDRA-13883)
 * Fix missing original update in TriggerExecutor (CASSANDRA-13894)
 * Remove non-rpc-ready nodes from counter leader candidates (CASSANDRA-13043)
 * Improve short read protection performance (CASSANDRA-13794)
 * Fix sstable reader to support range-tombstone-marker for multi-slices (CASSANDRA-13787)
 * Fix short read protection for tables with no clustering columns (CASSANDRA-13880)
 * Make isBuilt volatile in PartitionUpdate (CASSANDRA-13619)
 * Prevent integer overflow of timestamps in CellTest and RowsTest (CASSANDRA-13866)
 * Fix counter application order in short read protection (CASSANDRA-12872)
 * Don't block RepairJob execution on validation futures (CASSANDRA-13797)
 * Wait for all management tasks to complete before shutting down CLSM (CASSANDRA-13123)
 * INSERT statement fails when Tuple type is used as clustering column with default DESC order (CASSANDRA-13717)
 * Fix pending view mutations handling and cleanup batchlog when there are local and remote paired mutations (CASSANDRA-13069)
 * Improve config validation and documentation on overflow and NPE (CASSANDRA-13622)
 * Range deletes in a CAS batch are ignored (CASSANDRA-13655)
 * Avoid assertion error when IndexSummary > 2G (CASSANDRA-12014)
 * Change repair midpoint logging for tiny ranges (CASSANDRA-13603)
 * Better handle corrupt final commitlog segment (CASSANDRA-11995)
 * StreamingHistogram is not thread safe (CASSANDRA-13756)
 * Fix MV timestamp issues (CASSANDRA-11500)
 * Better tolerate improperly formatted bcrypt hashes (CASSANDRA-13626)
 * Fix race condition in read command serialization (CASSANDRA-13363)
 * Fix AssertionError in short read protection (CASSANDRA-13747)
 * Don't skip corrupted sstables on startup (CASSANDRA-13620)
 * Fix the merging of cells with different user type versions (CASSANDRA-13776)
 * Copy session properties on cqlsh.py do_login (CASSANDRA-13640)
 * Potential AssertionError during ReadRepair of range tombstone and partition deletions (CASSANDRA-13719)
 * Don't let stress write warmup data if n=0 (CASSANDRA-13773)
 * Gossip thread slows down when using batch commit log (CASSANDRA-12966)
 * Randomize batchlog endpoint selection with only 1 or 2 racks (CASSANDRA-12884)
 * Fix digest calculation for counter cells (CASSANDRA-13750)
 * Fix ColumnDefinition.cellValueType() for non-frozen collection and change SSTabledump to use type.toJSONString() (CASSANDRA-13573)
 * Skip materialized view addition if the base table doesn't exist (CASSANDRA-13737)
 * Drop table should remove corresponding entries in dropped_columns table (CASSANDRA-13730)
 * Log warn message until legacy auth tables have been migrated (CASSANDRA-13371)
 * Fix incorrect [2.1 <- 3.0] serialization of counter cells created in 2.0 (CASSANDRA-13691)
 * Fix invalid writetime for null cells (CASSANDRA-13711)
 * Fix ALTER TABLE statement to atomically propagate changes to the table and its MVs (CASSANDRA-12952)
 * Fixed ambiguous output of nodetool tablestats command (CASSANDRA-13722)
 * Fix Digest mismatch Exception if hints file has UnknownColumnFamily (CASSANDRA-13696)
 * Purge tombstones created by expired cells (CASSANDRA-13643)
 * Make concat work with iterators that have different subsets of columns (CASSANDRA-13482)
 * Set test.runners based on cores and memory size (CASSANDRA-13078)
 * Allow different NUMACTL_ARGS to be passed in (CASSANDRA-13557)
 * Allow native function calls in CQLSSTableWriter (CASSANDRA-12606)
 * Fix secondary index queries on COMPACT tables (CASSANDRA-13627)
 * Nodetool listsnapshots output is missing a newline, if there are no snapshots (CASSANDRA-13568)
 * sstabledump reports incorrect usage for argument order (CASSANDRA-13532)
Merged from 2.2:
 * Safely handle empty buffers when outputting to JSON (CASSANDRA-13868)
 * Copy session properties on cqlsh.py do_login (CASSANDRA-13847)
 * Fix load over calculated issue in IndexSummaryRedistribution (CASSANDRA-13738)
 * Fix compaction and flush exception not captured (CASSANDRA-13833)
 * Uncaught exceptions in Netty pipeline (CASSANDRA-13649)
 * Prevent integer overflow on exabyte filesystems (CASSANDRA-13067)
 * Fix queries with LIMIT and filtering on clustering columns (CASSANDRA-11223)
 * Fix potential NPE when resume bootstrap fails (CASSANDRA-13272)
 * Fix toJSONString for the UDT, tuple and collection types (CASSANDRA-13592)
 * Fix nested Tuples/UDTs validation (CASSANDRA-13646)
Merged from 2.1:
 * Clone HeartBeatState when building gossip messages. Make its generation/version volatile (CASSANDRA-13700)


3.11.0
 * Allow native function calls in CQLSSTableWriter (CASSANDRA-12606)
 * Replace string comparison with regex/number checks in MessagingService test (CASSANDRA-13216)
 * Fix formatting of duration columns in CQLSH (CASSANDRA-13549)
 * Fix the problem with duplicated rows when using paging with SASI (CASSANDRA-13302)
 * Allow CONTAINS statements filtering on the partition key and it’s parts (CASSANDRA-13275)
 * Fall back to even ranges calculation in clusters with vnodes when tokens are distributed unevenly (CASSANDRA-13229)
 * Fix duration type validation to prevent overflow (CASSANDRA-13218)
 * Forbid unsupported creation of SASI indexes over partition key columns (CASSANDRA-13228)
 * Reject multiple values for a key in CQL grammar. (CASSANDRA-13369)
 * UDA fails without input rows (CASSANDRA-13399)
 * Fix compaction-stress by using daemonInitialization (CASSANDRA-13188)
 * V5 protocol flags decoding broken (CASSANDRA-13443)
 * Use write lock not read lock for removing sstables from compaction strategies. (CASSANDRA-13422)
 * Use corePoolSize equal to maxPoolSize in JMXEnabledThreadPoolExecutors (CASSANDRA-13329)
 * Avoid rebuilding SASI indexes containing no values (CASSANDRA-12962)
 * Add charset to Analyser input stream (CASSANDRA-13151)
 * Fix testLimitSSTables flake caused by concurrent flush (CASSANDRA-12820)
 * cdc column addition strikes again (CASSANDRA-13382)
 * Fix static column indexes (CASSANDRA-13277)
 * DataOutputBuffer.asNewBuffer broken (CASSANDRA-13298)
 * unittest CipherFactoryTest failed on MacOS (CASSANDRA-13370)
 * Forbid SELECT restrictions and CREATE INDEX over non-frozen UDT columns (CASSANDRA-13247)
 * Default logging we ship will incorrectly print "?:?" for "%F:%L" pattern (CASSANDRA-13317)
 * Possible AssertionError in UnfilteredRowIteratorWithLowerBound (CASSANDRA-13366)
 * Support unaligned memory access for AArch64 (CASSANDRA-13326)
 * Improve SASI range iterator efficiency on intersection with an empty range (CASSANDRA-12915).
 * Fix equality comparisons of columns using the duration type (CASSANDRA-13174)
 * Obfuscate password in stress-graphs (CASSANDRA-12233)
 * Move to FastThreadLocalThread and FastThreadLocal (CASSANDRA-13034)
 * nodetool stopdaemon errors out (CASSANDRA-13030)
 * Tables in system_distributed should not use gcgs of 0 (CASSANDRA-12954)
 * Fix primary index calculation for SASI (CASSANDRA-12910)
 * More fixes to the TokenAllocator (CASSANDRA-12990)
 * NoReplicationTokenAllocator should work with zero replication factor (CASSANDRA-12983)
 * Address message coalescing regression (CASSANDRA-12676)
 * Delete illegal character from StandardTokenizerImpl.jflex (CASSANDRA-13417)
 * Fix cqlsh automatic protocol downgrade regression (CASSANDRA-13307)
 * Tracing payload not passed from QueryMessage to tracing session (CASSANDRA-12835)
Merged from 3.0:
 * Ensure int overflow doesn't occur when calculating large partition warning size (CASSANDRA-13172)
 * Ensure consistent view of partition columns between coordinator and replica in ColumnFilter (CASSANDRA-13004)
 * Failed unregistering mbean during drop keyspace (CASSANDRA-13346)
 * nodetool scrub/cleanup/upgradesstables exit code is wrong (CASSANDRA-13542)
 * Fix the reported number of sstable data files accessed per read (CASSANDRA-13120)
 * Fix schema digest mismatch during rolling upgrades from versions before 3.0.12 (CASSANDRA-13559)
 * Upgrade JNA version to 4.4.0 (CASSANDRA-13072)
 * Interned ColumnIdentifiers should use minimal ByteBuffers (CASSANDRA-13533)
 * ReverseIndexedReader may drop rows during 2.1 to 3.0 upgrade (CASSANDRA-13525)
 * Fix repair process violating start/end token limits for small ranges (CASSANDRA-13052)
 * Add storage port options to sstableloader (CASSANDRA-13518)
 * Properly handle quoted index names in cqlsh DESCRIBE output (CASSANDRA-12847)
 * Avoid reading static row twice from old format sstables (CASSANDRA-13236)
 * Fix NPE in StorageService.excise() (CASSANDRA-13163)
 * Expire OutboundTcpConnection messages by a single Thread (CASSANDRA-13265)
 * Fail repair if insufficient responses received (CASSANDRA-13397)
 * Fix SSTableLoader fail when the loaded table contains dropped columns (CASSANDRA-13276)
 * Avoid name clashes in CassandraIndexTest (CASSANDRA-13427)
 * Handling partially written hint files (CASSANDRA-12728)
 * Interrupt replaying hints on decommission (CASSANDRA-13308)
 * Handling partially written hint files (CASSANDRA-12728)
 * Fix NPE issue in StorageService (CASSANDRA-13060)
 * Make reading of range tombstones more reliable (CASSANDRA-12811)
 * Fix startup problems due to schema tables not completely flushed (CASSANDRA-12213)
 * Fix view builder bug that can filter out data on restart (CASSANDRA-13405)
 * Fix 2i page size calculation when there are no regular columns (CASSANDRA-13400)
 * Fix the conversion of 2.X expired rows without regular column data (CASSANDRA-13395)
 * Fix hint delivery when using ext+internal IPs with prefer_local enabled (CASSANDRA-13020)
 * Fix possible NPE on upgrade to 3.0/3.X in case of IO errors (CASSANDRA-13389)
 * Legacy deserializer can create empty range tombstones (CASSANDRA-13341)
 * Legacy caching options can prevent 3.0 upgrade (CASSANDRA-13384)
 * Use the Kernel32 library to retrieve the PID on Windows and fix startup checks (CASSANDRA-13333)
 * Fix code to not exchange schema across major versions (CASSANDRA-13274)
 * Dropping column results in "corrupt" SSTable (CASSANDRA-13337)
 * Bugs handling range tombstones in the sstable iterators (CASSANDRA-13340)
 * Fix CONTAINS filtering for null collections (CASSANDRA-13246)
 * Applying: Use a unique metric reservoir per test run when using Cassandra-wide metrics residing in MBeans (CASSANDRA-13216)
 * Propagate row deletions in 2i tables on upgrade (CASSANDRA-13320)
 * Slice.isEmpty() returns false for some empty slices (CASSANDRA-13305)
 * Add formatted row output to assertEmpty in CQL Tester (CASSANDRA-13238)
 * Prevent data loss on upgrade 2.1 - 3.0 by adding component separator to LogRecord absolute path (CASSANDRA-13294)
 * Improve testing on macOS by eliminating sigar logging (CASSANDRA-13233)
 * Cqlsh copy-from should error out when csv contains invalid data for collections (CASSANDRA-13071)
 * Fix "multiple versions of ant detected..." when running ant test (CASSANDRA-13232)
 * Coalescing strategy sleeps too much (CASSANDRA-13090)
 * Faster StreamingHistogram (CASSANDRA-13038)
 * Legacy deserializer can create unexpected boundary range tombstones (CASSANDRA-13237)
 * Remove unnecessary assertion from AntiCompactionTest (CASSANDRA-13070)
 * Fix cqlsh COPY for dates before 1900 (CASSANDRA-13185)
 * Use keyspace replication settings on system.size_estimates table (CASSANDRA-9639)
 * Add vm.max_map_count StartupCheck (CASSANDRA-13008)
 * Hint related logging should include the IP address of the destination in addition to
   host ID (CASSANDRA-13205)
 * Reloading logback.xml does not work (CASSANDRA-13173)
 * Lightweight transactions temporarily fail after upgrade from 2.1 to 3.0 (CASSANDRA-13109)
 * Duplicate rows after upgrading from 2.1.16 to 3.0.10/3.9 (CASSANDRA-13125)
 * Fix UPDATE queries with empty IN restrictions (CASSANDRA-13152)
 * Fix handling of partition with partition-level deletion plus
   live rows in sstabledump (CASSANDRA-13177)
 * Provide user workaround when system_schema.columns does not contain entries
   for a table that's in system_schema.tables (CASSANDRA-13180)
 * Nodetool upgradesstables/scrub/compact ignores system tables (CASSANDRA-13410)
 * Fix schema version calculation for rolling upgrades (CASSANDRA-13441)
Merged from 2.2:
 * Nodes started with join_ring=False should be able to serve requests when authentication is enabled (CASSANDRA-11381)
 * cqlsh COPY FROM: increment error count only for failures, not for attempts (CASSANDRA-13209)
 * Avoid starting gossiper in RemoveTest (CASSANDRA-13407)
 * Fix weightedSize() for row-cache reported by JMX and NodeTool (CASSANDRA-13393)
 * Fix JVM metric names (CASSANDRA-13103)
 * Honor truststore-password parameter in cassandra-stress (CASSANDRA-12773)
 * Discard in-flight shadow round responses (CASSANDRA-12653)
 * Don't anti-compact repaired data to avoid inconsistencies (CASSANDRA-13153)
 * Wrong logger name in AnticompactionTask (CASSANDRA-13343)
 * Commitlog replay may fail if last mutation is within 4 bytes of end of segment (CASSANDRA-13282)
 * Fix queries updating multiple time the same list (CASSANDRA-13130)
 * Fix GRANT/REVOKE when keyspace isn't specified (CASSANDRA-13053)
 * Fix flaky LongLeveledCompactionStrategyTest (CASSANDRA-12202)
 * Fix failing COPY TO STDOUT (CASSANDRA-12497)
 * Fix ColumnCounter::countAll behaviour for reverse queries (CASSANDRA-13222)
 * Exceptions encountered calling getSeeds() breaks OTC thread (CASSANDRA-13018)
 * Fix negative mean latency metric (CASSANDRA-12876)
 * Use only one file pointer when creating commitlog segments (CASSANDRA-12539)
Merged from 2.1:
 * Fix 2ndary index queries on partition keys for tables with static columns (CASSANDRA-13147)
 * Fix ParseError unhashable type list in cqlsh copy from (CASSANDRA-13364)
 * Remove unused repositories (CASSANDRA-13278)
 * Log stacktrace of uncaught exceptions (CASSANDRA-13108)
 * Use portable stderr for java error in startup (CASSANDRA-13211)
 * Fix Thread Leak in OutboundTcpConnection (CASSANDRA-13204)
 * Coalescing strategy can enter infinite loop (CASSANDRA-13159)


3.10
 * Fix secondary index queries regression (CASSANDRA-13013)
 * Add duration type to the protocol V5 (CASSANDRA-12850)
 * Fix duration type validation (CASSANDRA-13143)
 * Fix flaky GcCompactionTest (CASSANDRA-12664)
 * Fix TestHintedHandoff.hintedhandoff_decom_test (CASSANDRA-13058)
 * Fixed query monitoring for range queries (CASSANDRA-13050)
 * Remove outboundBindAny configuration property (CASSANDRA-12673)
 * Use correct bounds for all-data range when filtering (CASSANDRA-12666)
 * Remove timing window in test case (CASSANDRA-12875)
 * Resolve unit testing without JCE security libraries installed (CASSANDRA-12945)
 * Fix inconsistencies in cassandra-stress load balancing policy (CASSANDRA-12919)
 * Fix validation of non-frozen UDT cells (CASSANDRA-12916)
 * Don't shut down socket input/output on StreamSession (CASSANDRA-12903)
 * Fix Murmur3PartitionerTest (CASSANDRA-12858)
 * Move cqlsh syntax rules into separate module and allow easier customization (CASSANDRA-12897)
 * Fix CommitLogSegmentManagerTest (CASSANDRA-12283)
 * Fix cassandra-stress truncate option (CASSANDRA-12695)
 * Fix crossNode value when receiving messages (CASSANDRA-12791)
 * Don't load MX4J beans twice (CASSANDRA-12869)
 * Extend native protocol request flags, add versions to SUPPORTED, and introduce ProtocolVersion enum (CASSANDRA-12838)
 * Set JOINING mode when running pre-join tasks (CASSANDRA-12836)
 * remove net.mintern.primitive library due to license issue (CASSANDRA-12845)
 * Properly format IPv6 addresses when logging JMX service URL (CASSANDRA-12454)
 * Optimize the vnode allocation for single replica per DC (CASSANDRA-12777)
 * Use non-token restrictions for bounds when token restrictions are overridden (CASSANDRA-12419)
 * Fix CQLSH auto completion for PER PARTITION LIMIT (CASSANDRA-12803)
 * Use different build directories for Eclipse and Ant (CASSANDRA-12466)
 * Avoid potential AttributeError in cqlsh due to no table metadata (CASSANDRA-12815)
 * Fix RandomReplicationAwareTokenAllocatorTest.testExistingCluster (CASSANDRA-12812)
 * Upgrade commons-codec to 1.9 (CASSANDRA-12790)
 * Make the fanout size for LeveledCompactionStrategy to be configurable (CASSANDRA-11550)
 * Add duration data type (CASSANDRA-11873)
 * Fix timeout in ReplicationAwareTokenAllocatorTest (CASSANDRA-12784)
 * Improve sum aggregate functions (CASSANDRA-12417)
 * Make cassandra.yaml docs for batch_size_*_threshold_in_kb reflect changes in CASSANDRA-10876 (CASSANDRA-12761)
 * cqlsh fails to format collections when using aliases (CASSANDRA-11534)
 * Check for hash conflicts in prepared statements (CASSANDRA-12733)
 * Exit query parsing upon first error (CASSANDRA-12598)
 * Fix cassandra-stress to use single seed in UUID generation (CASSANDRA-12729)
 * CQLSSTableWriter does not allow Update statement (CASSANDRA-12450)
 * Config class uses boxed types but DD exposes primitive types (CASSANDRA-12199)
 * Add pre- and post-shutdown hooks to Storage Service (CASSANDRA-12461)
 * Add hint delivery metrics (CASSANDRA-12693)
 * Remove IndexInfo cache from FileIndexInfoRetriever (CASSANDRA-12731)
 * ColumnIndex does not reuse buffer (CASSANDRA-12502)
 * cdc column addition still breaks schema migration tasks (CASSANDRA-12697)
 * Upgrade metrics-reporter dependencies (CASSANDRA-12089)
 * Tune compaction thread count via nodetool (CASSANDRA-12248)
 * Add +=/-= shortcut syntax for update queries (CASSANDRA-12232)
 * Include repair session IDs in repair start message (CASSANDRA-12532)
 * Add a blocking task to Index, run before joining the ring (CASSANDRA-12039)
 * Fix NPE when using CQLSSTableWriter (CASSANDRA-12667)
 * Support optional backpressure strategies at the coordinator (CASSANDRA-9318)
 * Make randompartitioner work with new vnode allocation (CASSANDRA-12647)
 * Fix cassandra-stress graphing (CASSANDRA-12237)
 * Allow filtering on partition key columns for queries without secondary indexes (CASSANDRA-11031)
 * Fix Cassandra Stress reporting thread model and precision (CASSANDRA-12585)
 * Add JMH benchmarks.jar (CASSANDRA-12586)
 * Cleanup uses of AlterTableStatementColumn (CASSANDRA-12567)
 * Add keep-alive to streaming (CASSANDRA-11841)
 * Tracing payload is passed through newSession(..) (CASSANDRA-11706)
 * avoid deleting non existing sstable files and improve related log messages (CASSANDRA-12261)
 * json/yaml output format for nodetool compactionhistory (CASSANDRA-12486)
 * Retry all internode messages once after a connection is
   closed and reopened (CASSANDRA-12192)
 * Add support to rebuild from targeted replica (CASSANDRA-9875)
 * Add sequence distribution type to cassandra stress (CASSANDRA-12490)
 * "SELECT * FROM foo LIMIT ;" does not error out (CASSANDRA-12154)
 * Define executeLocally() at the ReadQuery Level (CASSANDRA-12474)
 * Extend read/write failure messages with a map of replica addresses
   to error codes in the v5 native protocol (CASSANDRA-12311)
 * Fix rebuild of SASI indexes with existing index files (CASSANDRA-12374)
 * Let DatabaseDescriptor not implicitly startup services (CASSANDRA-9054, 12550)
 * Fix clustering indexes in presence of static columns in SASI (CASSANDRA-12378)
 * Fix queries on columns with reversed type on SASI indexes (CASSANDRA-12223)
 * Added slow query log (CASSANDRA-12403)
 * Count full coordinated request against timeout (CASSANDRA-12256)
 * Allow TTL with null value on insert and update (CASSANDRA-12216)
 * Make decommission operation resumable (CASSANDRA-12008)
 * Add support to one-way targeted repair (CASSANDRA-9876)
 * Remove clientutil jar (CASSANDRA-11635)
 * Fix compaction throughput throttle (CASSANDRA-12366, CASSANDRA-12717)
 * Delay releasing Memtable memory on flush until PostFlush has finished running (CASSANDRA-12358)
 * Cassandra stress should dump all setting on startup (CASSANDRA-11914)
 * Make it possible to compact a given token range (CASSANDRA-10643)
 * Allow updating DynamicEndpointSnitch properties via JMX (CASSANDRA-12179)
 * Collect metrics on queries by consistency level (CASSANDRA-7384)
 * Add support for GROUP BY to SELECT statement (CASSANDRA-10707)
 * Deprecate memtable_cleanup_threshold and update default for memtable_flush_writers (CASSANDRA-12228)
 * Upgrade to OHC 0.4.4 (CASSANDRA-12133)
 * Add version command to cassandra-stress (CASSANDRA-12258)
 * Create compaction-stress tool (CASSANDRA-11844)
 * Garbage-collecting compaction operation and schema option (CASSANDRA-7019)
 * Add beta protocol flag for v5 native protocol (CASSANDRA-12142)
 * Support filtering on non-PRIMARY KEY columns in the CREATE
   MATERIALIZED VIEW statement's WHERE clause (CASSANDRA-10368)
 * Unify STDOUT and SYSTEMLOG logback format (CASSANDRA-12004)
 * COPY FROM should raise error for non-existing input files (CASSANDRA-12174)
 * Faster write path (CASSANDRA-12269)
 * Option to leave omitted columns in INSERT JSON unset (CASSANDRA-11424)
 * Support json/yaml output in nodetool tpstats (CASSANDRA-12035)
 * Expose metrics for successful/failed authentication attempts (CASSANDRA-10635)
 * Prepend snapshot name with "truncated" or "dropped" when a snapshot
   is taken before truncating or dropping a table (CASSANDRA-12178)
 * Optimize RestrictionSet (CASSANDRA-12153)
 * cqlsh does not automatically downgrade CQL version (CASSANDRA-12150)
 * Omit (de)serialization of state variable in UDAs (CASSANDRA-9613)
 * Create a system table to expose prepared statements (CASSANDRA-8831)
 * Reuse DataOutputBuffer from ColumnIndex (CASSANDRA-11970)
 * Remove DatabaseDescriptor dependency from SegmentedFile (CASSANDRA-11580)
 * Add supplied username to authentication error messages (CASSANDRA-12076)
 * Remove pre-startup check for open JMX port (CASSANDRA-12074)
 * Remove compaction Severity from DynamicEndpointSnitch (CASSANDRA-11738)
 * Restore resumable hints delivery (CASSANDRA-11960)
 * Properly report LWT contention (CASSANDRA-12626)
Merged from 3.0:
 * Dump threads when unit tests time out (CASSANDRA-13117)
 * Better error when modifying function permissions without explicit keyspace (CASSANDRA-12925)
 * Indexer is not correctly invoked when building indexes over sstables (CASSANDRA-13075)
 * Read repair is not blocking repair to finish in foreground repair (CASSANDRA-13115)
 * Stress daemon help is incorrect(CASSANDRA-12563)
 * Remove ALTER TYPE support (CASSANDRA-12443)
 * Fix assertion for certain legacy range tombstone pattern (CASSANDRA-12203)
 * Replace empty strings with null values if they cannot be converted (CASSANDRA-12794)
 * Fix deserialization of 2.x DeletedCells (CASSANDRA-12620)
 * Add parent repair session id to anticompaction log message (CASSANDRA-12186)
 * Improve contention handling on failure to acquire MV lock for streaming and hints (CASSANDRA-12905)
 * Fix DELETE and UPDATE queries with empty IN restrictions (CASSANDRA-12829)
 * Mark MVs as built after successful bootstrap (CASSANDRA-12984)
 * Estimated TS drop-time histogram updated with Cell.NO_DELETION_TIME (CASSANDRA-13040)
 * Nodetool compactionstats fails with NullPointerException (CASSANDRA-13021)
 * Thread local pools never cleaned up (CASSANDRA-13033)
 * Set RPC_READY to false when draining or if a node is marked as shutdown (CASSANDRA-12781)
 * CQL often queries static columns unnecessarily (CASSANDRA-12768)
 * Make sure sstables only get committed when it's safe to discard commit log records (CASSANDRA-12956)
 * Reject default_time_to_live option when creating or altering MVs (CASSANDRA-12868)
 * Nodetool should use a more sane max heap size (CASSANDRA-12739)
 * LocalToken ensures token values are cloned on heap (CASSANDRA-12651)
 * AnticompactionRequestSerializer serializedSize is incorrect (CASSANDRA-12934)
 * Prevent reloading of logback.xml from UDF sandbox (CASSANDRA-12535)
 * Reenable HeapPool (CASSANDRA-12900)
 * Disallow offheap_buffers memtable allocation (CASSANDRA-11039)
 * Fix CommitLogSegmentManagerTest (CASSANDRA-12283)
 * Pass root cause to CorruptBlockException when uncompression failed (CASSANDRA-12889)
 * Batch with multiple conditional updates for the same partition causes AssertionError (CASSANDRA-12867)
 * Make AbstractReplicationStrategy extendable from outside its package (CASSANDRA-12788)
 * Don't tell users to turn off consistent rangemovements during rebuild. (CASSANDRA-12296)
 * Fix CommitLogTest.testDeleteIfNotDirty (CASSANDRA-12854)
 * Avoid deadlock due to MV lock contention (CASSANDRA-12689)
 * Fix for KeyCacheCqlTest flakiness (CASSANDRA-12801)
 * Include SSTable filename in compacting large row message (CASSANDRA-12384)
 * Fix potential socket leak (CASSANDRA-12329, CASSANDRA-12330)
 * Fix ViewTest.testCompaction (CASSANDRA-12789)
 * Improve avg aggregate functions (CASSANDRA-12417)
 * Preserve quoted reserved keyword column names in MV creation (CASSANDRA-11803)
 * nodetool stopdaemon errors out (CASSANDRA-12646)
 * Split materialized view mutations on build to prevent OOM (CASSANDRA-12268)
 * mx4j does not work in 3.0.8 (CASSANDRA-12274)
 * Abort cqlsh copy-from in case of no answer after prolonged period of time (CASSANDRA-12740)
 * Avoid sstable corrupt exception due to dropped static column (CASSANDRA-12582)
 * Make stress use client mode to avoid checking commit log size on startup (CASSANDRA-12478)
 * Fix exceptions with new vnode allocation (CASSANDRA-12715)
 * Unify drain and shutdown processes (CASSANDRA-12509)
 * Fix NPE in ComponentOfSlice.isEQ() (CASSANDRA-12706)
 * Fix failure in LogTransactionTest (CASSANDRA-12632)
 * Fix potentially incomplete non-frozen UDT values when querying with the
   full primary key specified (CASSANDRA-12605)
 * Make sure repaired tombstones are dropped when only_purge_repaired_tombstones is enabled (CASSANDRA-12703)
 * Skip writing MV mutations to commitlog on mutation.applyUnsafe() (CASSANDRA-11670)
 * Establish consistent distinction between non-existing partition and NULL value for LWTs on static columns (CASSANDRA-12060)
 * Extend ColumnIdentifier.internedInstances key to include the type that generated the byte buffer (CASSANDRA-12516)
 * Handle composite prefixes with final EOC=0 as in 2.x and refactor LegacyLayout.decodeBound (CASSANDRA-12423)
 * select_distinct_with_deletions_test failing on non-vnode environments (CASSANDRA-11126)
 * Stack Overflow returned to queries while upgrading (CASSANDRA-12527)
 * Fix legacy regex for temporary files from 2.2 (CASSANDRA-12565)
 * Add option to state current gc_grace_seconds to tools/bin/sstablemetadata (CASSANDRA-12208)
 * Fix file system race condition that may cause LogAwareFileLister to fail to classify files (CASSANDRA-11889)
 * Fix file handle leaks due to simultaneous compaction/repair and
   listing snapshots, calculating snapshot sizes, or making schema
   changes (CASSANDRA-11594)
 * Fix nodetool repair exits with 0 for some errors (CASSANDRA-12508)
 * Do not shut down BatchlogManager twice during drain (CASSANDRA-12504)
 * Disk failure policy should not be invoked on out of space (CASSANDRA-12385)
 * Calculate last compacted key on startup (CASSANDRA-6216)
 * Add schema to snapshot manifest, add USING TIMESTAMP clause to ALTER TABLE statements (CASSANDRA-7190)
 * If CF has no clustering columns, any row cache is full partition cache (CASSANDRA-12499)
 * Correct log message for statistics of offheap memtable flush (CASSANDRA-12776)
 * Explicitly set locale for string validation (CASSANDRA-12541,CASSANDRA-12542,CASSANDRA-12543,CASSANDRA-12545)
Merged from 2.2:
 * Fix speculative retry bugs (CASSANDRA-13009)
 * Fix handling of nulls and unsets in IN conditions (CASSANDRA-12981)
 * Fix race causing infinite loop if Thrift server is stopped before it starts listening (CASSANDRA-12856)
 * CompactionTasks now correctly drops sstables out of compaction when not enough disk space is available (CASSANDRA-12979)
 * Remove support for non-JavaScript UDFs (CASSANDRA-12883)
 * Fix DynamicEndpointSnitch noop in multi-datacenter situations (CASSANDRA-13074)
 * cqlsh copy-from: encode column names to avoid primary key parsing errors (CASSANDRA-12909)
 * Temporarily fix bug that creates commit log when running offline tools (CASSANDRA-8616)
 * Reduce granuality of OpOrder.Group during index build (CASSANDRA-12796)
 * Test bind parameters and unset parameters in InsertUpdateIfConditionTest (CASSANDRA-12980)
 * Use saved tokens when setting local tokens on StorageService.joinRing (CASSANDRA-12935)
 * cqlsh: fix DESC TYPES errors (CASSANDRA-12914)
 * Fix leak on skipped SSTables in sstableupgrade (CASSANDRA-12899)
 * Avoid blocking gossip during pending range calculation (CASSANDRA-12281)
 * Fix purgeability of tombstones with max timestamp (CASSANDRA-12792)
 * Fail repair if participant dies during sync or anticompaction (CASSANDRA-12901)
 * cqlsh COPY: unprotected pk values before converting them if not using prepared statements (CASSANDRA-12863)
 * Fix Util.spinAssertEquals (CASSANDRA-12283)
 * Fix potential NPE for compactionstats (CASSANDRA-12462)
 * Prepare legacy authenticate statement if credentials table initialised after node startup (CASSANDRA-12813)
 * Change cassandra.wait_for_tracing_events_timeout_secs default to 0 (CASSANDRA-12754)
 * Clean up permissions when a UDA is dropped (CASSANDRA-12720)
 * Limit colUpdateTimeDelta histogram updates to reasonable deltas (CASSANDRA-11117)
 * Fix leak errors and execution rejected exceptions when draining (CASSANDRA-12457)
 * Fix merkle tree depth calculation (CASSANDRA-12580)
 * Make Collections deserialization more robust (CASSANDRA-12618)
 * Better handle invalid system roles table (CASSANDRA-12700)
 * Fix exceptions when enabling gossip on nodes that haven't joined the ring (CASSANDRA-12253)
 * Fix authentication problem when invoking cqlsh copy from a SOURCE command (CASSANDRA-12642)
 * Decrement pending range calculator jobs counter in finally block
 * cqlshlib tests: increase default execute timeout (CASSANDRA-12481)
 * Forward writes to replacement node when replace_address != broadcast_address (CASSANDRA-8523)
 * Fail repair on non-existing table (CASSANDRA-12279)
 * Enable repair -pr and -local together (fix regression of CASSANDRA-7450) (CASSANDRA-12522)
 * Split consistent range movement flag correction (CASSANDRA-12786)
Merged from 2.1:
 * Upgrade netty version to fix memory leak with client encryption (CASSANDRA-13114)
 * cqlsh copy-from: sort user type fields in csv (CASSANDRA-12959)
 * Don't skip sstables based on maxLocalDeletionTime (CASSANDRA-12765)


3.8, 3.9
 * Fix value skipping with counter columns (CASSANDRA-11726)
 * Fix nodetool tablestats miss SSTable count (CASSANDRA-12205)
 * Fixed flacky SSTablesIteratedTest (CASSANDRA-12282)
 * Fixed flacky SSTableRewriterTest: check file counts before calling validateCFS (CASSANDRA-12348)
 * cqlsh: Fix handling of $$-escaped strings (CASSANDRA-12189)
 * Fix SSL JMX requiring truststore containing server cert (CASSANDRA-12109)
 * RTE from new CDC column breaks in flight queries (CASSANDRA-12236)
 * Fix hdr logging for single operation workloads (CASSANDRA-12145)
 * Fix SASI PREFIX search in CONTAINS mode with partial terms (CASSANDRA-12073)
 * Increase size of flushExecutor thread pool (CASSANDRA-12071)
 * Partial revert of CASSANDRA-11971, cannot recycle buffer in SP.sendMessagesToNonlocalDC (CASSANDRA-11950)
 * Upgrade netty to 4.0.39 (CASSANDRA-12032, CASSANDRA-12034)
 * Improve details in compaction log message (CASSANDRA-12080)
 * Allow unset values in CQLSSTableWriter (CASSANDRA-11911)
 * Chunk cache to request compressor-compatible buffers if pool space is exhausted (CASSANDRA-11993)
 * Remove DatabaseDescriptor dependencies from SequentialWriter (CASSANDRA-11579)
 * Move skip_stop_words filter before stemming (CASSANDRA-12078)
 * Support seek() in EncryptedFileSegmentInputStream (CASSANDRA-11957)
 * SSTable tools mishandling LocalPartitioner (CASSANDRA-12002)
 * When SEPWorker assigned work, set thread name to match pool (CASSANDRA-11966)
 * Add cross-DC latency metrics (CASSANDRA-11596)
 * Allow terms in selection clause (CASSANDRA-10783)
 * Add bind variables to trace (CASSANDRA-11719)
 * Switch counter shards' clock to timestamps (CASSANDRA-9811)
 * Introduce HdrHistogram and response/service/wait separation to stress tool (CASSANDRA-11853)
 * entry-weighers in QueryProcessor should respect partitionKeyBindIndexes field (CASSANDRA-11718)
 * Support older ant versions (CASSANDRA-11807)
 * Estimate compressed on disk size when deciding if sstable size limit reached (CASSANDRA-11623)
 * cassandra-stress profiles should support case sensitive schemas (CASSANDRA-11546)
 * Remove DatabaseDescriptor dependency from FileUtils (CASSANDRA-11578)
 * Faster streaming (CASSANDRA-9766)
 * Add prepared query parameter to trace for "Execute CQL3 prepared query" session (CASSANDRA-11425)
 * Add repaired percentage metric (CASSANDRA-11503)
 * Add Change-Data-Capture (CASSANDRA-8844)
Merged from 3.0:
 * Fix paging for 2.x to 3.x upgrades (CASSANDRA-11195)
 * Fix clean interval not sent to commit log for empty memtable flush (CASSANDRA-12436)
 * Fix potential resource leak in RMIServerSocketFactoryImpl (CASSANDRA-12331)
 * Make sure compaction stats are updated when compaction is interrupted (CASSANDRA-12100)
 * Change commitlog and sstables to track dirty and clean intervals (CASSANDRA-11828)
 * NullPointerException during compaction on table with static columns (CASSANDRA-12336)
 * Fixed ConcurrentModificationException when reading metrics in GraphiteReporter (CASSANDRA-11823)
 * Fix upgrade of super columns on thrift (CASSANDRA-12335)
 * Fixed flacky BlacklistingCompactionsTest, switched to fixed size types and increased corruption size (CASSANDRA-12359)
 * Rerun ReplicationAwareTokenAllocatorTest on failure to avoid flakiness (CASSANDRA-12277)
 * Exception when computing read-repair for range tombstones (CASSANDRA-12263)
 * Lost counter writes in compact table and static columns (CASSANDRA-12219)
 * AssertionError with MVs on updating a row that isn't indexed due to a null value (CASSANDRA-12247)
 * Disable RR and speculative retry with EACH_QUORUM reads (CASSANDRA-11980)
 * Add option to override compaction space check (CASSANDRA-12180)
 * Faster startup by only scanning each directory for temporary files once (CASSANDRA-12114)
 * Respond with v1/v2 protocol header when responding to driver that attempts
   to connect with too low of a protocol version (CASSANDRA-11464)
 * NullPointerExpception when reading/compacting table (CASSANDRA-11988)
 * Fix problem with undeleteable rows on upgrade to new sstable format (CASSANDRA-12144)
 * Fix potential bad messaging service message for paged range reads
   within mixed-version 3.x clusters (CASSANDRA-12249)
 * Fix paging logic for deleted partitions with static columns (CASSANDRA-12107)
 * Wait until the message is being send to decide which serializer must be used (CASSANDRA-11393)
 * Fix migration of static thrift column names with non-text comparators (CASSANDRA-12147)
 * Fix upgrading sparse tables that are incorrectly marked as dense (CASSANDRA-11315)
 * Fix reverse queries ignoring range tombstones (CASSANDRA-11733)
 * Avoid potential race when rebuilding CFMetaData (CASSANDRA-12098)
 * Avoid missing sstables when getting the canonical sstables (CASSANDRA-11996)
 * Always select the live sstables when getting sstables in bounds (CASSANDRA-11944)
 * Fix column ordering of results with static columns for Thrift requests in
   a mixed 2.x/3.x cluster, also fix potential non-resolved duplication of
   those static columns in query results (CASSANDRA-12123)
 * Avoid digest mismatch with empty but static rows (CASSANDRA-12090)
 * Fix EOF exception when altering column type (CASSANDRA-11820)
 * Fix potential race in schema during new table creation (CASSANDRA-12083)
 * cqlsh: fix error handling in rare COPY FROM failure scenario (CASSANDRA-12070)
 * Disable autocompaction during drain (CASSANDRA-11878)
 * Add a metrics timer to MemtablePool and use it to track time spent blocked on memory in MemtableAllocator (CASSANDRA-11327)
 * Fix upgrading schema with super columns with non-text subcomparators (CASSANDRA-12023)
 * Add TimeWindowCompactionStrategy (CASSANDRA-9666)
 * Fix JsonTransformer output of partition with deletion info (CASSANDRA-12418)
 * Fix NPE in SSTableLoader when specifying partial directory path (CASSANDRA-12609)
Merged from 2.2:
 * Add local address entry in PropertyFileSnitch (CASSANDRA-11332)
 * cqlsh copy: fix missing counter values (CASSANDRA-12476)
 * Move migration tasks to non-periodic queue, assure flush executor shutdown after non-periodic executor (CASSANDRA-12251)
 * cqlsh copy: fixed possible race in initializing feeding thread (CASSANDRA-11701)
 * Only set broadcast_rpc_address on Ec2MultiRegionSnitch if it's not set (CASSANDRA-11357)
 * Update StorageProxy range metrics for timeouts, failures and unavailables (CASSANDRA-9507)
 * Add Sigar to classes included in clientutil.jar (CASSANDRA-11635)
 * Add decay to histograms and timers used for metrics (CASSANDRA-11752)
 * Fix hanging stream session (CASSANDRA-10992)
 * Fix INSERT JSON, fromJson() support of smallint, tinyint types (CASSANDRA-12371)
 * Restore JVM metric export for metric reporters (CASSANDRA-12312)
 * Release sstables of failed stream sessions only when outgoing transfers are finished (CASSANDRA-11345)
 * Wait for tracing events before returning response and query at same consistency level client side (CASSANDRA-11465)
 * cqlsh copyutil should get host metadata by connected address (CASSANDRA-11979)
 * Fixed cqlshlib.test.remove_test_db (CASSANDRA-12214)
 * Synchronize ThriftServer::stop() (CASSANDRA-12105)
 * Use dedicated thread for JMX notifications (CASSANDRA-12146)
 * Improve streaming synchronization and fault tolerance (CASSANDRA-11414)
 * MemoryUtil.getShort() should return an unsigned short also for architectures not supporting unaligned memory accesses (CASSANDRA-11973)
Merged from 2.1:
 * Fix queries with empty ByteBuffer values in clustering column restrictions (CASSANDRA-12127)
 * Disable passing control to post-flush after flush failure to prevent data loss (CASSANDRA-11828)
 * Allow STCS-in-L0 compactions to reduce scope with LCS (CASSANDRA-12040)
 * cannot use cql since upgrading python to 2.7.11+ (CASSANDRA-11850)
 * Fix filtering on clustering columns when 2i is used (CASSANDRA-11907)


3.0.8
 * Fix potential race in schema during new table creation (CASSANDRA-12083)
 * cqlsh: fix error handling in rare COPY FROM failure scenario (CASSANDRA-12070)
 * Disable autocompaction during drain (CASSANDRA-11878)
 * Add a metrics timer to MemtablePool and use it to track time spent blocked on memory in MemtableAllocator (CASSANDRA-11327)
 * Fix upgrading schema with super columns with non-text subcomparators (CASSANDRA-12023)
 * Add TimeWindowCompactionStrategy (CASSANDRA-9666)
Merged from 2.2:
 * Allow nodetool info to run with readonly JMX access (CASSANDRA-11755)
 * Validate bloom_filter_fp_chance against lowest supported
   value when the table is created (CASSANDRA-11920)
 * Don't send erroneous NEW_NODE notifications on restart (CASSANDRA-11038)
 * StorageService shutdown hook should use a volatile variable (CASSANDRA-11984)
Merged from 2.1:
 * Add system property to set the max number of native transport requests in queue (CASSANDRA-11363)
 * Fix queries with empty ByteBuffer values in clustering column restrictions (CASSANDRA-12127)
 * Disable passing control to post-flush after flush failure to prevent data loss (CASSANDRA-11828)
 * Allow STCS-in-L0 compactions to reduce scope with LCS (CASSANDRA-12040)
 * cannot use cql since upgrading python to 2.7.11+ (CASSANDRA-11850)
 * Fix filtering on clustering columns when 2i is used (CASSANDRA-11907)
 * Avoid stalling paxos when the paxos state expires (CASSANDRA-12043)
 * Remove finished incoming streaming connections from MessagingService (CASSANDRA-11854)
 * Don't try to get sstables for non-repairing column families (CASSANDRA-12077)
 * Avoid marking too many sstables as repaired (CASSANDRA-11696)
 * Prevent select statements with clustering key > 64k (CASSANDRA-11882)
 * Fix clock skew corrupting other nodes with paxos (CASSANDRA-11991)
 * Remove distinction between non-existing static columns and existing but null in LWTs (CASSANDRA-9842)
 * Cache local ranges when calculating repair neighbors (CASSANDRA-11934)
 * Allow LWT operation on static column with only partition keys (CASSANDRA-10532)
 * Create interval tree over canonical sstables to avoid missing sstables during streaming (CASSANDRA-11886)
 * cqlsh COPY FROM: shutdown parent cluster after forking, to avoid corrupting SSL connections (CASSANDRA-11749)


3.7
 * Support multiple folders for user defined compaction tasks (CASSANDRA-11765)
 * Fix race in CompactionStrategyManager's pause/resume (CASSANDRA-11922)
Merged from 3.0:
 * Fix legacy serialization of Thrift-generated non-compound range tombstones
   when communicating with 2.x nodes (CASSANDRA-11930)
 * Fix Directories instantiations where CFS.initialDirectories should be used (CASSANDRA-11849)
 * Avoid referencing DatabaseDescriptor in AbstractType (CASSANDRA-11912)
 * Don't use static dataDirectories field in Directories instances (CASSANDRA-11647)
 * Fix sstables not being protected from removal during index build (CASSANDRA-11905)
 * cqlsh: Suppress stack trace from Read/WriteFailures (CASSANDRA-11032)
 * Remove unneeded code to repair index summaries that have
   been improperly down-sampled (CASSANDRA-11127)
 * Avoid WriteTimeoutExceptions during commit log replay due to materialized
   view lock contention (CASSANDRA-11891)
 * Prevent OOM failures on SSTable corruption, improve tests for corruption detection (CASSANDRA-9530)
 * Use CFS.initialDirectories when clearing snapshots (CASSANDRA-11705)
 * Allow compaction strategies to disable early open (CASSANDRA-11754)
 * Refactor Materialized View code (CASSANDRA-11475)
 * Update Java Driver (CASSANDRA-11615)
Merged from 2.2:
 * Persist local metadata earlier in startup sequence (CASSANDRA-11742)
 * cqlsh: fix tab completion for case-sensitive identifiers (CASSANDRA-11664)
 * Avoid showing estimated key as -1 in tablestats (CASSANDRA-11587)
 * Fix possible race condition in CommitLog.recover (CASSANDRA-11743)
 * Enable client encryption in sstableloader with cli options (CASSANDRA-11708)
 * Possible memory leak in NIODataInputStream (CASSANDRA-11867)
 * Add seconds to cqlsh tracing session duration (CASSANDRA-11753)
 * Fix commit log replay after out-of-order flush completion (CASSANDRA-9669)
 * Prohibit Reversed Counter type as part of the PK (CASSANDRA-9395)
 * cqlsh: correctly handle non-ascii chars in error messages (CASSANDRA-11626)
Merged from 2.1:
 * Run CommitLog tests with different compression settings (CASSANDRA-9039)
 * cqlsh: apply current keyspace to source command (CASSANDRA-11152)
 * Clear out parent repair session if repair coordinator dies (CASSANDRA-11824)
 * Set default streaming_socket_timeout_in_ms to 24 hours (CASSANDRA-11840)
 * Do not consider local node a valid source during replace (CASSANDRA-11848)
 * Add message dropped tasks to nodetool netstats (CASSANDRA-11855)
 * Avoid holding SSTableReaders for duration of incremental repair (CASSANDRA-11739)


3.6
 * Correctly migrate schema for frozen UDTs during 2.x -> 3.x upgrades
   (does not affect any released versions) (CASSANDRA-11613)
 * Allow server startup if JMX is configured directly (CASSANDRA-11725)
 * Prevent direct memory OOM on buffer pool allocations (CASSANDRA-11710)
 * Enhanced Compaction Logging (CASSANDRA-10805)
 * Make prepared statement cache size configurable (CASSANDRA-11555)
 * Integrated JMX authentication and authorization (CASSANDRA-10091)
 * Add units to stress ouput (CASSANDRA-11352)
 * Fix PER PARTITION LIMIT for single and multi partitions queries (CASSANDRA-11603)
 * Add uncompressed chunk cache for RandomAccessReader (CASSANDRA-5863)
 * Clarify ClusteringPrefix hierarchy (CASSANDRA-11213)
 * Always perform collision check before joining ring (CASSANDRA-10134)
 * SSTableWriter output discrepancy (CASSANDRA-11646)
 * Fix potential timeout in NativeTransportService.testConcurrentDestroys (CASSANDRA-10756)
 * Support large partitions on the 3.0 sstable format (CASSANDRA-11206,11763)
 * Add support to rebuild from specific range (CASSANDRA-10406)
 * Optimize the overlapping lookup by calculating all the
   bounds in advance (CASSANDRA-11571)
 * Support json/yaml output in nodetool tablestats (CASSANDRA-5977)
 * (stress) Add datacenter option to -node options (CASSANDRA-11591)
 * Fix handling of empty slices (CASSANDRA-11513)
 * Make number of cores used by cqlsh COPY visible to testing code (CASSANDRA-11437)
 * Allow filtering on clustering columns for queries without secondary indexes (CASSANDRA-11310)
 * Refactor Restriction hierarchy (CASSANDRA-11354)
 * Eliminate allocations in R/W path (CASSANDRA-11421)
 * Update Netty to 4.0.36 (CASSANDRA-11567)
 * Fix PER PARTITION LIMIT for queries requiring post-query ordering (CASSANDRA-11556)
 * Allow instantiation of UDTs and tuples in UDFs (CASSANDRA-10818)
 * Support UDT in CQLSSTableWriter (CASSANDRA-10624)
 * Support for non-frozen user-defined types, updating
   individual fields of user-defined types (CASSANDRA-7423)
 * Make LZ4 compression level configurable (CASSANDRA-11051)
 * Allow per-partition LIMIT clause in CQL (CASSANDRA-7017)
 * Make custom filtering more extensible with UserExpression (CASSANDRA-11295)
 * Improve field-checking and error reporting in cassandra.yaml (CASSANDRA-10649)
 * Print CAS stats in nodetool proxyhistograms (CASSANDRA-11507)
 * More user friendly error when providing an invalid token to nodetool (CASSANDRA-9348)
 * Add static column support to SASI index (CASSANDRA-11183)
 * Support EQ/PREFIX queries in SASI CONTAINS mode without tokenization (CASSANDRA-11434)
 * Support LIKE operator in prepared statements (CASSANDRA-11456)
 * Add a command to see if a Materialized View has finished building (CASSANDRA-9967)
 * Log endpoint and port associated with streaming operation (CASSANDRA-8777)
 * Print sensible units for all log messages (CASSANDRA-9692)
 * Upgrade Netty to version 4.0.34 (CASSANDRA-11096)
 * Break the CQL grammar into separate Parser and Lexer (CASSANDRA-11372)
 * Compress only inter-dc traffic by default (CASSANDRA-8888)
 * Add metrics to track write amplification (CASSANDRA-11420)
 * cassandra-stress: cannot handle "value-less" tables (CASSANDRA-7739)
 * Add/drop multiple columns in one ALTER TABLE statement (CASSANDRA-10411)
 * Add require_endpoint_verification opt for internode encryption (CASSANDRA-9220)
 * Add auto import java.util for UDF code block (CASSANDRA-11392)
 * Add --hex-format option to nodetool getsstables (CASSANDRA-11337)
 * sstablemetadata should print sstable min/max token (CASSANDRA-7159)
 * Do not wrap CassandraException in TriggerExecutor (CASSANDRA-9421)
 * COPY TO should have higher double precision (CASSANDRA-11255)
 * Stress should exit with non-zero status after failure (CASSANDRA-10340)
 * Add client to cqlsh SHOW_SESSION (CASSANDRA-8958)
 * Fix nodetool tablestats keyspace level metrics (CASSANDRA-11226)
 * Store repair options in parent_repair_history (CASSANDRA-11244)
 * Print current leveling in sstableofflinerelevel (CASSANDRA-9588)
 * Change repair message for keyspaces with RF 1 (CASSANDRA-11203)
 * Remove hard-coded SSL cipher suites and protocols (CASSANDRA-10508)
 * Improve concurrency in CompactionStrategyManager (CASSANDRA-10099)
 * (cqlsh) interpret CQL type for formatting blobs (CASSANDRA-11274)
 * Refuse to start and print txn log information in case of disk
   corruption (CASSANDRA-10112)
 * Resolve some eclipse-warnings (CASSANDRA-11086)
 * (cqlsh) Show static columns in a different color (CASSANDRA-11059)
 * Allow to remove TTLs on table with default_time_to_live (CASSANDRA-11207)
Merged from 3.0:
 * Disallow creating view with a static column (CASSANDRA-11602)
 * Reduce the amount of object allocations caused by the getFunctions methods (CASSANDRA-11593)
 * Potential error replaying commitlog with smallint/tinyint/date/time types (CASSANDRA-11618)
 * Fix queries with filtering on counter columns (CASSANDRA-11629)
 * Improve tombstone printing in sstabledump (CASSANDRA-11655)
 * Fix paging for range queries where all clustering columns are specified (CASSANDRA-11669)
 * Don't require HEAP_NEW_SIZE to be set when using G1 (CASSANDRA-11600)
 * Fix sstabledump not showing cells after tombstone marker (CASSANDRA-11654)
 * Ignore all LocalStrategy keyspaces for streaming and other related
   operations (CASSANDRA-11627)
 * Ensure columnfilter covers indexed columns for thrift 2i queries (CASSANDRA-11523)
 * Only open one sstable scanner per sstable (CASSANDRA-11412)
 * Option to specify ProtocolVersion in cassandra-stress (CASSANDRA-11410)
 * ArithmeticException in avgFunctionForDecimal (CASSANDRA-11485)
 * LogAwareFileLister should only use OLD sstable files in current folder to determine disk consistency (CASSANDRA-11470)
 * Notify indexers of expired rows during compaction (CASSANDRA-11329)
 * Properly respond with ProtocolError when a v1/v2 native protocol
   header is received (CASSANDRA-11464)
 * Validate that num_tokens and initial_token are consistent with one another (CASSANDRA-10120)
Merged from 2.2:
 * Exit JVM if JMX server fails to startup (CASSANDRA-11540)
 * Produce a heap dump when exiting on OOM (CASSANDRA-9861)
 * Restore ability to filter on clustering columns when using a 2i (CASSANDRA-11510)
 * JSON datetime formatting needs timezone (CASSANDRA-11137)
 * Fix is_dense recalculation for Thrift-updated tables (CASSANDRA-11502)
 * Remove unnescessary file existence check during anticompaction (CASSANDRA-11660)
 * Add missing files to debian packages (CASSANDRA-11642)
 * Avoid calling Iterables::concat in loops during ModificationStatement::getFunctions (CASSANDRA-11621)
 * cqlsh: COPY FROM should use regular inserts for single statement batches and
   report errors correctly if workers processes crash on initialization (CASSANDRA-11474)
 * Always close cluster with connection in CqlRecordWriter (CASSANDRA-11553)
 * Allow only DISTINCT queries with partition keys restrictions (CASSANDRA-11339)
 * CqlConfigHelper no longer requires both a keystore and truststore to work (CASSANDRA-11532)
 * Make deprecated repair methods backward-compatible with previous notification service (CASSANDRA-11430)
 * IncomingStreamingConnection version check message wrong (CASSANDRA-11462)
Merged from 2.1:
 * Support mlockall on IBM POWER arch (CASSANDRA-11576)
 * Add option to disable use of severity in DynamicEndpointSnitch (CASSANDRA-11737)
 * cqlsh COPY FROM fails for null values with non-prepared statements (CASSANDRA-11631)
 * Make cython optional in pylib/setup.py (CASSANDRA-11630)
 * Change order of directory searching for cassandra.in.sh to favor local one (CASSANDRA-11628)
 * cqlsh COPY FROM fails with []{} chars in UDT/tuple fields/values (CASSANDRA-11633)
 * clqsh: COPY FROM throws TypeError with Cython extensions enabled (CASSANDRA-11574)
 * cqlsh: COPY FROM ignores NULL values in conversion (CASSANDRA-11549)
 * Validate levels when building LeveledScanner to avoid overlaps with orphaned sstables (CASSANDRA-9935)


3.5
 * StaticTokenTreeBuilder should respect posibility of duplicate tokens (CASSANDRA-11525)
 * Correctly fix potential assertion error during compaction (CASSANDRA-11353)
 * Avoid index segment stitching in RAM which lead to OOM on big SSTable files (CASSANDRA-11383)
 * Fix clustering and row filters for LIKE queries on clustering columns (CASSANDRA-11397)
Merged from 3.0:
 * Fix rare NPE on schema upgrade from 2.x to 3.x (CASSANDRA-10943)
 * Improve backoff policy for cqlsh COPY FROM (CASSANDRA-11320)
 * Improve IF NOT EXISTS check in CREATE INDEX (CASSANDRA-11131)
 * Upgrade ohc to 0.4.3
 * Enable SO_REUSEADDR for JMX RMI server sockets (CASSANDRA-11093)
 * Allocate merkletrees with the correct size (CASSANDRA-11390)
 * Support streaming pre-3.0 sstables (CASSANDRA-10990)
 * Add backpressure to compressed or encrypted commit log (CASSANDRA-10971)
 * SSTableExport supports secondary index tables (CASSANDRA-11330)
 * Fix sstabledump to include missing info in debug output (CASSANDRA-11321)
 * Establish and implement canonical bulk reading workload(s) (CASSANDRA-10331)
 * Fix paging for IN queries on tables without clustering columns (CASSANDRA-11208)
 * Remove recursive call from CompositesSearcher (CASSANDRA-11304)
 * Fix filtering on non-primary key columns for queries without index (CASSANDRA-6377)
 * Fix sstableloader fail when using materialized view (CASSANDRA-11275)
Merged from 2.2:
 * DatabaseDescriptor should log stacktrace in case of Eception during seed provider creation (CASSANDRA-11312)
 * Use canonical path for directory in SSTable descriptor (CASSANDRA-10587)
 * Add cassandra-stress keystore option (CASSANDRA-9325)
 * Dont mark sstables as repairing with sub range repairs (CASSANDRA-11451)
 * Notify when sstables change after cancelling compaction (CASSANDRA-11373)
 * cqlsh: COPY FROM should check that explicit column names are valid (CASSANDRA-11333)
 * Add -Dcassandra.start_gossip startup option (CASSANDRA-10809)
 * Fix UTF8Validator.validate() for modified UTF-8 (CASSANDRA-10748)
 * Clarify that now() function is calculated on the coordinator node in CQL documentation (CASSANDRA-10900)
 * Fix bloom filter sizing with LCS (CASSANDRA-11344)
 * (cqlsh) Fix error when result is 0 rows with EXPAND ON (CASSANDRA-11092)
 * Add missing newline at end of bin/cqlsh (CASSANDRA-11325)
 * Unresolved hostname leads to replace being ignored (CASSANDRA-11210)
 * Only log yaml config once, at startup (CASSANDRA-11217)
 * Reference leak with parallel repairs on the same table (CASSANDRA-11215)
Merged from 2.1:
 * Add a -j parameter to scrub/cleanup/upgradesstables to state how
   many threads to use (CASSANDRA-11179)
 * COPY FROM on large datasets: fix progress report and debug performance (CASSANDRA-11053)
 * InvalidateKeys should have a weak ref to key cache (CASSANDRA-11176)


3.4
 * (cqlsh) add cqlshrc option to always connect using ssl (CASSANDRA-10458)
 * Cleanup a few resource warnings (CASSANDRA-11085)
 * Allow custom tracing implementations (CASSANDRA-10392)
 * Extract LoaderOptions to be able to be used from outside (CASSANDRA-10637)
 * fix OnDiskIndexTest to properly treat empty ranges (CASSANDRA-11205)
 * fix TrackerTest to handle new notifications (CASSANDRA-11178)
 * add SASI validation for partitioner and complex columns (CASSANDRA-11169)
 * Add caching of encrypted credentials in PasswordAuthenticator (CASSANDRA-7715)
 * fix SASI memtable switching on flush (CASSANDRA-11159)
 * Remove duplicate offline compaction tracking (CASSANDRA-11148)
 * fix EQ semantics of analyzed SASI indexes (CASSANDRA-11130)
 * Support long name output for nodetool commands (CASSANDRA-7950)
 * Encrypted hints (CASSANDRA-11040)
 * SASI index options validation (CASSANDRA-11136)
 * Optimize disk seek using min/max column name meta data when the LIMIT clause is used
   (CASSANDRA-8180)
 * Add LIKE support to CQL3 (CASSANDRA-11067)
 * Generic Java UDF types (CASSANDRA-10819)
 * cqlsh: Include sub-second precision in timestamps by default (CASSANDRA-10428)
 * Set javac encoding to utf-8 (CASSANDRA-11077)
 * Integrate SASI index into Cassandra (CASSANDRA-10661)
 * Add --skip-flush option to nodetool snapshot
 * Skip values for non-queried columns (CASSANDRA-10657)
 * Add support for secondary indexes on static columns (CASSANDRA-8103)
 * CommitLogUpgradeTestMaker creates broken commit logs (CASSANDRA-11051)
 * Add metric for number of dropped mutations (CASSANDRA-10866)
 * Simplify row cache invalidation code (CASSANDRA-10396)
 * Support user-defined compaction through nodetool (CASSANDRA-10660)
 * Stripe view locks by key and table ID to reduce contention (CASSANDRA-10981)
 * Add nodetool gettimeout and settimeout commands (CASSANDRA-10953)
 * Add 3.0 metadata to sstablemetadata output (CASSANDRA-10838)
Merged from 3.0:
 * MV should only query complex columns included in the view (CASSANDRA-11069)
 * Failed aggregate creation breaks server permanently (CASSANDRA-11064)
 * Add sstabledump tool (CASSANDRA-7464)
 * Introduce backpressure for hints (CASSANDRA-10972)
 * Fix ClusteringPrefix not being able to read tombstone range boundaries (CASSANDRA-11158)
 * Prevent logging in sandboxed state (CASSANDRA-11033)
 * Disallow drop/alter operations of UDTs used by UDAs (CASSANDRA-10721)
 * Add query time validation method on Index (CASSANDRA-11043)
 * Avoid potential AssertionError in mixed version cluster (CASSANDRA-11128)
 * Properly handle hinted handoff after topology changes (CASSANDRA-5902)
 * AssertionError when listing sstable files on inconsistent disk state (CASSANDRA-11156)
 * Fix wrong rack counting and invalid conditions check for TokenAllocation
   (CASSANDRA-11139)
 * Avoid creating empty hint files (CASSANDRA-11090)
 * Fix leak detection strong reference loop using weak reference (CASSANDRA-11120)
 * Configurie BatchlogManager to stop delayed tasks on shutdown (CASSANDRA-11062)
 * Hadoop integration is incompatible with Cassandra Driver 3.0.0 (CASSANDRA-11001)
 * Add dropped_columns to the list of schema table so it gets handled
   properly (CASSANDRA-11050)
 * Fix NPE when using forceRepairRangeAsync without DC (CASSANDRA-11239)
Merged from 2.2:
 * Preserve order for preferred SSL cipher suites (CASSANDRA-11164)
 * Range.compareTo() violates the contract of Comparable (CASSANDRA-11216)
 * Avoid NPE when serializing ErrorMessage with null message (CASSANDRA-11167)
 * Replacing an aggregate with a new version doesn't reset INITCOND (CASSANDRA-10840)
 * (cqlsh) cqlsh cannot be called through symlink (CASSANDRA-11037)
 * fix ohc and java-driver pom dependencies in build.xml (CASSANDRA-10793)
 * Protect from keyspace dropped during repair (CASSANDRA-11065)
 * Handle adding fields to a UDT in SELECT JSON and toJson() (CASSANDRA-11146)
 * Better error message for cleanup (CASSANDRA-10991)
 * cqlsh pg-style-strings broken if line ends with ';' (CASSANDRA-11123)
 * Always persist upsampled index summaries (CASSANDRA-10512)
 * (cqlsh) Fix inconsistent auto-complete (CASSANDRA-10733)
 * Make SELECT JSON and toJson() threadsafe (CASSANDRA-11048)
 * Fix SELECT on tuple relations for mixed ASC/DESC clustering order (CASSANDRA-7281)
 * Use cloned TokenMetadata in size estimates to avoid race against membership check
   (CASSANDRA-10736)
 * (cqlsh) Support utf-8/cp65001 encoding on Windows (CASSANDRA-11030)
 * Fix paging on DISTINCT queries repeats result when first row in partition changes
   (CASSANDRA-10010)
 * (cqlsh) Support timezone conversion using pytz (CASSANDRA-10397)
 * cqlsh: change default encoding to UTF-8 (CASSANDRA-11124)
Merged from 2.1:
 * Checking if an unlogged batch is local is inefficient (CASSANDRA-11529)
 * Fix out-of-space error treatment in memtable flushing (CASSANDRA-11448).
 * Don't do defragmentation if reading from repaired sstables (CASSANDRA-10342)
 * Fix streaming_socket_timeout_in_ms not enforced (CASSANDRA-11286)
 * Avoid dropping message too quickly due to missing unit conversion (CASSANDRA-11302)
 * Don't remove FailureDetector history on removeEndpoint (CASSANDRA-10371)
 * Only notify if repair status changed (CASSANDRA-11172)
 * Use logback setting for 'cassandra -v' command (CASSANDRA-10767)
 * Fix sstableloader to unthrottle streaming by default (CASSANDRA-9714)
 * Fix incorrect warning in 'nodetool status' (CASSANDRA-10176)
 * Properly release sstable ref when doing offline scrub (CASSANDRA-10697)
 * Improve nodetool status performance for large cluster (CASSANDRA-7238)
 * Gossiper#isEnabled is not thread safe (CASSANDRA-11116)
 * Avoid major compaction mixing repaired and unrepaired sstables in DTCS (CASSANDRA-11113)
 * Make it clear what DTCS timestamp_resolution is used for (CASSANDRA-11041)
 * (cqlsh) Display milliseconds when datetime overflows (CASSANDRA-10625)


3.3
 * Avoid infinite loop if owned range is smaller than number of
   data dirs (CASSANDRA-11034)
 * Avoid bootstrap hanging when existing nodes have no data to stream (CASSANDRA-11010)
Merged from 3.0:
 * Remove double initialization of newly added tables (CASSANDRA-11027)
 * Filter keys searcher results by target range (CASSANDRA-11104)
 * Fix deserialization of legacy read commands (CASSANDRA-11087)
 * Fix incorrect computation of deletion time in sstable metadata (CASSANDRA-11102)
 * Avoid memory leak when collecting sstable metadata (CASSANDRA-11026)
 * Mutations do not block for completion under view lock contention (CASSANDRA-10779)
 * Invalidate legacy schema tables when unloading them (CASSANDRA-11071)
 * (cqlsh) handle INSERT and UPDATE statements with LWT conditions correctly
   (CASSANDRA-11003)
 * Fix DISTINCT queries in mixed version clusters (CASSANDRA-10762)
 * Migrate build status for indexes along with legacy schema (CASSANDRA-11046)
 * Ensure SSTables for legacy KEYS indexes can be read (CASSANDRA-11045)
 * Added support for IBM zSystems architecture (CASSANDRA-11054)
 * Update CQL documentation (CASSANDRA-10899)
 * Check the column name, not cell name, for dropped columns when reading
   legacy sstables (CASSANDRA-11018)
 * Don't attempt to index clustering values of static rows (CASSANDRA-11021)
 * Remove checksum files after replaying hints (CASSANDRA-10947)
 * Support passing base table metadata to custom 2i validation (CASSANDRA-10924)
 * Ensure stale index entries are purged during reads (CASSANDRA-11013)
 * (cqlsh) Also apply --connect-timeout to control connection
   timeout (CASSANDRA-10959)
 * Fix AssertionError when removing from list using UPDATE (CASSANDRA-10954)
 * Fix UnsupportedOperationException when reading old sstable with range
   tombstone (CASSANDRA-10743)
 * MV should use the maximum timestamp of the primary key (CASSANDRA-10910)
 * Fix potential assertion error during compaction (CASSANDRA-10944)
Merged from 2.2:
 * maxPurgeableTimestamp needs to check memtables too (CASSANDRA-9949)
 * Apply change to compaction throughput in real time (CASSANDRA-10025)
 * (cqlsh) encode input correctly when saving history
 * Fix potential NPE on ORDER BY queries with IN (CASSANDRA-10955)
 * Start L0 STCS-compactions even if there is a L0 -> L1 compaction
   going (CASSANDRA-10979)
 * Make UUID LSB unique per process (CASSANDRA-7925)
 * Avoid NPE when performing sstable tasks (scrub etc.) (CASSANDRA-10980)
 * Make sure client gets tombstone overwhelmed warning (CASSANDRA-9465)
 * Fix error streaming section more than 2GB (CASSANDRA-10961)
 * Histogram buckets exposed in jmx are sorted incorrectly (CASSANDRA-10975)
 * Enable GC logging by default (CASSANDRA-10140)
 * Optimize pending range computation (CASSANDRA-9258)
 * Skip commit log and saved cache directories in SSTable version startup check (CASSANDRA-10902)
 * drop/alter user should be case sensitive (CASSANDRA-10817)
Merged from 2.1:
 * test_bulk_round_trip_blogposts is failing occasionally (CASSANDRA-10938)
 * Fix isJoined return true only after becoming cluster member (CASANDRA-11007)
 * Fix bad gossip generation seen in long-running clusters (CASSANDRA-10969)
 * Avoid NPE when incremental repair fails (CASSANDRA-10909)
 * Unmark sstables compacting once they are done in cleanup/scrub/upgradesstables (CASSANDRA-10829)
 * Allow simultaneous bootstrapping with strict consistency when no vnodes are used (CASSANDRA-11005)
 * Log a message when major compaction does not result in a single file (CASSANDRA-10847)
 * (cqlsh) fix cqlsh_copy_tests when vnodes are disabled (CASSANDRA-10997)
 * (cqlsh) Add request timeout option to cqlsh (CASSANDRA-10686)
 * Avoid AssertionError while submitting hint with LWT (CASSANDRA-10477)
 * If CompactionMetadata is not in stats file, use index summary instead (CASSANDRA-10676)
 * Retry sending gossip syn multiple times during shadow round (CASSANDRA-8072)
 * Fix pending range calculation during moves (CASSANDRA-10887)
 * Sane default (200Mbps) for inter-DC streaming througput (CASSANDRA-8708)



3.2
 * Make sure tokens don't exist in several data directories (CASSANDRA-6696)
 * Add requireAuthorization method to IAuthorizer (CASSANDRA-10852)
 * Move static JVM options to conf/jvm.options file (CASSANDRA-10494)
 * Fix CassandraVersion to accept x.y version string (CASSANDRA-10931)
 * Add forceUserDefinedCleanup to allow more flexible cleanup (CASSANDRA-10708)
 * (cqlsh) allow setting TTL with COPY (CASSANDRA-9494)
 * Fix counting of received sstables in streaming (CASSANDRA-10949)
 * Implement hints compression (CASSANDRA-9428)
 * Fix potential assertion error when reading static columns (CASSANDRA-10903)
 * Fix EstimatedHistogram creation in nodetool tablehistograms (CASSANDRA-10859)
 * Establish bootstrap stream sessions sequentially (CASSANDRA-6992)
 * Sort compactionhistory output by timestamp (CASSANDRA-10464)
 * More efficient BTree removal (CASSANDRA-9991)
 * Make tablehistograms accept the same syntax as tablestats (CASSANDRA-10149)
 * Group pending compactions based on table (CASSANDRA-10718)
 * Add compressor name in sstablemetadata output (CASSANDRA-9879)
 * Fix type casting for counter columns (CASSANDRA-10824)
 * Prevent running Cassandra as root (CASSANDRA-8142)
 * bound maximum in-flight commit log replay mutation bytes to 64 megabytes (CASSANDRA-8639)
 * Normalize all scripts (CASSANDRA-10679)
 * Make compression ratio much more accurate (CASSANDRA-10225)
 * Optimize building of Clustering object when only one is created (CASSANDRA-10409)
 * Make index building pluggable (CASSANDRA-10681)
 * Add sstable flush observer (CASSANDRA-10678)
 * Improve NTS endpoints calculation (CASSANDRA-10200)
 * Improve performance of the folderSize function (CASSANDRA-10677)
 * Add support for type casting in selection clause (CASSANDRA-10310)
 * Added graphing option to cassandra-stress (CASSANDRA-7918)
 * Abort in-progress queries that time out (CASSANDRA-7392)
 * Add transparent data encryption core classes (CASSANDRA-9945)
Merged from 3.0:
 * Better handling of SSL connection errors inter-node (CASSANDRA-10816)
 * Avoid NoSuchElementException when executing empty batch (CASSANDRA-10711)
 * Avoid building PartitionUpdate in toString (CASSANDRA-10897)
 * Reduce heap spent when receiving many SSTables (CASSANDRA-10797)
 * Add back support for 3rd party auth providers to bulk loader (CASSANDRA-10873)
 * Eliminate the dependency on jgrapht for UDT resolution (CASSANDRA-10653)
 * (Hadoop) Close Clusters and Sessions in Hadoop Input/Output classes (CASSANDRA-10837)
 * Fix sstableloader not working with upper case keyspace name (CASSANDRA-10806)
Merged from 2.2:
 * jemalloc detection fails due to quoting issues in regexv (CASSANDRA-10946)
 * (cqlsh) show correct column names for empty result sets (CASSANDRA-9813)
 * Add new types to Stress (CASSANDRA-9556)
 * Add property to allow listening on broadcast interface (CASSANDRA-9748)
Merged from 2.1:
 * Match cassandra-loader options in COPY FROM (CASSANDRA-9303)
 * Fix binding to any address in CqlBulkRecordWriter (CASSANDRA-9309)
 * cqlsh fails to decode utf-8 characters for text typed columns (CASSANDRA-10875)
 * Log error when stream session fails (CASSANDRA-9294)
 * Fix bugs in commit log archiving startup behavior (CASSANDRA-10593)
 * (cqlsh) further optimise COPY FROM (CASSANDRA-9302)
 * Allow CREATE TABLE WITH ID (CASSANDRA-9179)
 * Make Stress compiles within eclipse (CASSANDRA-10807)
 * Cassandra Daemon should print JVM arguments (CASSANDRA-10764)
 * Allow cancellation of index summary redistribution (CASSANDRA-8805)


3.1.1
Merged from 3.0:
  * Fix upgrade data loss due to range tombstone deleting more data than then should
    (CASSANDRA-10822)


3.1
Merged from 3.0:
 * Avoid MV race during node decommission (CASSANDRA-10674)
 * Disable reloading of GossipingPropertyFileSnitch (CASSANDRA-9474)
 * Handle single-column deletions correction in materialized views
   when the column is part of the view primary key (CASSANDRA-10796)
 * Fix issue with datadir migration on upgrade (CASSANDRA-10788)
 * Fix bug with range tombstones on reverse queries and test coverage for
   AbstractBTreePartition (CASSANDRA-10059)
 * Remove 64k limit on collection elements (CASSANDRA-10374)
 * Remove unclear Indexer.indexes() method (CASSANDRA-10690)
 * Fix NPE on stream read error (CASSANDRA-10771)
 * Normalize cqlsh DESC output (CASSANDRA-10431)
 * Rejects partition range deletions when columns are specified (CASSANDRA-10739)
 * Fix error when saving cached key for old format sstable (CASSANDRA-10778)
 * Invalidate prepared statements on DROP INDEX (CASSANDRA-10758)
 * Fix SELECT statement with IN restrictions on partition key,
   ORDER BY and LIMIT (CASSANDRA-10729)
 * Improve stress performance over 1k threads (CASSANDRA-7217)
 * Wait for migration responses to complete before bootstrapping (CASSANDRA-10731)
 * Unable to create a function with argument of type Inet (CASSANDRA-10741)
 * Fix backward incompatibiliy in CqlInputFormat (CASSANDRA-10717)
 * Correctly preserve deletion info on updated rows when notifying indexers
   of single-row deletions (CASSANDRA-10694)
 * Notify indexers of partition delete during cleanup (CASSANDRA-10685)
 * Keep the file open in trySkipCache (CASSANDRA-10669)
 * Updated trigger example (CASSANDRA-10257)
Merged from 2.2:
 * Verify tables in pseudo-system keyspaces at startup (CASSANDRA-10761)
 * Fix IllegalArgumentException in DataOutputBuffer.reallocate for large buffers (CASSANDRA-10592)
 * Show CQL help in cqlsh in web browser (CASSANDRA-7225)
 * Serialize on disk the proper SSTable compression ratio (CASSANDRA-10775)
 * Reject index queries while the index is building (CASSANDRA-8505)
 * CQL.textile syntax incorrectly includes optional keyspace for aggregate SFUNC and FINALFUNC (CASSANDRA-10747)
 * Fix JSON update with prepared statements (CASSANDRA-10631)
 * Don't do anticompaction after subrange repair (CASSANDRA-10422)
 * Fix SimpleDateType type compatibility (CASSANDRA-10027)
 * (Hadoop) fix splits calculation (CASSANDRA-10640)
 * (Hadoop) ensure that Cluster instances are always closed (CASSANDRA-10058)
Merged from 2.1:
 * Fix Stress profile parsing on Windows (CASSANDRA-10808)
 * Fix incremental repair hang when replica is down (CASSANDRA-10288)
 * Optimize the way we check if a token is repaired in anticompaction (CASSANDRA-10768)
 * Add proper error handling to stream receiver (CASSANDRA-10774)
 * Warn or fail when changing cluster topology live (CASSANDRA-10243)
 * Status command in debian/ubuntu init script doesn't work (CASSANDRA-10213)
 * Some DROP ... IF EXISTS incorrectly result in exceptions on non-existing KS (CASSANDRA-10658)
 * DeletionTime.compareTo wrong in rare cases (CASSANDRA-10749)
 * Force encoding when computing statement ids (CASSANDRA-10755)
 * Properly reject counters as map keys (CASSANDRA-10760)
 * Fix the sstable-needs-cleanup check (CASSANDRA-10740)
 * (cqlsh) Print column names before COPY operation (CASSANDRA-8935)
 * Fix CompressedInputStream for proper cleanup (CASSANDRA-10012)
 * (cqlsh) Support counters in COPY commands (CASSANDRA-9043)
 * Try next replica if not possible to connect to primary replica on
   ColumnFamilyRecordReader (CASSANDRA-2388)
 * Limit window size in DTCS (CASSANDRA-10280)
 * sstableloader does not use MAX_HEAP_SIZE env parameter (CASSANDRA-10188)
 * (cqlsh) Improve COPY TO performance and error handling (CASSANDRA-9304)
 * Create compression chunk for sending file only (CASSANDRA-10680)
 * Forbid compact clustering column type changes in ALTER TABLE (CASSANDRA-8879)
 * Reject incremental repair with subrange repair (CASSANDRA-10422)
 * Add a nodetool command to refresh size_estimates (CASSANDRA-9579)
 * Invalidate cache after stream receive task is completed (CASSANDRA-10341)
 * Reject counter writes in CQLSSTableWriter (CASSANDRA-10258)
 * Remove superfluous COUNTER_MUTATION stage mapping (CASSANDRA-10605)


3.0
 * Fix AssertionError while flushing memtable due to materialized views
   incorrectly inserting empty rows (CASSANDRA-10614)
 * Store UDA initcond as CQL literal in the schema table, instead of a blob (CASSANDRA-10650)
 * Don't use -1 for the position of partition key in schema (CASSANDRA-10491)
 * Fix distinct queries in mixed version cluster (CASSANDRA-10573)
 * Skip sstable on clustering in names query (CASSANDRA-10571)
 * Remove value skipping as it breaks read-repair (CASSANDRA-10655)
 * Fix bootstrapping with MVs (CASSANDRA-10621)
 * Make sure EACH_QUORUM reads are using NTS (CASSANDRA-10584)
 * Fix MV replica filtering for non-NetworkTopologyStrategy (CASSANDRA-10634)
 * (Hadoop) fix CIF describeSplits() not handling 0 size estimates (CASSANDRA-10600)
 * Fix reading of legacy sstables (CASSANDRA-10590)
 * Use CQL type names in schema metadata tables (CASSANDRA-10365)
 * Guard batchlog replay against integer division by zero (CASSANDRA-9223)
 * Fix bug when adding a column to thrift with the same name than a primary key (CASSANDRA-10608)
 * Add client address argument to IAuthenticator::newSaslNegotiator (CASSANDRA-8068)
 * Fix implementation of LegacyLayout.LegacyBoundComparator (CASSANDRA-10602)
 * Don't use 'names query' read path for counters (CASSANDRA-10572)
 * Fix backward compatibility for counters (CASSANDRA-10470)
 * Remove memory_allocator paramter from cassandra.yaml (CASSANDRA-10581,10628)
 * Execute the metadata reload task of all registered indexes on CFS::reload (CASSANDRA-10604)
 * Fix thrift cas operations with defined columns (CASSANDRA-10576)
 * Fix PartitionUpdate.operationCount()for updates with static column operations (CASSANDRA-10606)
 * Fix thrift get() queries with defined columns (CASSANDRA-10586)
 * Fix marking of indexes as built and removed (CASSANDRA-10601)
 * Skip initialization of non-registered 2i instances, remove Index::getIndexName (CASSANDRA-10595)
 * Fix batches on multiple tables (CASSANDRA-10554)
 * Ensure compaction options are validated when updating KeyspaceMetadata (CASSANDRA-10569)
 * Flatten Iterator Transformation Hierarchy (CASSANDRA-9975)
 * Remove token generator (CASSANDRA-5261)
 * RolesCache should not be created for any authenticator that does not requireAuthentication (CASSANDRA-10562)
 * Fix LogTransaction checking only a single directory for files (CASSANDRA-10421)
 * Fix handling of range tombstones when reading old format sstables (CASSANDRA-10360)
 * Aggregate with Initial Condition fails with C* 3.0 (CASSANDRA-10367)
Merged from 2.2:
 * (cqlsh) show partial trace if incomplete after max_trace_wait (CASSANDRA-7645)
 * Use most up-to-date version of schema for system tables (CASSANDRA-10652)
 * Deprecate memory_allocator in cassandra.yaml (CASSANDRA-10581,10628)
 * Expose phi values from failure detector via JMX and tweak debug
   and trace logging (CASSANDRA-9526)
 * Fix IllegalArgumentException in DataOutputBuffer.reallocate for large buffers (CASSANDRA-10592)
Merged from 2.1:
 * Shutdown compaction in drain to prevent leak (CASSANDRA-10079)
 * (cqlsh) fix COPY using wrong variable name for time_format (CASSANDRA-10633)
 * Do not run SizeEstimatesRecorder if a node is not a member of the ring (CASSANDRA-9912)
 * Improve handling of dead nodes in gossip (CASSANDRA-10298)
 * Fix logback-tools.xml incorrectly configured for outputing to System.err
   (CASSANDRA-9937)
 * Fix streaming to catch exception so retry not fail (CASSANDRA-10557)
 * Add validation method to PerRowSecondaryIndex (CASSANDRA-10092)
 * Support encrypted and plain traffic on the same port (CASSANDRA-10559)
 * Do STCS in DTCS windows (CASSANDRA-10276)
 * Avoid repetition of JVM_OPTS in debian package (CASSANDRA-10251)
 * Fix potential NPE from handling result of SIM.highestSelectivityIndex (CASSANDRA-10550)
 * Fix paging issues with partitions containing only static columns data (CASSANDRA-10381)
 * Fix conditions on static columns (CASSANDRA-10264)
 * AssertionError: attempted to delete non-existing file CommitLog (CASSANDRA-10377)
 * Fix sorting for queries with an IN condition on partition key columns (CASSANDRA-10363)


3.0-rc2
 * Fix SELECT DISTINCT queries between 2.2.2 nodes and 3.0 nodes (CASSANDRA-10473)
 * Remove circular references in SegmentedFile (CASSANDRA-10543)
 * Ensure validation of indexed values only occurs once per-partition (CASSANDRA-10536)
 * Fix handling of static columns for range tombstones in thrift (CASSANDRA-10174)
 * Support empty ColumnFilter for backward compatility on empty IN (CASSANDRA-10471)
 * Remove Pig support (CASSANDRA-10542)
 * Fix LogFile throws Exception when assertion is disabled (CASSANDRA-10522)
 * Revert CASSANDRA-7486, make CMS default GC, move GC config to
   conf/jvm.options (CASSANDRA-10403)
 * Fix TeeingAppender causing some logs to be truncated/empty (CASSANDRA-10447)
 * Allow EACH_QUORUM for reads (CASSANDRA-9602)
 * Fix potential ClassCastException while upgrading (CASSANDRA-10468)
 * Fix NPE in MVs on update (CASSANDRA-10503)
 * Only include modified cell data in indexing deltas (CASSANDRA-10438)
 * Do not load keyspace when creating sstable writer (CASSANDRA-10443)
 * If node is not yet gossiping write all MV updates to batchlog only (CASSANDRA-10413)
 * Re-populate token metadata after commit log recovery (CASSANDRA-10293)
 * Provide additional metrics for materialized views (CASSANDRA-10323)
 * Flush system schema tables after local schema changes (CASSANDRA-10429)
Merged from 2.2:
 * Reduce contention getting instances of CompositeType (CASSANDRA-10433)
 * Fix the regression when using LIMIT with aggregates (CASSANDRA-10487)
 * Avoid NoClassDefFoundError during DataDescriptor initialization on windows (CASSANDRA-10412)
 * Preserve case of quoted Role & User names (CASSANDRA-10394)
 * cqlsh pg-style-strings broken (CASSANDRA-10484)
 * cqlsh prompt includes name of keyspace after failed `use` statement (CASSANDRA-10369)
Merged from 2.1:
 * (cqlsh) Distinguish negative and positive infinity in output (CASSANDRA-10523)
 * (cqlsh) allow custom time_format for COPY TO (CASSANDRA-8970)
 * Don't allow startup if the node's rack has changed (CASSANDRA-10242)
 * (cqlsh) show partial trace if incomplete after max_trace_wait (CASSANDRA-7645)
 * Allow LOCAL_JMX to be easily overridden (CASSANDRA-10275)
 * Mark nodes as dead even if they've already left (CASSANDRA-10205)


3.0.0-rc1
 * Fix mixed version read request compatibility for compact static tables
   (CASSANDRA-10373)
 * Fix paging of DISTINCT with static and IN (CASSANDRA-10354)
 * Allow MATERIALIZED VIEW's SELECT statement to restrict primary key
   columns (CASSANDRA-9664)
 * Move crc_check_chance out of compression options (CASSANDRA-9839)
 * Fix descending iteration past end of BTreeSearchIterator (CASSANDRA-10301)
 * Transfer hints to a different node on decommission (CASSANDRA-10198)
 * Check partition keys for CAS operations during stmt validation (CASSANDRA-10338)
 * Add custom query expressions to SELECT (CASSANDRA-10217)
 * Fix minor bugs in MV handling (CASSANDRA-10362)
 * Allow custom indexes with 0,1 or multiple target columns (CASSANDRA-10124)
 * Improve MV schema representation (CASSANDRA-9921)
 * Add flag to enable/disable coordinator batchlog for MV writes (CASSANDRA-10230)
 * Update cqlsh COPY for new internal driver serialization interface (CASSANDRA-10318)
 * Give index implementations more control over rebuild operations (CASSANDRA-10312)
 * Update index file format (CASSANDRA-10314)
 * Add "shadowable" row tombstones to deal with mv timestamp issues (CASSANDRA-10261)
 * CFS.loadNewSSTables() broken for pre-3.0 sstables
 * Cache selected index in read command to reduce lookups (CASSANDRA-10215)
 * Small optimizations of sstable index serialization (CASSANDRA-10232)
 * Support for both encrypted and unencrypted native transport connections (CASSANDRA-9590)
Merged from 2.2:
 * Configurable page size in cqlsh (CASSANDRA-9855)
 * Defer default role manager setup until all nodes are on 2.2+ (CASSANDRA-9761)
 * Handle missing RoleManager in config after upgrade to 2.2 (CASSANDRA-10209)
Merged from 2.1:
 * Bulk Loader API could not tolerate even node failure (CASSANDRA-10347)
 * Avoid misleading pushed notifications when multiple nodes
   share an rpc_address (CASSANDRA-10052)
 * Fix dropping undroppable when message queue is full (CASSANDRA-10113)
 * Fix potential ClassCastException during paging (CASSANDRA-10352)
 * Prevent ALTER TYPE from creating circular references (CASSANDRA-10339)
 * Fix cache handling of 2i and base tables (CASSANDRA-10155, 10359)
 * Fix NPE in nodetool compactionhistory (CASSANDRA-9758)
 * (Pig) support BulkOutputFormat as a URL parameter (CASSANDRA-7410)
 * BATCH statement is broken in cqlsh (CASSANDRA-10272)
 * (cqlsh) Make cqlsh PEP8 Compliant (CASSANDRA-10066)
 * (cqlsh) Fix error when starting cqlsh with --debug (CASSANDRA-10282)
 * Scrub, Cleanup and Upgrade do not unmark compacting until all operations
   have completed, regardless of the occurence of exceptions (CASSANDRA-10274)


3.0.0-beta2
 * Fix columns returned by AbstractBtreePartitions (CASSANDRA-10220)
 * Fix backward compatibility issue due to AbstractBounds serialization bug (CASSANDRA-9857)
 * Fix startup error when upgrading nodes (CASSANDRA-10136)
 * Base table PRIMARY KEY can be assumed to be NOT NULL in MV creation (CASSANDRA-10147)
 * Improve batchlog write patch (CASSANDRA-9673)
 * Re-apply MaterializedView updates on commitlog replay (CASSANDRA-10164)
 * Require AbstractType.isByteOrderComparable declaration in constructor (CASSANDRA-9901)
 * Avoid digest mismatch on upgrade to 3.0 (CASSANDRA-9554)
 * Fix Materialized View builder when adding multiple MVs (CASSANDRA-10156)
 * Choose better poolingOptions for protocol v4 in cassandra-stress (CASSANDRA-10182)
 * Fix LWW bug affecting Materialized Views (CASSANDRA-10197)
 * Ensures frozen sets and maps are always sorted (CASSANDRA-10162)
 * Don't deadlock when flushing CFS backed custom indexes (CASSANDRA-10181)
 * Fix double flushing of secondary index tables (CASSANDRA-10180)
 * Fix incorrect handling of range tombstones in thrift (CASSANDRA-10046)
 * Only use batchlog when paired materialized view replica is remote (CASSANDRA-10061)
 * Reuse TemporalRow when updating multiple MaterializedViews (CASSANDRA-10060)
 * Validate gc_grace_seconds for batchlog writes and MVs (CASSANDRA-9917)
 * Fix sstablerepairedset (CASSANDRA-10132)
Merged from 2.2:
 * Cancel transaction for sstables we wont redistribute index summary
   for (CASSANDRA-10270)
 * Retry snapshot deletion after compaction and gc on Windows (CASSANDRA-10222)
 * Fix failure to start with space in directory path on Windows (CASSANDRA-10239)
 * Fix repair hang when snapshot failed (CASSANDRA-10057)
 * Fall back to 1/4 commitlog volume for commitlog_total_space on small disks
   (CASSANDRA-10199)
Merged from 2.1:
 * Added configurable warning threshold for GC duration (CASSANDRA-8907)
 * Fix handling of streaming EOF (CASSANDRA-10206)
 * Only check KeyCache when it is enabled
 * Change streaming_socket_timeout_in_ms default to 1 hour (CASSANDRA-8611)
 * (cqlsh) update list of CQL keywords (CASSANDRA-9232)
 * Add nodetool gettraceprobability command (CASSANDRA-10234)
Merged from 2.0:
 * Fix rare race where older gossip states can be shadowed (CASSANDRA-10366)
 * Fix consolidating racks violating the RF contract (CASSANDRA-10238)
 * Disallow decommission when node is in drained state (CASSANDRA-8741)


2.2.1
 * Fix race during construction of commit log (CASSANDRA-10049)
 * Fix LeveledCompactionStrategyTest (CASSANDRA-9757)
 * Fix broken UnbufferedDataOutputStreamPlus.writeUTF (CASSANDRA-10203)
 * (cqlsh) default load-from-file encoding to utf-8 (CASSANDRA-9898)
 * Avoid returning Permission.NONE when failing to query users table (CASSANDRA-10168)
 * (cqlsh) add CLEAR command (CASSANDRA-10086)
 * Support string literals as Role names for compatibility (CASSANDRA-10135)
Merged from 2.1:
 * Only check KeyCache when it is enabled
 * Change streaming_socket_timeout_in_ms default to 1 hour (CASSANDRA-8611)
 * (cqlsh) update list of CQL keywords (CASSANDRA-9232)


3.0.0-beta1
 * Redesign secondary index API (CASSANDRA-9459, 7771, 9041)
 * Fix throwing ReadFailure instead of ReadTimeout on range queries (CASSANDRA-10125)
 * Rewrite hinted handoff (CASSANDRA-6230)
 * Fix query on static compact tables (CASSANDRA-10093)
 * Fix race during construction of commit log (CASSANDRA-10049)
 * Add option to only purge repaired tombstones (CASSANDRA-6434)
 * Change authorization handling for MVs (CASSANDRA-9927)
 * Add custom JMX enabled executor for UDF sandbox (CASSANDRA-10026)
 * Fix row deletion bug for Materialized Views (CASSANDRA-10014)
 * Support mixed-version clusters with Cassandra 2.1 and 2.2 (CASSANDRA-9704)
 * Fix multiple slices on RowSearchers (CASSANDRA-10002)
 * Fix bug in merging of collections (CASSANDRA-10001)
 * Optimize batchlog replay to avoid full scans (CASSANDRA-7237)
 * Repair improvements when using vnodes (CASSANDRA-5220)
 * Disable scripted UDFs by default (CASSANDRA-9889)
 * Bytecode inspection for Java-UDFs (CASSANDRA-9890)
 * Use byte to serialize MT hash length (CASSANDRA-9792)
 * Replace usage of Adler32 with CRC32 (CASSANDRA-8684)
 * Fix migration to new format from 2.1 SSTable (CASSANDRA-10006)
 * SequentialWriter should extend BufferedDataOutputStreamPlus (CASSANDRA-9500)
 * Use the same repairedAt timestamp within incremental repair session (CASSANDRA-9111)
Merged from 2.2:
 * Allow count(*) and count(1) to be use as normal aggregation (CASSANDRA-10114)
 * An NPE is thrown if the column name is unknown for an IN relation (CASSANDRA-10043)
 * Apply commit_failure_policy to more errors on startup (CASSANDRA-9749)
 * Fix histogram overflow exception (CASSANDRA-9973)
 * Route gossip messages over dedicated socket (CASSANDRA-9237)
 * Add checksum to saved cache files (CASSANDRA-9265)
 * Log warning when using an aggregate without partition key (CASSANDRA-9737)
Merged from 2.1:
 * (cqlsh) Allow encoding to be set through command line (CASSANDRA-10004)
 * Add new JMX methods to change local compaction strategy (CASSANDRA-9965)
 * Write hints for paxos commits (CASSANDRA-7342)
 * (cqlsh) Fix timestamps before 1970 on Windows, always
   use UTC for timestamp display (CASSANDRA-10000)
 * (cqlsh) Avoid overwriting new config file with old config
   when both exist (CASSANDRA-9777)
 * Release snapshot selfRef when doing snapshot repair (CASSANDRA-9998)
 * Cannot replace token does not exist - DN node removed as Fat Client (CASSANDRA-9871)
Merged from 2.0:
 * Don't cast expected bf size to an int (CASSANDRA-9959)
 * Make getFullyExpiredSSTables less expensive (CASSANDRA-9882)


3.0.0-alpha1
 * Implement proper sandboxing for UDFs (CASSANDRA-9402)
 * Simplify (and unify) cleanup of compaction leftovers (CASSANDRA-7066)
 * Allow extra schema definitions in cassandra-stress yaml (CASSANDRA-9850)
 * Metrics should use up to date nomenclature (CASSANDRA-9448)
 * Change CREATE/ALTER TABLE syntax for compression (CASSANDRA-8384)
 * Cleanup crc and adler code for java 8 (CASSANDRA-9650)
 * Storage engine refactor (CASSANDRA-8099, 9743, 9746, 9759, 9781, 9808, 9825,
   9848, 9705, 9859, 9867, 9874, 9828, 9801)
 * Update Guava to 18.0 (CASSANDRA-9653)
 * Bloom filter false positive ratio is not honoured (CASSANDRA-8413)
 * New option for cassandra-stress to leave a ratio of columns null (CASSANDRA-9522)
 * Change hinted_handoff_enabled yaml setting, JMX (CASSANDRA-9035)
 * Add algorithmic token allocation (CASSANDRA-7032)
 * Add nodetool command to replay batchlog (CASSANDRA-9547)
 * Make file buffer cache independent of paths being read (CASSANDRA-8897)
 * Remove deprecated legacy Hadoop code (CASSANDRA-9353)
 * Decommissioned nodes will not rejoin the cluster (CASSANDRA-8801)
 * Change gossip stabilization to use endpoit size (CASSANDRA-9401)
 * Change default garbage collector to G1 (CASSANDRA-7486)
 * Populate TokenMetadata early during startup (CASSANDRA-9317)
 * Undeprecate cache recentHitRate (CASSANDRA-6591)
 * Add support for selectively varint encoding fields (CASSANDRA-9499, 9865)
 * Materialized Views (CASSANDRA-6477)
Merged from 2.2:
 * Avoid grouping sstables for anticompaction with DTCS (CASSANDRA-9900)
 * UDF / UDA execution time in trace (CASSANDRA-9723)
 * Fix broken internode SSL (CASSANDRA-9884)
Merged from 2.1:
 * Add new JMX methods to change local compaction strategy (CASSANDRA-9965)
 * Fix handling of enable/disable autocompaction (CASSANDRA-9899)
 * Add consistency level to tracing ouput (CASSANDRA-9827)
 * Remove repair snapshot leftover on startup (CASSANDRA-7357)
 * Use random nodes for batch log when only 2 racks (CASSANDRA-8735)
 * Ensure atomicity inside thrift and stream session (CASSANDRA-7757)
 * Fix nodetool info error when the node is not joined (CASSANDRA-9031)
Merged from 2.0:
 * Log when messages are dropped due to cross_node_timeout (CASSANDRA-9793)
 * Don't track hotness when opening from snapshot for validation (CASSANDRA-9382)


2.2.0
 * Allow the selection of columns together with aggregates (CASSANDRA-9767)
 * Fix cqlsh copy methods and other windows specific issues (CASSANDRA-9795)
 * Don't wrap byte arrays in SequentialWriter (CASSANDRA-9797)
 * sum() and avg() functions missing for smallint and tinyint types (CASSANDRA-9671)
 * Revert CASSANDRA-9542 (allow native functions in UDA) (CASSANDRA-9771)
Merged from 2.1:
 * Fix MarshalException when upgrading superColumn family (CASSANDRA-9582)
 * Fix broken logging for "empty" flushes in Memtable (CASSANDRA-9837)
 * Handle corrupt files on startup (CASSANDRA-9686)
 * Fix clientutil jar and tests (CASSANDRA-9760)
 * (cqlsh) Allow the SSL protocol version to be specified through the
    config file or environment variables (CASSANDRA-9544)
Merged from 2.0:
 * Add tool to find why expired sstables are not getting dropped (CASSANDRA-10015)
 * Remove erroneous pending HH tasks from tpstats/jmx (CASSANDRA-9129)
 * Don't cast expected bf size to an int (CASSANDRA-9959)
 * checkForEndpointCollision fails for legitimate collisions (CASSANDRA-9765)
 * Complete CASSANDRA-8448 fix (CASSANDRA-9519)
 * Don't include auth credentials in debug log (CASSANDRA-9682)
 * Can't transition from write survey to normal mode (CASSANDRA-9740)
 * Scrub (recover) sstables even when -Index.db is missing (CASSANDRA-9591)
 * Fix growing pending background compaction (CASSANDRA-9662)


2.2.0-rc2
 * Re-enable memory-mapped I/O on Windows (CASSANDRA-9658)
 * Warn when an extra-large partition is compacted (CASSANDRA-9643)
 * (cqlsh) Allow setting the initial connection timeout (CASSANDRA-9601)
 * BulkLoader has --transport-factory option but does not use it (CASSANDRA-9675)
 * Allow JMX over SSL directly from nodetool (CASSANDRA-9090)
 * Update cqlsh for UDFs (CASSANDRA-7556)
 * Change Windows kernel default timer resolution (CASSANDRA-9634)
 * Deprected sstable2json and json2sstable (CASSANDRA-9618)
 * Allow native functions in user-defined aggregates (CASSANDRA-9542)
 * Don't repair system_distributed by default (CASSANDRA-9621)
 * Fix mixing min, max, and count aggregates for blob type (CASSANRA-9622)
 * Rename class for DATE type in Java driver (CASSANDRA-9563)
 * Duplicate compilation of UDFs on coordinator (CASSANDRA-9475)
 * Fix connection leak in CqlRecordWriter (CASSANDRA-9576)
 * Mlockall before opening system sstables & remove boot_without_jna option (CASSANDRA-9573)
 * Add functions to convert timeuuid to date or time, deprecate dateOf and unixTimestampOf (CASSANDRA-9229)
 * Make sure we cancel non-compacting sstables from LifecycleTransaction (CASSANDRA-9566)
 * Fix deprecated repair JMX API (CASSANDRA-9570)
 * Add logback metrics (CASSANDRA-9378)
 * Update and refactor ant test/test-compression to run the tests in parallel (CASSANDRA-9583)
 * Fix upgrading to new directory for secondary index (CASSANDRA-9687)
Merged from 2.1:
 * (cqlsh) Fix bad check for CQL compatibility when DESCRIBE'ing
   COMPACT STORAGE tables with no clustering columns
 * Eliminate strong self-reference chains in sstable ref tidiers (CASSANDRA-9656)
 * Ensure StreamSession uses canonical sstable reader instances (CASSANDRA-9700)
 * Ensure memtable book keeping is not corrupted in the event we shrink usage (CASSANDRA-9681)
 * Update internal python driver for cqlsh (CASSANDRA-9064)
 * Fix IndexOutOfBoundsException when inserting tuple with too many
   elements using the string literal notation (CASSANDRA-9559)
 * Enable describe on indices (CASSANDRA-7814)
 * Fix incorrect result for IN queries where column not found (CASSANDRA-9540)
 * ColumnFamilyStore.selectAndReference may block during compaction (CASSANDRA-9637)
 * Fix bug in cardinality check when compacting (CASSANDRA-9580)
 * Fix memory leak in Ref due to ConcurrentLinkedQueue.remove() behaviour (CASSANDRA-9549)
 * Make rebuild only run one at a time (CASSANDRA-9119)
Merged from 2.0:
 * Avoid NPE in AuthSuccess#decode (CASSANDRA-9727)
 * Add listen_address to system.local (CASSANDRA-9603)
 * Bug fixes to resultset metadata construction (CASSANDRA-9636)
 * Fix setting 'durable_writes' in ALTER KEYSPACE (CASSANDRA-9560)
 * Avoids ballot clash in Paxos (CASSANDRA-9649)
 * Improve trace messages for RR (CASSANDRA-9479)
 * Fix suboptimal secondary index selection when restricted
   clustering column is also indexed (CASSANDRA-9631)
 * (cqlsh) Add min_threshold to DTCS option autocomplete (CASSANDRA-9385)
 * Fix error message when attempting to create an index on a column
   in a COMPACT STORAGE table with clustering columns (CASSANDRA-9527)
 * 'WITH WITH' in alter keyspace statements causes NPE (CASSANDRA-9565)
 * Expose some internals of SelectStatement for inspection (CASSANDRA-9532)
 * ArrivalWindow should use primitives (CASSANDRA-9496)
 * Periodically submit background compaction tasks (CASSANDRA-9592)
 * Set HAS_MORE_PAGES flag to false when PagingState is null (CASSANDRA-9571)


2.2.0-rc1
 * Compressed commit log should measure compressed space used (CASSANDRA-9095)
 * Fix comparison bug in CassandraRoleManager#collectRoles (CASSANDRA-9551)
 * Add tinyint,smallint,time,date support for UDFs (CASSANDRA-9400)
 * Deprecates SSTableSimpleWriter and SSTableSimpleUnsortedWriter (CASSANDRA-9546)
 * Empty INITCOND treated as null in aggregate (CASSANDRA-9457)
 * Remove use of Cell in Thrift MapReduce classes (CASSANDRA-8609)
 * Integrate pre-release Java Driver 2.2-rc1, custom build (CASSANDRA-9493)
 * Clean up gossiper logic for old versions (CASSANDRA-9370)
 * Fix custom payload coding/decoding to match the spec (CASSANDRA-9515)
 * ant test-all results incomplete when parsed (CASSANDRA-9463)
 * Disallow frozen<> types in function arguments and return types for
   clarity (CASSANDRA-9411)
 * Static Analysis to warn on unsafe use of Autocloseable instances (CASSANDRA-9431)
 * Update commitlog archiving examples now that commitlog segments are
   not recycled (CASSANDRA-9350)
 * Extend Transactional API to sstable lifecycle management (CASSANDRA-8568)
 * (cqlsh) Add support for native protocol 4 (CASSANDRA-9399)
 * Ensure that UDF and UDAs are keyspace-isolated (CASSANDRA-9409)
 * Revert CASSANDRA-7807 (tracing completion client notifications) (CASSANDRA-9429)
 * Add ability to stop compaction by ID (CASSANDRA-7207)
 * Let CassandraVersion handle SNAPSHOT version (CASSANDRA-9438)
Merged from 2.1:
 * (cqlsh) Fix using COPY through SOURCE or -f (CASSANDRA-9083)
 * Fix occasional lack of `system` keyspace in schema tables (CASSANDRA-8487)
 * Use ProtocolError code instead of ServerError code for native protocol
   error responses to unsupported protocol versions (CASSANDRA-9451)
 * Default commitlog_sync_batch_window_in_ms changed to 2ms (CASSANDRA-9504)
 * Fix empty partition assertion in unsorted sstable writing tools (CASSANDRA-9071)
 * Ensure truncate without snapshot cannot produce corrupt responses (CASSANDRA-9388)
 * Consistent error message when a table mixes counter and non-counter
   columns (CASSANDRA-9492)
 * Avoid getting unreadable keys during anticompaction (CASSANDRA-9508)
 * (cqlsh) Better float precision by default (CASSANDRA-9224)
 * Improve estimated row count (CASSANDRA-9107)
 * Optimize range tombstone memory footprint (CASSANDRA-8603)
 * Use configured gcgs in anticompaction (CASSANDRA-9397)
Merged from 2.0:
 * Don't accumulate more range than necessary in RangeTombstone.Tracker (CASSANDRA-9486)
 * Add broadcast and rpc addresses to system.local (CASSANDRA-9436)
 * Always mark sstable suspect when corrupted (CASSANDRA-9478)
 * Add database users and permissions to CQL3 documentation (CASSANDRA-7558)
 * Allow JVM_OPTS to be passed to standalone tools (CASSANDRA-5969)
 * Fix bad condition in RangeTombstoneList (CASSANDRA-9485)
 * Fix potential StackOverflow when setting CrcCheckChance over JMX (CASSANDRA-9488)
 * Fix null static columns in pages after the first, paged reversed
   queries (CASSANDRA-8502)
 * Fix counting cache serialization in request metrics (CASSANDRA-9466)
 * Add option not to validate atoms during scrub (CASSANDRA-9406)


2.2.0-beta1
 * Introduce Transactional API for internal state changes (CASSANDRA-8984)
 * Add a flag in cassandra.yaml to enable UDFs (CASSANDRA-9404)
 * Better support of null for UDF (CASSANDRA-8374)
 * Use ecj instead of javassist for UDFs (CASSANDRA-8241)
 * faster async logback configuration for tests (CASSANDRA-9376)
 * Add `smallint` and `tinyint` data types (CASSANDRA-8951)
 * Avoid thrift schema creation when native driver is used in stress tool (CASSANDRA-9374)
 * Make Functions.declared thread-safe
 * Add client warnings to native protocol v4 (CASSANDRA-8930)
 * Allow roles cache to be invalidated (CASSANDRA-8967)
 * Upgrade Snappy (CASSANDRA-9063)
 * Don't start Thrift rpc by default (CASSANDRA-9319)
 * Only stream from unrepaired sstables with incremental repair (CASSANDRA-8267)
 * Aggregate UDFs allow SFUNC return type to differ from STYPE if FFUNC specified (CASSANDRA-9321)
 * Remove Thrift dependencies in bundled tools (CASSANDRA-8358)
 * Disable memory mapping of hsperfdata file for JVM statistics (CASSANDRA-9242)
 * Add pre-startup checks to detect potential incompatibilities (CASSANDRA-8049)
 * Distinguish between null and unset in protocol v4 (CASSANDRA-7304)
 * Add user/role permissions for user-defined functions (CASSANDRA-7557)
 * Allow cassandra config to be updated to restart daemon without unloading classes (CASSANDRA-9046)
 * Don't initialize compaction writer before checking if iter is empty (CASSANDRA-9117)
 * Don't execute any functions at prepare-time (CASSANDRA-9037)
 * Share file handles between all instances of a SegmentedFile (CASSANDRA-8893)
 * Make it possible to major compact LCS (CASSANDRA-7272)
 * Make FunctionExecutionException extend RequestExecutionException
   (CASSANDRA-9055)
 * Add support for SELECT JSON, INSERT JSON syntax and new toJson(), fromJson()
   functions (CASSANDRA-7970)
 * Optimise max purgeable timestamp calculation in compaction (CASSANDRA-8920)
 * Constrain internode message buffer sizes, and improve IO class hierarchy (CASSANDRA-8670)
 * New tool added to validate all sstables in a node (CASSANDRA-5791)
 * Push notification when tracing completes for an operation (CASSANDRA-7807)
 * Delay "node up" and "node added" notifications until native protocol server is started (CASSANDRA-8236)
 * Compressed Commit Log (CASSANDRA-6809)
 * Optimise IntervalTree (CASSANDRA-8988)
 * Add a key-value payload for third party usage (CASSANDRA-8553, 9212)
 * Bump metrics-reporter-config dependency for metrics 3.0 (CASSANDRA-8149)
 * Partition intra-cluster message streams by size, not type (CASSANDRA-8789)
 * Add WriteFailureException to native protocol, notify coordinator of
   write failures (CASSANDRA-8592)
 * Convert SequentialWriter to nio (CASSANDRA-8709)
 * Add role based access control (CASSANDRA-7653, 8650, 7216, 8760, 8849, 8761, 8850)
 * Record client ip address in tracing sessions (CASSANDRA-8162)
 * Indicate partition key columns in response metadata for prepared
   statements (CASSANDRA-7660)
 * Merge UUIDType and TimeUUIDType parse logic (CASSANDRA-8759)
 * Avoid memory allocation when searching index summary (CASSANDRA-8793)
 * Optimise (Time)?UUIDType Comparisons (CASSANDRA-8730)
 * Make CRC32Ex into a separate maven dependency (CASSANDRA-8836)
 * Use preloaded jemalloc w/ Unsafe (CASSANDRA-8714, 9197)
 * Avoid accessing partitioner through StorageProxy (CASSANDRA-8244, 8268)
 * Upgrade Metrics library and remove depricated metrics (CASSANDRA-5657)
 * Serializing Row cache alternative, fully off heap (CASSANDRA-7438)
 * Duplicate rows returned when in clause has repeated values (CASSANDRA-6706)
 * Make CassandraException unchecked, extend RuntimeException (CASSANDRA-8560)
 * Support direct buffer decompression for reads (CASSANDRA-8464)
 * DirectByteBuffer compatible LZ4 methods (CASSANDRA-7039)
 * Group sstables for anticompaction correctly (CASSANDRA-8578)
 * Add ReadFailureException to native protocol, respond
   immediately when replicas encounter errors while handling
   a read request (CASSANDRA-7886)
 * Switch CommitLogSegment from RandomAccessFile to nio (CASSANDRA-8308)
 * Allow mixing token and partition key restrictions (CASSANDRA-7016)
 * Support index key/value entries on map collections (CASSANDRA-8473)
 * Modernize schema tables (CASSANDRA-8261)
 * Support for user-defined aggregation functions (CASSANDRA-8053)
 * Fix NPE in SelectStatement with empty IN values (CASSANDRA-8419)
 * Refactor SelectStatement, return IN results in natural order instead
   of IN value list order and ignore duplicate values in partition key IN restrictions (CASSANDRA-7981)
 * Support UDTs, tuples, and collections in user-defined
   functions (CASSANDRA-7563)
 * Fix aggregate fn results on empty selection, result column name,
   and cqlsh parsing (CASSANDRA-8229)
 * Mark sstables as repaired after full repair (CASSANDRA-7586)
 * Extend Descriptor to include a format value and refactor reader/writer
   APIs (CASSANDRA-7443)
 * Integrate JMH for microbenchmarks (CASSANDRA-8151)
 * Keep sstable levels when bootstrapping (CASSANDRA-7460)
 * Add Sigar library and perform basic OS settings check on startup (CASSANDRA-7838)
 * Support for aggregation functions (CASSANDRA-4914)
 * Remove cassandra-cli (CASSANDRA-7920)
 * Accept dollar quoted strings in CQL (CASSANDRA-7769)
 * Make assassinate a first class command (CASSANDRA-7935)
 * Support IN clause on any partition key column (CASSANDRA-7855)
 * Support IN clause on any clustering column (CASSANDRA-4762)
 * Improve compaction logging (CASSANDRA-7818)
 * Remove YamlFileNetworkTopologySnitch (CASSANDRA-7917)
 * Do anticompaction in groups (CASSANDRA-6851)
 * Support user-defined functions (CASSANDRA-7395, 7526, 7562, 7740, 7781, 7929,
   7924, 7812, 8063, 7813, 7708)
 * Permit configurable timestamps with cassandra-stress (CASSANDRA-7416)
 * Move sstable RandomAccessReader to nio2, which allows using the
   FILE_SHARE_DELETE flag on Windows (CASSANDRA-4050)
 * Remove CQL2 (CASSANDRA-5918)
 * Optimize fetching multiple cells by name (CASSANDRA-6933)
 * Allow compilation in java 8 (CASSANDRA-7028)
 * Make incremental repair default (CASSANDRA-7250)
 * Enable code coverage thru JaCoCo (CASSANDRA-7226)
 * Switch external naming of 'column families' to 'tables' (CASSANDRA-4369)
 * Shorten SSTable path (CASSANDRA-6962)
 * Use unsafe mutations for most unit tests (CASSANDRA-6969)
 * Fix race condition during calculation of pending ranges (CASSANDRA-7390)
 * Fail on very large batch sizes (CASSANDRA-8011)
 * Improve concurrency of repair (CASSANDRA-6455, 8208, 9145)
 * Select optimal CRC32 implementation at runtime (CASSANDRA-8614)
 * Evaluate MurmurHash of Token once per query (CASSANDRA-7096)
 * Generalize progress reporting (CASSANDRA-8901)
 * Resumable bootstrap streaming (CASSANDRA-8838, CASSANDRA-8942)
 * Allow scrub for secondary index (CASSANDRA-5174)
 * Save repair data to system table (CASSANDRA-5839)
 * fix nodetool names that reference column families (CASSANDRA-8872)
 Merged from 2.1:
 * Warn on misuse of unlogged batches (CASSANDRA-9282)
 * Failure detector detects and ignores local pauses (CASSANDRA-9183)
 * Add utility class to support for rate limiting a given log statement (CASSANDRA-9029)
 * Add missing consistency levels to cassandra-stess (CASSANDRA-9361)
 * Fix commitlog getCompletedTasks to not increment (CASSANDRA-9339)
 * Fix for harmless exceptions logged as ERROR (CASSANDRA-8564)
 * Delete processed sstables in sstablesplit/sstableupgrade (CASSANDRA-8606)
 * Improve sstable exclusion from partition tombstones (CASSANDRA-9298)
 * Validate the indexed column rather than the cell's contents for 2i (CASSANDRA-9057)
 * Add support for top-k custom 2i queries (CASSANDRA-8717)
 * Fix error when dropping table during compaction (CASSANDRA-9251)
 * cassandra-stress supports validation operations over user profiles (CASSANDRA-8773)
 * Add support for rate limiting log messages (CASSANDRA-9029)
 * Log the partition key with tombstone warnings (CASSANDRA-8561)
 * Reduce runWithCompactionsDisabled poll interval to 1ms (CASSANDRA-9271)
 * Fix PITR commitlog replay (CASSANDRA-9195)
 * GCInspector logs very different times (CASSANDRA-9124)
 * Fix deleting from an empty list (CASSANDRA-9198)
 * Update tuple and collection types that use a user-defined type when that UDT
   is modified (CASSANDRA-9148, CASSANDRA-9192)
 * Use higher timeout for prepair and snapshot in repair (CASSANDRA-9261)
 * Fix anticompaction blocking ANTI_ENTROPY stage (CASSANDRA-9151)
 * Repair waits for anticompaction to finish (CASSANDRA-9097)
 * Fix streaming not holding ref when stream error (CASSANDRA-9295)
 * Fix canonical view returning early opened SSTables (CASSANDRA-9396)
Merged from 2.0:
 * (cqlsh) Add LOGIN command to switch users (CASSANDRA-7212)
 * Clone SliceQueryFilter in AbstractReadCommand implementations (CASSANDRA-8940)
 * Push correct protocol notification for DROP INDEX (CASSANDRA-9310)
 * token-generator - generated tokens too long (CASSANDRA-9300)
 * Fix counting of tombstones for TombstoneOverwhelmingException (CASSANDRA-9299)
 * Fix ReconnectableSnitch reconnecting to peers during upgrade (CASSANDRA-6702)
 * Include keyspace and table name in error log for collections over the size
   limit (CASSANDRA-9286)
 * Avoid potential overlap in LCS with single-partition sstables (CASSANDRA-9322)
 * Log warning message when a table is queried before the schema has fully
   propagated (CASSANDRA-9136)
 * Overload SecondaryIndex#indexes to accept the column definition (CASSANDRA-9314)
 * (cqlsh) Add SERIAL and LOCAL_SERIAL consistency levels (CASSANDRA-8051)
 * Fix index selection during rebuild with certain table layouts (CASSANDRA-9281)
 * Fix partition-level-delete-only workload accounting (CASSANDRA-9194)
 * Allow scrub to handle corrupted compressed chunks (CASSANDRA-9140)
 * Fix assertion error when resetlocalschema is run during repair (CASSANDRA-9249)
 * Disable single sstable tombstone compactions for DTCS by default (CASSANDRA-9234)
 * IncomingTcpConnection thread is not named (CASSANDRA-9262)
 * Close incoming connections when MessagingService is stopped (CASSANDRA-9238)
 * Fix streaming hang when retrying (CASSANDRA-9132)


2.1.5
 * Re-add deprecated cold_reads_to_omit param for backwards compat (CASSANDRA-9203)
 * Make anticompaction visible in compactionstats (CASSANDRA-9098)
 * Improve nodetool getendpoints documentation about the partition
   key parameter (CASSANDRA-6458)
 * Don't check other keyspaces for schema changes when an user-defined
   type is altered (CASSANDRA-9187)
 * Add generate-idea-files target to build.xml (CASSANDRA-9123)
 * Allow takeColumnFamilySnapshot to take a list of tables (CASSANDRA-8348)
 * Limit major sstable operations to their canonical representation (CASSANDRA-8669)
 * cqlsh: Add tests for INSERT and UPDATE tab completion (CASSANDRA-9125)
 * cqlsh: quote column names when needed in COPY FROM inserts (CASSANDRA-9080)
 * Do not load read meter for offline operations (CASSANDRA-9082)
 * cqlsh: Make CompositeType data readable (CASSANDRA-8919)
 * cqlsh: Fix display of triggers (CASSANDRA-9081)
 * Fix NullPointerException when deleting or setting an element by index on
   a null list collection (CASSANDRA-9077)
 * Buffer bloom filter serialization (CASSANDRA-9066)
 * Fix anti-compaction target bloom filter size (CASSANDRA-9060)
 * Make FROZEN and TUPLE unreserved keywords in CQL (CASSANDRA-9047)
 * Prevent AssertionError from SizeEstimatesRecorder (CASSANDRA-9034)
 * Avoid overwriting index summaries for sstables with an older format that
   does not support downsampling; rebuild summaries on startup when this
   is detected (CASSANDRA-8993)
 * Fix potential data loss in CompressedSequentialWriter (CASSANDRA-8949)
 * Make PasswordAuthenticator number of hashing rounds configurable (CASSANDRA-8085)
 * Fix AssertionError when binding nested collections in DELETE (CASSANDRA-8900)
 * Check for overlap with non-early sstables in LCS (CASSANDRA-8739)
 * Only calculate max purgable timestamp if we have to (CASSANDRA-8914)
 * (cqlsh) Greatly improve performance of COPY FROM (CASSANDRA-8225)
 * IndexSummary effectiveIndexInterval is now a guideline, not a rule (CASSANDRA-8993)
 * Use correct bounds for page cache eviction of compressed files (CASSANDRA-8746)
 * SSTableScanner enforces its bounds (CASSANDRA-8946)
 * Cleanup cell equality (CASSANDRA-8947)
 * Introduce intra-cluster message coalescing (CASSANDRA-8692)
 * DatabaseDescriptor throws NPE when rpc_interface is used (CASSANDRA-8839)
 * Don't check if an sstable is live for offline compactions (CASSANDRA-8841)
 * Don't set clientMode in SSTableLoader (CASSANDRA-8238)
 * Fix SSTableRewriter with disabled early open (CASSANDRA-8535)
 * Fix cassandra-stress so it respects the CL passed in user mode (CASSANDRA-8948)
 * Fix rare NPE in ColumnDefinition#hasIndexOption() (CASSANDRA-8786)
 * cassandra-stress reports per-operation statistics, plus misc (CASSANDRA-8769)
 * Add SimpleDate (cql date) and Time (cql time) types (CASSANDRA-7523)
 * Use long for key count in cfstats (CASSANDRA-8913)
 * Make SSTableRewriter.abort() more robust to failure (CASSANDRA-8832)
 * Remove cold_reads_to_omit from STCS (CASSANDRA-8860)
 * Make EstimatedHistogram#percentile() use ceil instead of floor (CASSANDRA-8883)
 * Fix top partitions reporting wrong cardinality (CASSANDRA-8834)
 * Fix rare NPE in KeyCacheSerializer (CASSANDRA-8067)
 * Pick sstables for validation as late as possible inc repairs (CASSANDRA-8366)
 * Fix commitlog getPendingTasks to not increment (CASSANDRA-8862)
 * Fix parallelism adjustment in range and secondary index queries
   when the first fetch does not satisfy the limit (CASSANDRA-8856)
 * Check if the filtered sstables is non-empty in STCS (CASSANDRA-8843)
 * Upgrade java-driver used for cassandra-stress (CASSANDRA-8842)
 * Fix CommitLog.forceRecycleAllSegments() memory access error (CASSANDRA-8812)
 * Improve assertions in Memory (CASSANDRA-8792)
 * Fix SSTableRewriter cleanup (CASSANDRA-8802)
 * Introduce SafeMemory for CompressionMetadata.Writer (CASSANDRA-8758)
 * 'nodetool info' prints exception against older node (CASSANDRA-8796)
 * Ensure SSTableReader.last corresponds exactly with the file end (CASSANDRA-8750)
 * Make SSTableWriter.openEarly more robust and obvious (CASSANDRA-8747)
 * Enforce SSTableReader.first/last (CASSANDRA-8744)
 * Cleanup SegmentedFile API (CASSANDRA-8749)
 * Avoid overlap with early compaction replacement (CASSANDRA-8683)
 * Safer Resource Management++ (CASSANDRA-8707)
 * Write partition size estimates into a system table (CASSANDRA-7688)
 * cqlsh: Fix keys() and full() collection indexes in DESCRIBE output
   (CASSANDRA-8154)
 * Show progress of streaming in nodetool netstats (CASSANDRA-8886)
 * IndexSummaryBuilder utilises offheap memory, and shares data between
   each IndexSummary opened from it (CASSANDRA-8757)
 * markCompacting only succeeds if the exact SSTableReader instances being
   marked are in the live set (CASSANDRA-8689)
 * cassandra-stress support for varint (CASSANDRA-8882)
 * Fix Adler32 digest for compressed sstables (CASSANDRA-8778)
 * Add nodetool statushandoff/statusbackup (CASSANDRA-8912)
 * Use stdout for progress and stats in sstableloader (CASSANDRA-8982)
 * Correctly identify 2i datadir from older versions (CASSANDRA-9116)
Merged from 2.0:
 * Ignore gossip SYNs after shutdown (CASSANDRA-9238)
 * Avoid overflow when calculating max sstable size in LCS (CASSANDRA-9235)
 * Make sstable blacklisting work with compression (CASSANDRA-9138)
 * Do not attempt to rebuild indexes if no index accepts any column (CASSANDRA-9196)
 * Don't initiate snitch reconnection for dead states (CASSANDRA-7292)
 * Fix ArrayIndexOutOfBoundsException in CQLSSTableWriter (CASSANDRA-8978)
 * Add shutdown gossip state to prevent timeouts during rolling restarts (CASSANDRA-8336)
 * Fix running with java.net.preferIPv6Addresses=true (CASSANDRA-9137)
 * Fix failed bootstrap/replace attempts being persisted in system.peers (CASSANDRA-9180)
 * Flush system.IndexInfo after marking index built (CASSANDRA-9128)
 * Fix updates to min/max_compaction_threshold through cassandra-cli
   (CASSANDRA-8102)
 * Don't include tmp files when doing offline relevel (CASSANDRA-9088)
 * Use the proper CAS WriteType when finishing a previous round during Paxos
   preparation (CASSANDRA-8672)
 * Avoid race in cancelling compactions (CASSANDRA-9070)
 * More aggressive check for expired sstables in DTCS (CASSANDRA-8359)
 * Fix ignored index_interval change in ALTER TABLE statements (CASSANDRA-7976)
 * Do more aggressive compaction in old time windows in DTCS (CASSANDRA-8360)
 * java.lang.AssertionError when reading saved cache (CASSANDRA-8740)
 * "disk full" when running cleanup (CASSANDRA-9036)
 * Lower logging level from ERROR to DEBUG when a scheduled schema pull
   cannot be completed due to a node being down (CASSANDRA-9032)
 * Fix MOVED_NODE client event (CASSANDRA-8516)
 * Allow overriding MAX_OUTSTANDING_REPLAY_COUNT (CASSANDRA-7533)
 * Fix malformed JMX ObjectName containing IPv6 addresses (CASSANDRA-9027)
 * (cqlsh) Allow increasing CSV field size limit through
   cqlshrc config option (CASSANDRA-8934)
 * Stop logging range tombstones when exceeding the threshold
   (CASSANDRA-8559)
 * Fix NullPointerException when nodetool getendpoints is run
   against invalid keyspaces or tables (CASSANDRA-8950)
 * Allow specifying the tmp dir (CASSANDRA-7712)
 * Improve compaction estimated tasks estimation (CASSANDRA-8904)
 * Fix duplicate up/down messages sent to native clients (CASSANDRA-7816)
 * Expose commit log archive status via JMX (CASSANDRA-8734)
 * Provide better exceptions for invalid replication strategy parameters
   (CASSANDRA-8909)
 * Fix regression in mixed single and multi-column relation support for
   SELECT statements (CASSANDRA-8613)
 * Add ability to limit number of native connections (CASSANDRA-8086)
 * Fix CQLSSTableWriter throwing exception and spawning threads
   (CASSANDRA-8808)
 * Fix MT mismatch between empty and GC-able data (CASSANDRA-8979)
 * Fix incorrect validation when snapshotting single table (CASSANDRA-8056)
 * Add offline tool to relevel sstables (CASSANDRA-8301)
 * Preserve stream ID for more protocol errors (CASSANDRA-8848)
 * Fix combining token() function with multi-column relations on
   clustering columns (CASSANDRA-8797)
 * Make CFS.markReferenced() resistant to bad refcounting (CASSANDRA-8829)
 * Fix StreamTransferTask abort/complete bad refcounting (CASSANDRA-8815)
 * Fix AssertionError when querying a DESC clustering ordered
   table with ASC ordering and paging (CASSANDRA-8767)
 * AssertionError: "Memory was freed" when running cleanup (CASSANDRA-8716)
 * Make it possible to set max_sstable_age to fractional days (CASSANDRA-8406)
 * Fix some multi-column relations with indexes on some clustering
   columns (CASSANDRA-8275)
 * Fix memory leak in SSTableSimple*Writer and SSTableReader.validate()
   (CASSANDRA-8748)
 * Throw OOM if allocating memory fails to return a valid pointer (CASSANDRA-8726)
 * Fix SSTableSimpleUnsortedWriter ConcurrentModificationException (CASSANDRA-8619)
 * 'nodetool info' prints exception against older node (CASSANDRA-8796)
 * Ensure SSTableSimpleUnsortedWriter.close() terminates if
   disk writer has crashed (CASSANDRA-8807)


2.1.4
 * Bind JMX to localhost unless explicitly configured otherwise (CASSANDRA-9085)


2.1.3
 * Fix HSHA/offheap_objects corruption (CASSANDRA-8719)
 * Upgrade libthrift to 0.9.2 (CASSANDRA-8685)
 * Don't use the shared ref in sstableloader (CASSANDRA-8704)
 * Purge internal prepared statements if related tables or
   keyspaces are dropped (CASSANDRA-8693)
 * (cqlsh) Handle unicode BOM at start of files (CASSANDRA-8638)
 * Stop compactions before exiting offline tools (CASSANDRA-8623)
 * Update tools/stress/README.txt to match current behaviour (CASSANDRA-7933)
 * Fix schema from Thrift conversion with empty metadata (CASSANDRA-8695)
 * Safer Resource Management (CASSANDRA-7705)
 * Make sure we compact highly overlapping cold sstables with
   STCS (CASSANDRA-8635)
 * rpc_interface and listen_interface generate NPE on startup when specified
   interface doesn't exist (CASSANDRA-8677)
 * Fix ArrayIndexOutOfBoundsException in nodetool cfhistograms (CASSANDRA-8514)
 * Switch from yammer metrics for nodetool cf/proxy histograms (CASSANDRA-8662)
 * Make sure we don't add tmplink files to the compaction
   strategy (CASSANDRA-8580)
 * (cqlsh) Handle maps with blob keys (CASSANDRA-8372)
 * (cqlsh) Handle DynamicCompositeType schemas correctly (CASSANDRA-8563)
 * Duplicate rows returned when in clause has repeated values (CASSANDRA-6706)
 * Add tooling to detect hot partitions (CASSANDRA-7974)
 * Fix cassandra-stress user-mode truncation of partition generation (CASSANDRA-8608)
 * Only stream from unrepaired sstables during inc repair (CASSANDRA-8267)
 * Don't allow starting multiple inc repairs on the same sstables (CASSANDRA-8316)
 * Invalidate prepared BATCH statements when related tables
   or keyspaces are dropped (CASSANDRA-8652)
 * Fix missing results in secondary index queries on collections
   with ALLOW FILTERING (CASSANDRA-8421)
 * Expose EstimatedHistogram metrics for range slices (CASSANDRA-8627)
 * (cqlsh) Escape clqshrc passwords properly (CASSANDRA-8618)
 * Fix NPE when passing wrong argument in ALTER TABLE statement (CASSANDRA-8355)
 * Pig: Refactor and deprecate CqlStorage (CASSANDRA-8599)
 * Don't reuse the same cleanup strategy for all sstables (CASSANDRA-8537)
 * Fix case-sensitivity of index name on CREATE and DROP INDEX
   statements (CASSANDRA-8365)
 * Better detection/logging for corruption in compressed sstables (CASSANDRA-8192)
 * Use the correct repairedAt value when closing writer (CASSANDRA-8570)
 * (cqlsh) Handle a schema mismatch being detected on startup (CASSANDRA-8512)
 * Properly calculate expected write size during compaction (CASSANDRA-8532)
 * Invalidate affected prepared statements when a table's columns
   are altered (CASSANDRA-7910)
 * Stress - user defined writes should populate sequentally (CASSANDRA-8524)
 * Fix regression in SSTableRewriter causing some rows to become unreadable
   during compaction (CASSANDRA-8429)
 * Run major compactions for repaired/unrepaired in parallel (CASSANDRA-8510)
 * (cqlsh) Fix compression options in DESCRIBE TABLE output when compression
   is disabled (CASSANDRA-8288)
 * (cqlsh) Fix DESCRIBE output after keyspaces are altered (CASSANDRA-7623)
 * Make sure we set lastCompactedKey correctly (CASSANDRA-8463)
 * (cqlsh) Fix output of CONSISTENCY command (CASSANDRA-8507)
 * (cqlsh) Fixed the handling of LIST statements (CASSANDRA-8370)
 * Make sstablescrub check leveled manifest again (CASSANDRA-8432)
 * Check first/last keys in sstable when giving out positions (CASSANDRA-8458)
 * Disable mmap on Windows (CASSANDRA-6993)
 * Add missing ConsistencyLevels to cassandra-stress (CASSANDRA-8253)
 * Add auth support to cassandra-stress (CASSANDRA-7985)
 * Fix ArrayIndexOutOfBoundsException when generating error message
   for some CQL syntax errors (CASSANDRA-8455)
 * Scale memtable slab allocation logarithmically (CASSANDRA-7882)
 * cassandra-stress simultaneous inserts over same seed (CASSANDRA-7964)
 * Reduce cassandra-stress sampling memory requirements (CASSANDRA-7926)
 * Ensure memtable flush cannot expire commit log entries from its future (CASSANDRA-8383)
 * Make read "defrag" async to reclaim memtables (CASSANDRA-8459)
 * Remove tmplink files for offline compactions (CASSANDRA-8321)
 * Reduce maxHintsInProgress (CASSANDRA-8415)
 * BTree updates may call provided update function twice (CASSANDRA-8018)
 * Release sstable references after anticompaction (CASSANDRA-8386)
 * Handle abort() in SSTableRewriter properly (CASSANDRA-8320)
 * Centralize shared executors (CASSANDRA-8055)
 * Fix filtering for CONTAINS (KEY) relations on frozen collection
   clustering columns when the query is restricted to a single
   partition (CASSANDRA-8203)
 * Do more aggressive entire-sstable TTL expiry checks (CASSANDRA-8243)
 * Add more log info if readMeter is null (CASSANDRA-8238)
 * add check of the system wall clock time at startup (CASSANDRA-8305)
 * Support for frozen collections (CASSANDRA-7859)
 * Fix overflow on histogram computation (CASSANDRA-8028)
 * Have paxos reuse the timestamp generation of normal queries (CASSANDRA-7801)
 * Fix incremental repair not remove parent session on remote (CASSANDRA-8291)
 * Improve JBOD disk utilization (CASSANDRA-7386)
 * Log failed host when preparing incremental repair (CASSANDRA-8228)
 * Force config client mode in CQLSSTableWriter (CASSANDRA-8281)
 * Fix sstableupgrade throws exception (CASSANDRA-8688)
 * Fix hang when repairing empty keyspace (CASSANDRA-8694)
Merged from 2.0:
 * Fix IllegalArgumentException in dynamic snitch (CASSANDRA-8448)
 * Add support for UPDATE ... IF EXISTS (CASSANDRA-8610)
 * Fix reversal of list prepends (CASSANDRA-8733)
 * Prevent non-zero default_time_to_live on tables with counters
   (CASSANDRA-8678)
 * Fix SSTableSimpleUnsortedWriter ConcurrentModificationException
   (CASSANDRA-8619)
 * Round up time deltas lower than 1ms in BulkLoader (CASSANDRA-8645)
 * Add batch remove iterator to ABSC (CASSANDRA-8414, 8666)
 * Round up time deltas lower than 1ms in BulkLoader (CASSANDRA-8645)
 * Fix isClientMode check in Keyspace (CASSANDRA-8687)
 * Use more efficient slice size for querying internal secondary
   index tables (CASSANDRA-8550)
 * Fix potentially returning deleted rows with range tombstone (CASSANDRA-8558)
 * Check for available disk space before starting a compaction (CASSANDRA-8562)
 * Fix DISTINCT queries with LIMITs or paging when some partitions
   contain only tombstones (CASSANDRA-8490)
 * Introduce background cache refreshing to permissions cache
   (CASSANDRA-8194)
 * Fix race condition in StreamTransferTask that could lead to
   infinite loops and premature sstable deletion (CASSANDRA-7704)
 * Add an extra version check to MigrationTask (CASSANDRA-8462)
 * Ensure SSTableWriter cleans up properly after failure (CASSANDRA-8499)
 * Increase bf true positive count on key cache hit (CASSANDRA-8525)
 * Move MeteredFlusher to its own thread (CASSANDRA-8485)
 * Fix non-distinct results in DISTNCT queries on static columns when
   paging is enabled (CASSANDRA-8087)
 * Move all hints related tasks to hints internal executor (CASSANDRA-8285)
 * Fix paging for multi-partition IN queries (CASSANDRA-8408)
 * Fix MOVED_NODE topology event never being emitted when a node
   moves its token (CASSANDRA-8373)
 * Fix validation of indexes in COMPACT tables (CASSANDRA-8156)
 * Avoid StackOverflowError when a large list of IN values
   is used for a clustering column (CASSANDRA-8410)
 * Fix NPE when writetime() or ttl() calls are wrapped by
   another function call (CASSANDRA-8451)
 * Fix NPE after dropping a keyspace (CASSANDRA-8332)
 * Fix error message on read repair timeouts (CASSANDRA-7947)
 * Default DTCS base_time_seconds changed to 60 (CASSANDRA-8417)
 * Refuse Paxos operation with more than one pending endpoint (CASSANDRA-8346, 8640)
 * Throw correct exception when trying to bind a keyspace or table
   name (CASSANDRA-6952)
 * Make HHOM.compact synchronized (CASSANDRA-8416)
 * cancel latency-sampling task when CF is dropped (CASSANDRA-8401)
 * don't block SocketThread for MessagingService (CASSANDRA-8188)
 * Increase quarantine delay on replacement (CASSANDRA-8260)
 * Expose off-heap memory usage stats (CASSANDRA-7897)
 * Ignore Paxos commits for truncated tables (CASSANDRA-7538)
 * Validate size of indexed column values (CASSANDRA-8280)
 * Make LCS split compaction results over all data directories (CASSANDRA-8329)
 * Fix some failing queries that use multi-column relations
   on COMPACT STORAGE tables (CASSANDRA-8264)
 * Fix InvalidRequestException with ORDER BY (CASSANDRA-8286)
 * Disable SSLv3 for POODLE (CASSANDRA-8265)
 * Fix millisecond timestamps in Tracing (CASSANDRA-8297)
 * Include keyspace name in error message when there are insufficient
   live nodes to stream from (CASSANDRA-8221)
 * Avoid overlap in L1 when L0 contains many nonoverlapping
   sstables (CASSANDRA-8211)
 * Improve PropertyFileSnitch logging (CASSANDRA-8183)
 * Add DC-aware sequential repair (CASSANDRA-8193)
 * Use live sstables in snapshot repair if possible (CASSANDRA-8312)
 * Fix hints serialized size calculation (CASSANDRA-8587)


2.1.2
 * (cqlsh) parse_for_table_meta errors out on queries with undefined
   grammars (CASSANDRA-8262)
 * (cqlsh) Fix SELECT ... TOKEN() function broken in C* 2.1.1 (CASSANDRA-8258)
 * Fix Cassandra crash when running on JDK8 update 40 (CASSANDRA-8209)
 * Optimize partitioner tokens (CASSANDRA-8230)
 * Improve compaction of repaired/unrepaired sstables (CASSANDRA-8004)
 * Make cache serializers pluggable (CASSANDRA-8096)
 * Fix issues with CONTAINS (KEY) queries on secondary indexes
   (CASSANDRA-8147)
 * Fix read-rate tracking of sstables for some queries (CASSANDRA-8239)
 * Fix default timestamp in QueryOptions (CASSANDRA-8246)
 * Set socket timeout when reading remote version (CASSANDRA-8188)
 * Refactor how we track live size (CASSANDRA-7852)
 * Make sure unfinished compaction files are removed (CASSANDRA-8124)
 * Fix shutdown when run as Windows service (CASSANDRA-8136)
 * Fix DESCRIBE TABLE with custom indexes (CASSANDRA-8031)
 * Fix race in RecoveryManagerTest (CASSANDRA-8176)
 * Avoid IllegalArgumentException while sorting sstables in
   IndexSummaryManager (CASSANDRA-8182)
 * Shutdown JVM on file descriptor exhaustion (CASSANDRA-7579)
 * Add 'die' policy for commit log and disk failure (CASSANDRA-7927)
 * Fix installing as service on Windows (CASSANDRA-8115)
 * Fix CREATE TABLE for CQL2 (CASSANDRA-8144)
 * Avoid boxing in ColumnStats min/max trackers (CASSANDRA-8109)
Merged from 2.0:
 * Correctly handle non-text column names in cql3 (CASSANDRA-8178)
 * Fix deletion for indexes on primary key columns (CASSANDRA-8206)
 * Add 'nodetool statusgossip' (CASSANDRA-8125)
 * Improve client notification that nodes are ready for requests (CASSANDRA-7510)
 * Handle negative timestamp in writetime method (CASSANDRA-8139)
 * Pig: Remove errant LIMIT clause in CqlNativeStorage (CASSANDRA-8166)
 * Throw ConfigurationException when hsha is used with the default
   rpc_max_threads setting of 'unlimited' (CASSANDRA-8116)
 * Allow concurrent writing of the same table in the same JVM using
   CQLSSTableWriter (CASSANDRA-7463)
 * Fix totalDiskSpaceUsed calculation (CASSANDRA-8205)


2.1.1
 * Fix spin loop in AtomicSortedColumns (CASSANDRA-7546)
 * Dont notify when replacing tmplink files (CASSANDRA-8157)
 * Fix validation with multiple CONTAINS clause (CASSANDRA-8131)
 * Fix validation of collections in TriggerExecutor (CASSANDRA-8146)
 * Fix IllegalArgumentException when a list of IN values containing tuples
   is passed as a single arg to a prepared statement with the v1 or v2
   protocol (CASSANDRA-8062)
 * Fix ClassCastException in DISTINCT query on static columns with
   query paging (CASSANDRA-8108)
 * Fix NPE on null nested UDT inside a set (CASSANDRA-8105)
 * Fix exception when querying secondary index on set items or map keys
   when some clustering columns are specified (CASSANDRA-8073)
 * Send proper error response when there is an error during native
   protocol message decode (CASSANDRA-8118)
 * Gossip should ignore generation numbers too far in the future (CASSANDRA-8113)
 * Fix NPE when creating a table with frozen sets, lists (CASSANDRA-8104)
 * Fix high memory use due to tracking reads on incrementally opened sstable
   readers (CASSANDRA-8066)
 * Fix EXECUTE request with skipMetadata=false returning no metadata
   (CASSANDRA-8054)
 * Allow concurrent use of CQLBulkOutputFormat (CASSANDRA-7776)
 * Shutdown JVM on OOM (CASSANDRA-7507)
 * Upgrade netty version and enable epoll event loop (CASSANDRA-7761)
 * Don't duplicate sstables smaller than split size when using
   the sstablesplitter tool (CASSANDRA-7616)
 * Avoid re-parsing already prepared statements (CASSANDRA-7923)
 * Fix some Thrift slice deletions and updates of COMPACT STORAGE
   tables with some clustering columns omitted (CASSANDRA-7990)
 * Fix filtering for CONTAINS on sets (CASSANDRA-8033)
 * Properly track added size (CASSANDRA-7239)
 * Allow compilation in java 8 (CASSANDRA-7208)
 * Fix Assertion error on RangeTombstoneList diff (CASSANDRA-8013)
 * Release references to overlapping sstables during compaction (CASSANDRA-7819)
 * Send notification when opening compaction results early (CASSANDRA-8034)
 * Make native server start block until properly bound (CASSANDRA-7885)
 * (cqlsh) Fix IPv6 support (CASSANDRA-7988)
 * Ignore fat clients when checking for endpoint collision (CASSANDRA-7939)
 * Make sstablerepairedset take a list of files (CASSANDRA-7995)
 * (cqlsh) Tab completeion for indexes on map keys (CASSANDRA-7972)
 * (cqlsh) Fix UDT field selection in select clause (CASSANDRA-7891)
 * Fix resource leak in event of corrupt sstable
 * (cqlsh) Add command line option for cqlshrc file path (CASSANDRA-7131)
 * Provide visibility into prepared statements churn (CASSANDRA-7921, CASSANDRA-7930)
 * Invalidate prepared statements when their keyspace or table is
   dropped (CASSANDRA-7566)
 * cassandra-stress: fix support for NetworkTopologyStrategy (CASSANDRA-7945)
 * Fix saving caches when a table is dropped (CASSANDRA-7784)
 * Add better error checking of new stress profile (CASSANDRA-7716)
 * Use ThreadLocalRandom and remove FBUtilities.threadLocalRandom (CASSANDRA-7934)
 * Prevent operator mistakes due to simultaneous bootstrap (CASSANDRA-7069)
 * cassandra-stress supports whitelist mode for node config (CASSANDRA-7658)
 * GCInspector more closely tracks GC; cassandra-stress and nodetool report it (CASSANDRA-7916)
 * nodetool won't output bogus ownership info without a keyspace (CASSANDRA-7173)
 * Add human readable option to nodetool commands (CASSANDRA-5433)
 * Don't try to set repairedAt on old sstables (CASSANDRA-7913)
 * Add metrics for tracking PreparedStatement use (CASSANDRA-7719)
 * (cqlsh) tab-completion for triggers (CASSANDRA-7824)
 * (cqlsh) Support for query paging (CASSANDRA-7514)
 * (cqlsh) Show progress of COPY operations (CASSANDRA-7789)
 * Add syntax to remove multiple elements from a map (CASSANDRA-6599)
 * Support non-equals conditions in lightweight transactions (CASSANDRA-6839)
 * Add IF [NOT] EXISTS to create/drop triggers (CASSANDRA-7606)
 * (cqlsh) Display the current logged-in user (CASSANDRA-7785)
 * (cqlsh) Don't ignore CTRL-C during COPY FROM execution (CASSANDRA-7815)
 * (cqlsh) Order UDTs according to cross-type dependencies in DESCRIBE
   output (CASSANDRA-7659)
 * (cqlsh) Fix handling of CAS statement results (CASSANDRA-7671)
 * (cqlsh) COPY TO/FROM improvements (CASSANDRA-7405)
 * Support list index operations with conditions (CASSANDRA-7499)
 * Add max live/tombstoned cells to nodetool cfstats output (CASSANDRA-7731)
 * Validate IPv6 wildcard addresses properly (CASSANDRA-7680)
 * (cqlsh) Error when tracing query (CASSANDRA-7613)
 * Avoid IOOBE when building SyntaxError message snippet (CASSANDRA-7569)
 * SSTableExport uses correct validator to create string representation of partition
   keys (CASSANDRA-7498)
 * Avoid NPEs when receiving type changes for an unknown keyspace (CASSANDRA-7689)
 * Add support for custom 2i validation (CASSANDRA-7575)
 * Pig support for hadoop CqlInputFormat (CASSANDRA-6454)
 * Add duration mode to cassandra-stress (CASSANDRA-7468)
 * Add listen_interface and rpc_interface options (CASSANDRA-7417)
 * Improve schema merge performance (CASSANDRA-7444)
 * Adjust MT depth based on # of partition validating (CASSANDRA-5263)
 * Optimise NativeCell comparisons (CASSANDRA-6755)
 * Configurable client timeout for cqlsh (CASSANDRA-7516)
 * Include snippet of CQL query near syntax error in messages (CASSANDRA-7111)
 * Make repair -pr work with -local (CASSANDRA-7450)
 * Fix error in sstableloader with -cph > 1 (CASSANDRA-8007)
 * Fix snapshot repair error on indexed tables (CASSANDRA-8020)
 * Do not exit nodetool repair when receiving JMX NOTIF_LOST (CASSANDRA-7909)
 * Stream to private IP when available (CASSANDRA-8084)
Merged from 2.0:
 * Reject conditions on DELETE unless full PK is given (CASSANDRA-6430)
 * Properly reject the token function DELETE (CASSANDRA-7747)
 * Force batchlog replay before decommissioning a node (CASSANDRA-7446)
 * Fix hint replay with many accumulated expired hints (CASSANDRA-6998)
 * Fix duplicate results in DISTINCT queries on static columns with query
   paging (CASSANDRA-8108)
 * Add DateTieredCompactionStrategy (CASSANDRA-6602)
 * Properly validate ascii and utf8 string literals in CQL queries (CASSANDRA-8101)
 * (cqlsh) Fix autocompletion for alter keyspace (CASSANDRA-8021)
 * Create backup directories for commitlog archiving during startup (CASSANDRA-8111)
 * Reduce totalBlockFor() for LOCAL_* consistency levels (CASSANDRA-8058)
 * Fix merging schemas with re-dropped keyspaces (CASSANDRA-7256)
 * Fix counters in supercolumns during live upgrades from 1.2 (CASSANDRA-7188)
 * Notify DT subscribers when a column family is truncated (CASSANDRA-8088)
 * Add sanity check of $JAVA on startup (CASSANDRA-7676)
 * Schedule fat client schema pull on join (CASSANDRA-7993)
 * Don't reset nodes' versions when closing IncomingTcpConnections
   (CASSANDRA-7734)
 * Record the real messaging version in all cases in OutboundTcpConnection
   (CASSANDRA-8057)
 * SSL does not work in cassandra-cli (CASSANDRA-7899)
 * Fix potential exception when using ReversedType in DynamicCompositeType
   (CASSANDRA-7898)
 * Better validation of collection values (CASSANDRA-7833)
 * Track min/max timestamps correctly (CASSANDRA-7969)
 * Fix possible overflow while sorting CL segments for replay (CASSANDRA-7992)
 * Increase nodetool Xmx (CASSANDRA-7956)
 * Archive any commitlog segments present at startup (CASSANDRA-6904)
 * CrcCheckChance should adjust based on live CFMetadata not
   sstable metadata (CASSANDRA-7978)
 * token() should only accept columns in the partitioning
   key order (CASSANDRA-6075)
 * Add method to invalidate permission cache via JMX (CASSANDRA-7977)
 * Allow propagating multiple gossip states atomically (CASSANDRA-6125)
 * Log exceptions related to unclean native protocol client disconnects
   at DEBUG or INFO (CASSANDRA-7849)
 * Allow permissions cache to be set via JMX (CASSANDRA-7698)
 * Include schema_triggers CF in readable system resources (CASSANDRA-7967)
 * Fix RowIndexEntry to report correct serializedSize (CASSANDRA-7948)
 * Make CQLSSTableWriter sync within partitions (CASSANDRA-7360)
 * Potentially use non-local replicas in CqlConfigHelper (CASSANDRA-7906)
 * Explicitly disallow mixing multi-column and single-column
   relations on clustering columns (CASSANDRA-7711)
 * Better error message when condition is set on PK column (CASSANDRA-7804)
 * Don't send schema change responses and events for no-op DDL
   statements (CASSANDRA-7600)
 * (Hadoop) fix cluster initialisation for a split fetching (CASSANDRA-7774)
 * Throw InvalidRequestException when queries contain relations on entire
   collection columns (CASSANDRA-7506)
 * (cqlsh) enable CTRL-R history search with libedit (CASSANDRA-7577)
 * (Hadoop) allow ACFRW to limit nodes to local DC (CASSANDRA-7252)
 * (cqlsh) cqlsh should automatically disable tracing when selecting
   from system_traces (CASSANDRA-7641)
 * (Hadoop) Add CqlOutputFormat (CASSANDRA-6927)
 * Don't depend on cassandra config for nodetool ring (CASSANDRA-7508)
 * (cqlsh) Fix failing cqlsh formatting tests (CASSANDRA-7703)
 * Fix IncompatibleClassChangeError from hadoop2 (CASSANDRA-7229)
 * Add 'nodetool sethintedhandoffthrottlekb' (CASSANDRA-7635)
 * (cqlsh) Add tab-completion for CREATE/DROP USER IF [NOT] EXISTS (CASSANDRA-7611)
 * Catch errors when the JVM pulls the rug out from GCInspector (CASSANDRA-5345)
 * cqlsh fails when version number parts are not int (CASSANDRA-7524)
 * Fix NPE when table dropped during streaming (CASSANDRA-7946)
 * Fix wrong progress when streaming uncompressed (CASSANDRA-7878)
 * Fix possible infinite loop in creating repair range (CASSANDRA-7983)
 * Fix unit in nodetool for streaming throughput (CASSANDRA-7375)
Merged from 1.2:
 * Don't index tombstones (CASSANDRA-7828)
 * Improve PasswordAuthenticator default super user setup (CASSANDRA-7788)


2.1.0
 * (cqlsh) Removed "ALTER TYPE <name> RENAME TO <name>" from tab-completion
   (CASSANDRA-7895)
 * Fixed IllegalStateException in anticompaction (CASSANDRA-7892)
 * cqlsh: DESCRIBE support for frozen UDTs, tuples (CASSANDRA-7863)
 * Avoid exposing internal classes over JMX (CASSANDRA-7879)
 * Add null check for keys when freezing collection (CASSANDRA-7869)
 * Improve stress workload realism (CASSANDRA-7519)
Merged from 2.0:
 * Configure system.paxos with LeveledCompactionStrategy (CASSANDRA-7753)
 * Fix ALTER clustering column type from DateType to TimestampType when
   using DESC clustering order (CASSANRDA-7797)
 * Throw EOFException if we run out of chunks in compressed datafile
   (CASSANDRA-7664)
 * Fix PRSI handling of CQL3 row markers for row cleanup (CASSANDRA-7787)
 * Fix dropping collection when it's the last regular column (CASSANDRA-7744)
 * Make StreamReceiveTask thread safe and gc friendly (CASSANDRA-7795)
 * Validate empty cell names from counter updates (CASSANDRA-7798)
Merged from 1.2:
 * Don't allow compacted sstables to be marked as compacting (CASSANDRA-7145)
 * Track expired tombstones (CASSANDRA-7810)


2.1.0-rc7
 * Add frozen keyword and require UDT to be frozen (CASSANDRA-7857)
 * Track added sstable size correctly (CASSANDRA-7239)
 * (cqlsh) Fix case insensitivity (CASSANDRA-7834)
 * Fix failure to stream ranges when moving (CASSANDRA-7836)
 * Correctly remove tmplink files (CASSANDRA-7803)
 * (cqlsh) Fix column name formatting for functions, CAS operations,
   and UDT field selections (CASSANDRA-7806)
 * (cqlsh) Fix COPY FROM handling of null/empty primary key
   values (CASSANDRA-7792)
 * Fix ordering of static cells (CASSANDRA-7763)
Merged from 2.0:
 * Forbid re-adding dropped counter columns (CASSANDRA-7831)
 * Fix CFMetaData#isThriftCompatible() for PK-only tables (CASSANDRA-7832)
 * Always reject inequality on the partition key without token()
   (CASSANDRA-7722)
 * Always send Paxos commit to all replicas (CASSANDRA-7479)
 * Make disruptor_thrift_server invocation pool configurable (CASSANDRA-7594)
 * Make repair no-op when RF=1 (CASSANDRA-7864)


2.1.0-rc6
 * Fix OOM issue from netty caching over time (CASSANDRA-7743)
 * json2sstable couldn't import JSON for CQL table (CASSANDRA-7477)
 * Invalidate all caches on table drop (CASSANDRA-7561)
 * Skip strict endpoint selection for ranges if RF == nodes (CASSANRA-7765)
 * Fix Thrift range filtering without 2ary index lookups (CASSANDRA-7741)
 * Add tracing entries about concurrent range requests (CASSANDRA-7599)
 * (cqlsh) Fix DESCRIBE for NTS keyspaces (CASSANDRA-7729)
 * Remove netty buffer ref-counting (CASSANDRA-7735)
 * Pass mutated cf to index updater for use by PRSI (CASSANDRA-7742)
 * Include stress yaml example in release and deb (CASSANDRA-7717)
 * workaround for netty issue causing corrupted data off the wire (CASSANDRA-7695)
 * cqlsh DESC CLUSTER fails retrieving ring information (CASSANDRA-7687)
 * Fix binding null values inside UDT (CASSANDRA-7685)
 * Fix UDT field selection with empty fields (CASSANDRA-7670)
 * Bogus deserialization of static cells from sstable (CASSANDRA-7684)
 * Fix NPE on compaction leftover cleanup for dropped table (CASSANDRA-7770)
Merged from 2.0:
 * Fix race condition in StreamTransferTask that could lead to
   infinite loops and premature sstable deletion (CASSANDRA-7704)
 * (cqlsh) Wait up to 10 sec for a tracing session (CASSANDRA-7222)
 * Fix NPE in FileCacheService.sizeInBytes (CASSANDRA-7756)
 * Remove duplicates from StorageService.getJoiningNodes (CASSANDRA-7478)
 * Clone token map outside of hot gossip loops (CASSANDRA-7758)
 * Fix MS expiring map timeout for Paxos messages (CASSANDRA-7752)
 * Do not flush on truncate if durable_writes is false (CASSANDRA-7750)
 * Give CRR a default input_cql Statement (CASSANDRA-7226)
 * Better error message when adding a collection with the same name
   than a previously dropped one (CASSANDRA-6276)
 * Fix validation when adding static columns (CASSANDRA-7730)
 * (Thrift) fix range deletion of supercolumns (CASSANDRA-7733)
 * Fix potential AssertionError in RangeTombstoneList (CASSANDRA-7700)
 * Validate arguments of blobAs* functions (CASSANDRA-7707)
 * Fix potential AssertionError with 2ndary indexes (CASSANDRA-6612)
 * Avoid logging CompactionInterrupted at ERROR (CASSANDRA-7694)
 * Minor leak in sstable2jon (CASSANDRA-7709)
 * Add cassandra.auto_bootstrap system property (CASSANDRA-7650)
 * Update java driver (for hadoop) (CASSANDRA-7618)
 * Remove CqlPagingRecordReader/CqlPagingInputFormat (CASSANDRA-7570)
 * Support connecting to ipv6 jmx with nodetool (CASSANDRA-7669)


2.1.0-rc5
 * Reject counters inside user types (CASSANDRA-7672)
 * Switch to notification-based GCInspector (CASSANDRA-7638)
 * (cqlsh) Handle nulls in UDTs and tuples correctly (CASSANDRA-7656)
 * Don't use strict consistency when replacing (CASSANDRA-7568)
 * Fix min/max cell name collection on 2.0 SSTables with range
   tombstones (CASSANDRA-7593)
 * Tolerate min/max cell names of different lengths (CASSANDRA-7651)
 * Filter cached results correctly (CASSANDRA-7636)
 * Fix tracing on the new SEPExecutor (CASSANDRA-7644)
 * Remove shuffle and taketoken (CASSANDRA-7601)
 * Clean up Windows batch scripts (CASSANDRA-7619)
 * Fix native protocol drop user type notification (CASSANDRA-7571)
 * Give read access to system.schema_usertypes to all authenticated users
   (CASSANDRA-7578)
 * (cqlsh) Fix cqlsh display when zero rows are returned (CASSANDRA-7580)
 * Get java version correctly when JAVA_TOOL_OPTIONS is set (CASSANDRA-7572)
 * Fix NPE when dropping index from non-existent keyspace, AssertionError when
   dropping non-existent index with IF EXISTS (CASSANDRA-7590)
 * Fix sstablelevelresetter hang (CASSANDRA-7614)
 * (cqlsh) Fix deserialization of blobs (CASSANDRA-7603)
 * Use "keyspace updated" schema change message for UDT changes in v1 and
   v2 protocols (CASSANDRA-7617)
 * Fix tracing of range slices and secondary index lookups that are local
   to the coordinator (CASSANDRA-7599)
 * Set -Dcassandra.storagedir for all tool shell scripts (CASSANDRA-7587)
 * Don't swap max/min col names when mutating sstable metadata (CASSANDRA-7596)
 * (cqlsh) Correctly handle paged result sets (CASSANDRA-7625)
 * (cqlsh) Improve waiting for a trace to complete (CASSANDRA-7626)
 * Fix tracing of concurrent range slices and 2ary index queries (CASSANDRA-7626)
 * Fix scrub against collection type (CASSANDRA-7665)
Merged from 2.0:
 * Set gc_grace_seconds to seven days for system schema tables (CASSANDRA-7668)
 * SimpleSeedProvider no longer caches seeds forever (CASSANDRA-7663)
 * Always flush on truncate (CASSANDRA-7511)
 * Fix ReversedType(DateType) mapping to native protocol (CASSANDRA-7576)
 * Always merge ranges owned by a single node (CASSANDRA-6930)
 * Track max/min timestamps for range tombstones (CASSANDRA-7647)
 * Fix NPE when listing saved caches dir (CASSANDRA-7632)


2.1.0-rc4
 * Fix word count hadoop example (CASSANDRA-7200)
 * Updated memtable_cleanup_threshold and memtable_flush_writers defaults
   (CASSANDRA-7551)
 * (Windows) fix startup when WMI memory query fails (CASSANDRA-7505)
 * Anti-compaction proceeds if any part of the repair failed (CASSANDRA-7521)
 * Add missing table name to DROP INDEX responses and notifications (CASSANDRA-7539)
 * Bump CQL version to 3.2.0 and update CQL documentation (CASSANDRA-7527)
 * Fix configuration error message when running nodetool ring (CASSANDRA-7508)
 * Support conditional updates, tuple type, and the v3 protocol in cqlsh (CASSANDRA-7509)
 * Handle queries on multiple secondary index types (CASSANDRA-7525)
 * Fix cqlsh authentication with v3 native protocol (CASSANDRA-7564)
 * Fix NPE when unknown prepared statement ID is used (CASSANDRA-7454)
Merged from 2.0:
 * (Windows) force range-based repair to non-sequential mode (CASSANDRA-7541)
 * Fix range merging when DES scores are zero (CASSANDRA-7535)
 * Warn when SSL certificates have expired (CASSANDRA-7528)
 * Fix error when doing reversed queries with static columns (CASSANDRA-7490)
Merged from 1.2:
 * Set correct stream ID on responses when non-Exception Throwables
   are thrown while handling native protocol messages (CASSANDRA-7470)


2.1.0-rc3
 * Consider expiry when reconciling otherwise equal cells (CASSANDRA-7403)
 * Introduce CQL support for stress tool (CASSANDRA-6146)
 * Fix ClassCastException processing expired messages (CASSANDRA-7496)
 * Fix prepared marker for collections inside UDT (CASSANDRA-7472)
 * Remove left-over populate_io_cache_on_flush and replicate_on_write
   uses (CASSANDRA-7493)
 * (Windows) handle spaces in path names (CASSANDRA-7451)
 * Ensure writes have completed after dropping a table, before recycling
   commit log segments (CASSANDRA-7437)
 * Remove left-over rows_per_partition_to_cache (CASSANDRA-7493)
 * Fix error when CONTAINS is used with a bind marker (CASSANDRA-7502)
 * Properly reject unknown UDT field (CASSANDRA-7484)
Merged from 2.0:
 * Fix CC#collectTimeOrderedData() tombstone optimisations (CASSANDRA-7394)
 * Support DISTINCT for static columns and fix behaviour when DISTINC is
   not use (CASSANDRA-7305).
 * Workaround JVM NPE on JMX bind failure (CASSANDRA-7254)
 * Fix race in FileCacheService RemovalListener (CASSANDRA-7278)
 * Fix inconsistent use of consistencyForCommit that allowed LOCAL_QUORUM
   operations to incorrect become full QUORUM (CASSANDRA-7345)
 * Properly handle unrecognized opcodes and flags (CASSANDRA-7440)
 * (Hadoop) close CqlRecordWriter clients when finished (CASSANDRA-7459)
 * Commit disk failure policy (CASSANDRA-7429)
 * Make sure high level sstables get compacted (CASSANDRA-7414)
 * Fix AssertionError when using empty clustering columns and static columns
   (CASSANDRA-7455)
 * Add option to disable STCS in L0 (CASSANDRA-6621)
 * Upgrade to snappy-java 1.0.5.2 (CASSANDRA-7476)


2.1.0-rc2
 * Fix heap size calculation for CompoundSparseCellName and
   CompoundSparseCellName.WithCollection (CASSANDRA-7421)
 * Allow counter mutations in UNLOGGED batches (CASSANDRA-7351)
 * Modify reconcile logic to always pick a tombstone over a counter cell
   (CASSANDRA-7346)
 * Avoid incremental compaction on Windows (CASSANDRA-7365)
 * Fix exception when querying a composite-keyed table with a collection index
   (CASSANDRA-7372)
 * Use node's host id in place of counter ids (CASSANDRA-7366)
 * Fix error when doing reversed queries with static columns (CASSANDRA-7490)
 * Backport CASSANDRA-6747 (CASSANDRA-7560)
 * Track max/min timestamps for range tombstones (CASSANDRA-7647)
 * Fix NPE when listing saved caches dir (CASSANDRA-7632)
 * Fix sstableloader unable to connect encrypted node (CASSANDRA-7585)
Merged from 1.2:
 * Clone token map outside of hot gossip loops (CASSANDRA-7758)
 * Add stop method to EmbeddedCassandraService (CASSANDRA-7595)
 * Support connecting to ipv6 jmx with nodetool (CASSANDRA-7669)
 * Set gc_grace_seconds to seven days for system schema tables (CASSANDRA-7668)
 * SimpleSeedProvider no longer caches seeds forever (CASSANDRA-7663)
 * Set correct stream ID on responses when non-Exception Throwables
   are thrown while handling native protocol messages (CASSANDRA-7470)
 * Fix row size miscalculation in LazilyCompactedRow (CASSANDRA-7543)
 * Fix race in background compaction check (CASSANDRA-7745)
 * Don't clear out range tombstones during compaction (CASSANDRA-7808)


2.1.0-rc1
 * Revert flush directory (CASSANDRA-6357)
 * More efficient executor service for fast operations (CASSANDRA-4718)
 * Move less common tools into a new cassandra-tools package (CASSANDRA-7160)
 * Support more concurrent requests in native protocol (CASSANDRA-7231)
 * Add tab-completion to debian nodetool packaging (CASSANDRA-6421)
 * Change concurrent_compactors defaults (CASSANDRA-7139)
 * Add PowerShell Windows launch scripts (CASSANDRA-7001)
 * Make commitlog archive+restore more robust (CASSANDRA-6974)
 * Fix marking commitlogsegments clean (CASSANDRA-6959)
 * Add snapshot "manifest" describing files included (CASSANDRA-6326)
 * Parallel streaming for sstableloader (CASSANDRA-3668)
 * Fix bugs in supercolumns handling (CASSANDRA-7138)
 * Fix ClassClassException on composite dense tables (CASSANDRA-7112)
 * Cleanup and optimize collation and slice iterators (CASSANDRA-7107)
 * Upgrade NBHM lib (CASSANDRA-7128)
 * Optimize netty server (CASSANDRA-6861)
 * Fix repair hang when given CF does not exist (CASSANDRA-7189)
 * Allow c* to be shutdown in an embedded mode (CASSANDRA-5635)
 * Add server side batching to native transport (CASSANDRA-5663)
 * Make batchlog replay asynchronous (CASSANDRA-6134)
 * remove unused classes (CASSANDRA-7197)
 * Limit user types to the keyspace they are defined in (CASSANDRA-6643)
 * Add validate method to CollectionType (CASSANDRA-7208)
 * New serialization format for UDT values (CASSANDRA-7209, CASSANDRA-7261)
 * Fix nodetool netstats (CASSANDRA-7270)
 * Fix potential ClassCastException in HintedHandoffManager (CASSANDRA-7284)
 * Use prepared statements internally (CASSANDRA-6975)
 * Fix broken paging state with prepared statement (CASSANDRA-7120)
 * Fix IllegalArgumentException in CqlStorage (CASSANDRA-7287)
 * Allow nulls/non-existant fields in UDT (CASSANDRA-7206)
 * Add Thrift MultiSliceRequest (CASSANDRA-6757, CASSANDRA-7027)
 * Handle overlapping MultiSlices (CASSANDRA-7279)
 * Fix DataOutputTest on Windows (CASSANDRA-7265)
 * Embedded sets in user defined data-types are not updating (CASSANDRA-7267)
 * Add tuple type to CQL/native protocol (CASSANDRA-7248)
 * Fix CqlPagingRecordReader on tables with few rows (CASSANDRA-7322)
Merged from 2.0:
 * Copy compaction options to make sure they are reloaded (CASSANDRA-7290)
 * Add option to do more aggressive tombstone compactions (CASSANDRA-6563)
 * Don't try to compact already-compacting files in HHOM (CASSANDRA-7288)
 * Always reallocate buffers in HSHA (CASSANDRA-6285)
 * (Hadoop) support authentication in CqlRecordReader (CASSANDRA-7221)
 * (Hadoop) Close java driver Cluster in CQLRR.close (CASSANDRA-7228)
 * Warn when 'USING TIMESTAMP' is used on a CAS BATCH (CASSANDRA-7067)
 * return all cpu values from BackgroundActivityMonitor.readAndCompute (CASSANDRA-7183)
 * Correctly delete scheduled range xfers (CASSANDRA-7143)
 * return all cpu values from BackgroundActivityMonitor.readAndCompute (CASSANDRA-7183)
 * reduce garbage creation in calculatePendingRanges (CASSANDRA-7191)
 * fix c* launch issues on Russian os's due to output of linux 'free' cmd (CASSANDRA-6162)
 * Fix disabling autocompaction (CASSANDRA-7187)
 * Fix potential NumberFormatException when deserializing IntegerType (CASSANDRA-7088)
 * cqlsh can't tab-complete disabling compaction (CASSANDRA-7185)
 * cqlsh: Accept and execute CQL statement(s) from command-line parameter (CASSANDRA-7172)
 * Fix IllegalStateException in CqlPagingRecordReader (CASSANDRA-7198)
 * Fix the InvertedIndex trigger example (CASSANDRA-7211)
 * Add --resolve-ip option to 'nodetool ring' (CASSANDRA-7210)
 * reduce garbage on codec flag deserialization (CASSANDRA-7244)
 * Fix duplicated error messages on directory creation error at startup (CASSANDRA-5818)
 * Proper null handle for IF with map element access (CASSANDRA-7155)
 * Improve compaction visibility (CASSANDRA-7242)
 * Correctly delete scheduled range xfers (CASSANDRA-7143)
 * Make batchlog replica selection rack-aware (CASSANDRA-6551)
 * Fix CFMetaData#getColumnDefinitionFromColumnName() (CASSANDRA-7074)
 * Fix writetime/ttl functions for static columns (CASSANDRA-7081)
 * Suggest CTRL-C or semicolon after three blank lines in cqlsh (CASSANDRA-7142)
 * Fix 2ndary index queries with DESC clustering order (CASSANDRA-6950)
 * Invalid key cache entries on DROP (CASSANDRA-6525)
 * Fix flapping RecoveryManagerTest (CASSANDRA-7084)
 * Add missing iso8601 patterns for date strings (CASSANDRA-6973)
 * Support selecting multiple rows in a partition using IN (CASSANDRA-6875)
 * Add authentication support to shuffle (CASSANDRA-6484)
 * Swap local and global default read repair chances (CASSANDRA-7320)
 * Add conditional CREATE/DROP USER support (CASSANDRA-7264)
 * Cqlsh counts non-empty lines for "Blank lines" warning (CASSANDRA-7325)
Merged from 1.2:
 * Add Cloudstack snitch (CASSANDRA-7147)
 * Update system.peers correctly when relocating tokens (CASSANDRA-7126)
 * Add Google Compute Engine snitch (CASSANDRA-7132)
 * remove duplicate query for local tokens (CASSANDRA-7182)
 * exit CQLSH with error status code if script fails (CASSANDRA-6344)
 * Fix bug with some IN queries missig results (CASSANDRA-7105)
 * Fix availability validation for LOCAL_ONE CL (CASSANDRA-7319)
 * Hint streaming can cause decommission to fail (CASSANDRA-7219)


2.1.0-beta2
 * Increase default CL space to 8GB (CASSANDRA-7031)
 * Add range tombstones to read repair digests (CASSANDRA-6863)
 * Fix BTree.clear for large updates (CASSANDRA-6943)
 * Fail write instead of logging a warning when unable to append to CL
   (CASSANDRA-6764)
 * Eliminate possibility of CL segment appearing twice in active list
   (CASSANDRA-6557)
 * Apply DONTNEED fadvise to commitlog segments (CASSANDRA-6759)
 * Switch CRC component to Adler and include it for compressed sstables
   (CASSANDRA-4165)
 * Allow cassandra-stress to set compaction strategy options (CASSANDRA-6451)
 * Add broadcast_rpc_address option to cassandra.yaml (CASSANDRA-5899)
 * Auto reload GossipingPropertyFileSnitch config (CASSANDRA-5897)
 * Fix overflow of memtable_total_space_in_mb (CASSANDRA-6573)
 * Fix ABTC NPE and apply update function correctly (CASSANDRA-6692)
 * Allow nodetool to use a file or prompt for password (CASSANDRA-6660)
 * Fix AIOOBE when concurrently accessing ABSC (CASSANDRA-6742)
 * Fix assertion error in ALTER TYPE RENAME (CASSANDRA-6705)
 * Scrub should not always clear out repaired status (CASSANDRA-5351)
 * Improve handling of range tombstone for wide partitions (CASSANDRA-6446)
 * Fix ClassCastException for compact table with composites (CASSANDRA-6738)
 * Fix potentially repairing with wrong nodes (CASSANDRA-6808)
 * Change caching option syntax (CASSANDRA-6745)
 * Fix stress to do proper counter reads (CASSANDRA-6835)
 * Fix help message for stress counter_write (CASSANDRA-6824)
 * Fix stress smart Thrift client to pick servers correctly (CASSANDRA-6848)
 * Add logging levels (minimal, normal or verbose) to stress tool (CASSANDRA-6849)
 * Fix race condition in Batch CLE (CASSANDRA-6860)
 * Improve cleanup/scrub/upgradesstables failure handling (CASSANDRA-6774)
 * ByteBuffer write() methods for serializing sstables (CASSANDRA-6781)
 * Proper compare function for CollectionType (CASSANDRA-6783)
 * Update native server to Netty 4 (CASSANDRA-6236)
 * Fix off-by-one error in stress (CASSANDRA-6883)
 * Make OpOrder AutoCloseable (CASSANDRA-6901)
 * Remove sync repair JMX interface (CASSANDRA-6900)
 * Add multiple memory allocation options for memtables (CASSANDRA-6689, 6694)
 * Remove adjusted op rate from stress output (CASSANDRA-6921)
 * Add optimized CF.hasColumns() implementations (CASSANDRA-6941)
 * Serialize batchlog mutations with the version of the target node
   (CASSANDRA-6931)
 * Optimize CounterColumn#reconcile() (CASSANDRA-6953)
 * Properly remove 1.2 sstable support in 2.1 (CASSANDRA-6869)
 * Lock counter cells, not partitions (CASSANDRA-6880)
 * Track presence of legacy counter shards in sstables (CASSANDRA-6888)
 * Ensure safe resource cleanup when replacing sstables (CASSANDRA-6912)
 * Add failure handler to async callback (CASSANDRA-6747)
 * Fix AE when closing SSTable without releasing reference (CASSANDRA-7000)
 * Clean up IndexInfo on keyspace/table drops (CASSANDRA-6924)
 * Only snapshot relative SSTables when sequential repair (CASSANDRA-7024)
 * Require nodetool rebuild_index to specify index names (CASSANDRA-7038)
 * fix cassandra stress errors on reads with native protocol (CASSANDRA-7033)
 * Use OpOrder to guard sstable references for reads (CASSANDRA-6919)
 * Preemptive opening of compaction result (CASSANDRA-6916)
 * Multi-threaded scrub/cleanup/upgradesstables (CASSANDRA-5547)
 * Optimize cellname comparison (CASSANDRA-6934)
 * Native protocol v3 (CASSANDRA-6855)
 * Optimize Cell liveness checks and clean up Cell (CASSANDRA-7119)
 * Support consistent range movements (CASSANDRA-2434)
 * Display min timestamp in sstablemetadata viewer (CASSANDRA-6767)
Merged from 2.0:
 * Avoid race-prone second "scrub" of system keyspace (CASSANDRA-6797)
 * Pool CqlRecordWriter clients by inetaddress rather than Range
   (CASSANDRA-6665)
 * Fix compaction_history timestamps (CASSANDRA-6784)
 * Compare scores of full replica ordering in DES (CASSANDRA-6683)
 * fix CME in SessionInfo updateProgress affecting netstats (CASSANDRA-6577)
 * Allow repairing between specific replicas (CASSANDRA-6440)
 * Allow per-dc enabling of hints (CASSANDRA-6157)
 * Add compatibility for Hadoop 0.2.x (CASSANDRA-5201)
 * Fix EstimatedHistogram races (CASSANDRA-6682)
 * Failure detector correctly converts initial value to nanos (CASSANDRA-6658)
 * Add nodetool taketoken to relocate vnodes (CASSANDRA-4445)
 * Expose bulk loading progress over JMX (CASSANDRA-4757)
 * Correctly handle null with IF conditions and TTL (CASSANDRA-6623)
 * Account for range/row tombstones in tombstone drop
   time histogram (CASSANDRA-6522)
 * Stop CommitLogSegment.close() from calling sync() (CASSANDRA-6652)
 * Make commitlog failure handling configurable (CASSANDRA-6364)
 * Avoid overlaps in LCS (CASSANDRA-6688)
 * Improve support for paginating over composites (CASSANDRA-4851)
 * Fix count(*) queries in a mixed cluster (CASSANDRA-6707)
 * Improve repair tasks(snapshot, differencing) concurrency (CASSANDRA-6566)
 * Fix replaying pre-2.0 commit logs (CASSANDRA-6714)
 * Add static columns to CQL3 (CASSANDRA-6561)
 * Optimize single partition batch statements (CASSANDRA-6737)
 * Disallow post-query re-ordering when paging (CASSANDRA-6722)
 * Fix potential paging bug with deleted columns (CASSANDRA-6748)
 * Fix NPE on BulkLoader caused by losing StreamEvent (CASSANDRA-6636)
 * Fix truncating compression metadata (CASSANDRA-6791)
 * Add CMSClassUnloadingEnabled JVM option (CASSANDRA-6541)
 * Catch memtable flush exceptions during shutdown (CASSANDRA-6735)
 * Fix upgradesstables NPE for non-CF-based indexes (CASSANDRA-6645)
 * Fix UPDATE updating PRIMARY KEY columns implicitly (CASSANDRA-6782)
 * Fix IllegalArgumentException when updating from 1.2 with SuperColumns
   (CASSANDRA-6733)
 * FBUtilities.singleton() should use the CF comparator (CASSANDRA-6778)
 * Fix CQLSStableWriter.addRow(Map<String, Object>) (CASSANDRA-6526)
 * Fix HSHA server introducing corrupt data (CASSANDRA-6285)
 * Fix CAS conditions for COMPACT STORAGE tables (CASSANDRA-6813)
 * Starting threads in OutboundTcpConnectionPool constructor causes race conditions (CASSANDRA-7177)
 * Allow overriding cassandra-rackdc.properties file (CASSANDRA-7072)
 * Set JMX RMI port to 7199 (CASSANDRA-7087)
 * Use LOCAL_QUORUM for data reads at LOCAL_SERIAL (CASSANDRA-6939)
 * Log a warning for large batches (CASSANDRA-6487)
 * Put nodes in hibernate when join_ring is false (CASSANDRA-6961)
 * Avoid early loading of non-system keyspaces before compaction-leftovers
   cleanup at startup (CASSANDRA-6913)
 * Restrict Windows to parallel repairs (CASSANDRA-6907)
 * (Hadoop) Allow manually specifying start/end tokens in CFIF (CASSANDRA-6436)
 * Fix NPE in MeteredFlusher (CASSANDRA-6820)
 * Fix race processing range scan responses (CASSANDRA-6820)
 * Allow deleting snapshots from dropped keyspaces (CASSANDRA-6821)
 * Add uuid() function (CASSANDRA-6473)
 * Omit tombstones from schema digests (CASSANDRA-6862)
 * Include correct consistencyLevel in LWT timeout (CASSANDRA-6884)
 * Lower chances for losing new SSTables during nodetool refresh and
   ColumnFamilyStore.loadNewSSTables (CASSANDRA-6514)
 * Add support for DELETE ... IF EXISTS to CQL3 (CASSANDRA-5708)
 * Update hadoop_cql3_word_count example (CASSANDRA-6793)
 * Fix handling of RejectedExecution in sync Thrift server (CASSANDRA-6788)
 * Log more information when exceeding tombstone_warn_threshold (CASSANDRA-6865)
 * Fix truncate to not abort due to unreachable fat clients (CASSANDRA-6864)
 * Fix schema concurrency exceptions (CASSANDRA-6841)
 * Fix leaking validator FH in StreamWriter (CASSANDRA-6832)
 * Fix saving triggers to schema (CASSANDRA-6789)
 * Fix trigger mutations when base mutation list is immutable (CASSANDRA-6790)
 * Fix accounting in FileCacheService to allow re-using RAR (CASSANDRA-6838)
 * Fix static counter columns (CASSANDRA-6827)
 * Restore expiring->deleted (cell) compaction optimization (CASSANDRA-6844)
 * Fix CompactionManager.needsCleanup (CASSANDRA-6845)
 * Correctly compare BooleanType values other than 0 and 1 (CASSANDRA-6779)
 * Read message id as string from earlier versions (CASSANDRA-6840)
 * Properly use the Paxos consistency for (non-protocol) batch (CASSANDRA-6837)
 * Add paranoid disk failure option (CASSANDRA-6646)
 * Improve PerRowSecondaryIndex performance (CASSANDRA-6876)
 * Extend triggers to support CAS updates (CASSANDRA-6882)
 * Static columns with IF NOT EXISTS don't always work as expected (CASSANDRA-6873)
 * Fix paging with SELECT DISTINCT (CASSANDRA-6857)
 * Fix UnsupportedOperationException on CAS timeout (CASSANDRA-6923)
 * Improve MeteredFlusher handling of MF-unaffected column families
   (CASSANDRA-6867)
 * Add CqlRecordReader using native pagination (CASSANDRA-6311)
 * Add QueryHandler interface (CASSANDRA-6659)
 * Track liveRatio per-memtable, not per-CF (CASSANDRA-6945)
 * Make sure upgradesstables keeps sstable level (CASSANDRA-6958)
 * Fix LIMIT with static columns (CASSANDRA-6956)
 * Fix clash with CQL column name in thrift validation (CASSANDRA-6892)
 * Fix error with super columns in mixed 1.2-2.0 clusters (CASSANDRA-6966)
 * Fix bad skip of sstables on slice query with composite start/finish (CASSANDRA-6825)
 * Fix unintended update with conditional statement (CASSANDRA-6893)
 * Fix map element access in IF (CASSANDRA-6914)
 * Avoid costly range calculations for range queries on system keyspaces
   (CASSANDRA-6906)
 * Fix SSTable not released if stream session fails (CASSANDRA-6818)
 * Avoid build failure due to ANTLR timeout (CASSANDRA-6991)
 * Queries on compact tables can return more rows that requested (CASSANDRA-7052)
 * USING TIMESTAMP for batches does not work (CASSANDRA-7053)
 * Fix performance regression from CASSANDRA-5614 (CASSANDRA-6949)
 * Ensure that batchlog and hint timeouts do not produce hints (CASSANDRA-7058)
 * Merge groupable mutations in TriggerExecutor#execute() (CASSANDRA-7047)
 * Plug holes in resource release when wiring up StreamSession (CASSANDRA-7073)
 * Re-add parameter columns to tracing session (CASSANDRA-6942)
 * Preserves CQL metadata when updating table from thrift (CASSANDRA-6831)
Merged from 1.2:
 * Fix nodetool display with vnodes (CASSANDRA-7082)
 * Add UNLOGGED, COUNTER options to BATCH documentation (CASSANDRA-6816)
 * add extra SSL cipher suites (CASSANDRA-6613)
 * fix nodetool getsstables for blob PK (CASSANDRA-6803)
 * Fix BatchlogManager#deleteBatch() use of millisecond timestamps
   (CASSANDRA-6822)
 * Continue assassinating even if the endpoint vanishes (CASSANDRA-6787)
 * Schedule schema pulls on change (CASSANDRA-6971)
 * Non-droppable verbs shouldn't be dropped from OTC (CASSANDRA-6980)
 * Shutdown batchlog executor in SS#drain() (CASSANDRA-7025)
 * Fix batchlog to account for CF truncation records (CASSANDRA-6999)
 * Fix CQLSH parsing of functions and BLOB literals (CASSANDRA-7018)
 * Properly load trustore in the native protocol (CASSANDRA-6847)
 * Always clean up references in SerializingCache (CASSANDRA-6994)
 * Don't shut MessagingService down when replacing a node (CASSANDRA-6476)
 * fix npe when doing -Dcassandra.fd_initial_value_ms (CASSANDRA-6751)


2.1.0-beta1
 * Add flush directory distinct from compaction directories (CASSANDRA-6357)
 * Require JNA by default (CASSANDRA-6575)
 * add listsnapshots command to nodetool (CASSANDRA-5742)
 * Introduce AtomicBTreeColumns (CASSANDRA-6271, 6692)
 * Multithreaded commitlog (CASSANDRA-3578)
 * allocate fixed index summary memory pool and resample cold index summaries
   to use less memory (CASSANDRA-5519)
 * Removed multithreaded compaction (CASSANDRA-6142)
 * Parallelize fetching rows for low-cardinality indexes (CASSANDRA-1337)
 * change logging from log4j to logback (CASSANDRA-5883)
 * switch to LZ4 compression for internode communication (CASSANDRA-5887)
 * Stop using Thrift-generated Index* classes internally (CASSANDRA-5971)
 * Remove 1.2 network compatibility code (CASSANDRA-5960)
 * Remove leveled json manifest migration code (CASSANDRA-5996)
 * Remove CFDefinition (CASSANDRA-6253)
 * Use AtomicIntegerFieldUpdater in RefCountedMemory (CASSANDRA-6278)
 * User-defined types for CQL3 (CASSANDRA-5590)
 * Use of o.a.c.metrics in nodetool (CASSANDRA-5871, 6406)
 * Batch read from OTC's queue and cleanup (CASSANDRA-1632)
 * Secondary index support for collections (CASSANDRA-4511, 6383)
 * SSTable metadata(Stats.db) format change (CASSANDRA-6356)
 * Push composites support in the storage engine
   (CASSANDRA-5417, CASSANDRA-6520)
 * Add snapshot space used to cfstats (CASSANDRA-6231)
 * Add cardinality estimator for key count estimation (CASSANDRA-5906)
 * CF id is changed to be non-deterministic. Data dir/key cache are created
   uniquely for CF id (CASSANDRA-5202)
 * New counters implementation (CASSANDRA-6504)
 * Replace UnsortedColumns, EmptyColumns, TreeMapBackedSortedColumns with new
   ArrayBackedSortedColumns (CASSANDRA-6630, CASSANDRA-6662, CASSANDRA-6690)
 * Add option to use row cache with a given amount of rows (CASSANDRA-5357)
 * Avoid repairing already repaired data (CASSANDRA-5351)
 * Reject counter updates with USING TTL/TIMESTAMP (CASSANDRA-6649)
 * Replace index_interval with min/max_index_interval (CASSANDRA-6379)
 * Lift limitation that order by columns must be selected for IN queries (CASSANDRA-4911)


2.0.5
 * Reduce garbage generated by bloom filter lookups (CASSANDRA-6609)
 * Add ks.cf names to tombstone logging (CASSANDRA-6597)
 * Use LOCAL_QUORUM for LWT operations at LOCAL_SERIAL (CASSANDRA-6495)
 * Wait for gossip to settle before accepting client connections (CASSANDRA-4288)
 * Delete unfinished compaction incrementally (CASSANDRA-6086)
 * Allow specifying custom secondary index options in CQL3 (CASSANDRA-6480)
 * Improve replica pinning for cache efficiency in DES (CASSANDRA-6485)
 * Fix LOCAL_SERIAL from thrift (CASSANDRA-6584)
 * Don't special case received counts in CAS timeout exceptions (CASSANDRA-6595)
 * Add support for 2.1 global counter shards (CASSANDRA-6505)
 * Fix NPE when streaming connection is not yet established (CASSANDRA-6210)
 * Avoid rare duplicate read repair triggering (CASSANDRA-6606)
 * Fix paging discardFirst (CASSANDRA-6555)
 * Fix ArrayIndexOutOfBoundsException in 2ndary index query (CASSANDRA-6470)
 * Release sstables upon rebuilding 2i (CASSANDRA-6635)
 * Add AbstractCompactionStrategy.startup() method (CASSANDRA-6637)
 * SSTableScanner may skip rows during cleanup (CASSANDRA-6638)
 * sstables from stalled repair sessions can resurrect deleted data (CASSANDRA-6503)
 * Switch stress to use ITransportFactory (CASSANDRA-6641)
 * Fix IllegalArgumentException during prepare (CASSANDRA-6592)
 * Fix possible loss of 2ndary index entries during compaction (CASSANDRA-6517)
 * Fix direct Memory on architectures that do not support unaligned long access
   (CASSANDRA-6628)
 * Let scrub optionally skip broken counter partitions (CASSANDRA-5930)
Merged from 1.2:
 * fsync compression metadata (CASSANDRA-6531)
 * Validate CF existence on execution for prepared statement (CASSANDRA-6535)
 * Add ability to throttle batchlog replay (CASSANDRA-6550)
 * Fix executing LOCAL_QUORUM with SimpleStrategy (CASSANDRA-6545)
 * Avoid StackOverflow when using large IN queries (CASSANDRA-6567)
 * Nodetool upgradesstables includes secondary indexes (CASSANDRA-6598)
 * Paginate batchlog replay (CASSANDRA-6569)
 * skip blocking on streaming during drain (CASSANDRA-6603)
 * Improve error message when schema doesn't match loaded sstable (CASSANDRA-6262)
 * Add properties to adjust FD initial value and max interval (CASSANDRA-4375)
 * Fix preparing with batch and delete from collection (CASSANDRA-6607)
 * Fix ABSC reverse iterator's remove() method (CASSANDRA-6629)
 * Handle host ID conflicts properly (CASSANDRA-6615)
 * Move handling of migration event source to solve bootstrap race. (CASSANDRA-6648)
 * Make sure compaction throughput value doesn't overflow with int math (CASSANDRA-6647)


2.0.4
 * Allow removing snapshots of no-longer-existing CFs (CASSANDRA-6418)
 * add StorageService.stopDaemon() (CASSANDRA-4268)
 * add IRE for invalid CF supplied to get_count (CASSANDRA-5701)
 * add client encryption support to sstableloader (CASSANDRA-6378)
 * Fix accept() loop for SSL sockets post-shutdown (CASSANDRA-6468)
 * Fix size-tiered compaction in LCS L0 (CASSANDRA-6496)
 * Fix assertion failure in filterColdSSTables (CASSANDRA-6483)
 * Fix row tombstones in larger-than-memory compactions (CASSANDRA-6008)
 * Fix cleanup ClassCastException (CASSANDRA-6462)
 * Reduce gossip memory use by interning VersionedValue strings (CASSANDRA-6410)
 * Allow specifying datacenters to participate in a repair (CASSANDRA-6218)
 * Fix divide-by-zero in PCI (CASSANDRA-6403)
 * Fix setting last compacted key in the wrong level for LCS (CASSANDRA-6284)
 * Add millisecond precision formats to the timestamp parser (CASSANDRA-6395)
 * Expose a total memtable size metric for a CF (CASSANDRA-6391)
 * cqlsh: handle symlinks properly (CASSANDRA-6425)
 * Fix potential infinite loop when paging query with IN (CASSANDRA-6464)
 * Fix assertion error in AbstractQueryPager.discardFirst (CASSANDRA-6447)
 * Fix streaming older SSTable yields unnecessary tombstones (CASSANDRA-6527)
Merged from 1.2:
 * Improved error message on bad properties in DDL queries (CASSANDRA-6453)
 * Randomize batchlog candidates selection (CASSANDRA-6481)
 * Fix thundering herd on endpoint cache invalidation (CASSANDRA-6345, 6485)
 * Improve batchlog write performance with vnodes (CASSANDRA-6488)
 * cqlsh: quote single quotes in strings inside collections (CASSANDRA-6172)
 * Improve gossip performance for typical messages (CASSANDRA-6409)
 * Throw IRE if a prepared statement has more markers than supported
   (CASSANDRA-5598)
 * Expose Thread metrics for the native protocol server (CASSANDRA-6234)
 * Change snapshot response message verb to INTERNAL to avoid dropping it
   (CASSANDRA-6415)
 * Warn when collection read has > 65K elements (CASSANDRA-5428)
 * Fix cache persistence when both row and key cache are enabled
   (CASSANDRA-6413)
 * (Hadoop) add describe_local_ring (CASSANDRA-6268)
 * Fix handling of concurrent directory creation failure (CASSANDRA-6459)
 * Allow executing CREATE statements multiple times (CASSANDRA-6471)
 * Don't send confusing info with timeouts (CASSANDRA-6491)
 * Don't resubmit counter mutation runnables internally (CASSANDRA-6427)
 * Don't drop local mutations without a hint (CASSANDRA-6510)
 * Don't allow null max_hint_window_in_ms (CASSANDRA-6419)
 * Validate SliceRange start and finish lengths (CASSANDRA-6521)


2.0.3
 * Fix FD leak on slice read path (CASSANDRA-6275)
 * Cancel read meter task when closing SSTR (CASSANDRA-6358)
 * free off-heap IndexSummary during bulk (CASSANDRA-6359)
 * Recover from IOException in accept() thread (CASSANDRA-6349)
 * Improve Gossip tolerance of abnormally slow tasks (CASSANDRA-6338)
 * Fix trying to hint timed out counter writes (CASSANDRA-6322)
 * Allow restoring specific columnfamilies from archived CL (CASSANDRA-4809)
 * Avoid flushing compaction_history after each operation (CASSANDRA-6287)
 * Fix repair assertion error when tombstones expire (CASSANDRA-6277)
 * Skip loading corrupt key cache (CASSANDRA-6260)
 * Fixes for compacting larger-than-memory rows (CASSANDRA-6274)
 * Compact hottest sstables first and optionally omit coldest from
   compaction entirely (CASSANDRA-6109)
 * Fix modifying column_metadata from thrift (CASSANDRA-6182)
 * cqlsh: fix LIST USERS output (CASSANDRA-6242)
 * Add IRequestSink interface (CASSANDRA-6248)
 * Update memtable size while flushing (CASSANDRA-6249)
 * Provide hooks around CQL2/CQL3 statement execution (CASSANDRA-6252)
 * Require Permission.SELECT for CAS updates (CASSANDRA-6247)
 * New CQL-aware SSTableWriter (CASSANDRA-5894)
 * Reject CAS operation when the protocol v1 is used (CASSANDRA-6270)
 * Correctly throw error when frame too large (CASSANDRA-5981)
 * Fix serialization bug in PagedRange with 2ndary indexes (CASSANDRA-6299)
 * Fix CQL3 table validation in Thrift (CASSANDRA-6140)
 * Fix bug missing results with IN clauses (CASSANDRA-6327)
 * Fix paging with reversed slices (CASSANDRA-6343)
 * Set minTimestamp correctly to be able to drop expired sstables (CASSANDRA-6337)
 * Support NaN and Infinity as float literals (CASSANDRA-6003)
 * Remove RF from nodetool ring output (CASSANDRA-6289)
 * Fix attempting to flush empty rows (CASSANDRA-6374)
 * Fix potential out of bounds exception when paging (CASSANDRA-6333)
Merged from 1.2:
 * Optimize FD phi calculation (CASSANDRA-6386)
 * Improve initial FD phi estimate when starting up (CASSANDRA-6385)
 * Don't list CQL3 table in CLI describe even if named explicitely
   (CASSANDRA-5750)
 * Invalidate row cache when dropping CF (CASSANDRA-6351)
 * add non-jamm path for cached statements (CASSANDRA-6293)
 * add windows bat files for shell commands (CASSANDRA-6145)
 * Require logging in for Thrift CQL2/3 statement preparation (CASSANDRA-6254)
 * restrict max_num_tokens to 1536 (CASSANDRA-6267)
 * Nodetool gets default JMX port from cassandra-env.sh (CASSANDRA-6273)
 * make calculatePendingRanges asynchronous (CASSANDRA-6244)
 * Remove blocking flushes in gossip thread (CASSANDRA-6297)
 * Fix potential socket leak in connectionpool creation (CASSANDRA-6308)
 * Allow LOCAL_ONE/LOCAL_QUORUM to work with SimpleStrategy (CASSANDRA-6238)
 * cqlsh: handle 'null' as session duration (CASSANDRA-6317)
 * Fix json2sstable handling of range tombstones (CASSANDRA-6316)
 * Fix missing one row in reverse query (CASSANDRA-6330)
 * Fix reading expired row value from row cache (CASSANDRA-6325)
 * Fix AssertionError when doing set element deletion (CASSANDRA-6341)
 * Make CL code for the native protocol match the one in C* 2.0
   (CASSANDRA-6347)
 * Disallow altering CQL3 table from thrift (CASSANDRA-6370)
 * Fix size computation of prepared statement (CASSANDRA-6369)


2.0.2
 * Update FailureDetector to use nanontime (CASSANDRA-4925)
 * Fix FileCacheService regressions (CASSANDRA-6149)
 * Never return WriteTimeout for CL.ANY (CASSANDRA-6132)
 * Fix race conditions in bulk loader (CASSANDRA-6129)
 * Add configurable metrics reporting (CASSANDRA-4430)
 * drop queries exceeding a configurable number of tombstones (CASSANDRA-6117)
 * Track and persist sstable read activity (CASSANDRA-5515)
 * Fixes for speculative retry (CASSANDRA-5932, CASSANDRA-6194)
 * Improve memory usage of metadata min/max column names (CASSANDRA-6077)
 * Fix thrift validation refusing row markers on CQL3 tables (CASSANDRA-6081)
 * Fix insertion of collections with CAS (CASSANDRA-6069)
 * Correctly send metadata on SELECT COUNT (CASSANDRA-6080)
 * Track clients' remote addresses in ClientState (CASSANDRA-6070)
 * Create snapshot dir if it does not exist when migrating
   leveled manifest (CASSANDRA-6093)
 * make sequential nodetool repair the default (CASSANDRA-5950)
 * Add more hooks for compaction strategy implementations (CASSANDRA-6111)
 * Fix potential NPE on composite 2ndary indexes (CASSANDRA-6098)
 * Delete can potentially be skipped in batch (CASSANDRA-6115)
 * Allow alter keyspace on system_traces (CASSANDRA-6016)
 * Disallow empty column names in cql (CASSANDRA-6136)
 * Use Java7 file-handling APIs and fix file moving on Windows (CASSANDRA-5383)
 * Save compaction history to system keyspace (CASSANDRA-5078)
 * Fix NPE if StorageService.getOperationMode() is executed before full startup (CASSANDRA-6166)
 * CQL3: support pre-epoch longs for TimestampType (CASSANDRA-6212)
 * Add reloadtriggers command to nodetool (CASSANDRA-4949)
 * cqlsh: ignore empty 'value alias' in DESCRIBE (CASSANDRA-6139)
 * Fix sstable loader (CASSANDRA-6205)
 * Reject bootstrapping if the node already exists in gossip (CASSANDRA-5571)
 * Fix NPE while loading paxos state (CASSANDRA-6211)
 * cqlsh: add SHOW SESSION <tracing-session> command (CASSANDRA-6228)
Merged from 1.2:
 * (Hadoop) Require CFRR batchSize to be at least 2 (CASSANDRA-6114)
 * Add a warning for small LCS sstable size (CASSANDRA-6191)
 * Add ability to list specific KS/CF combinations in nodetool cfstats (CASSANDRA-4191)
 * Mark CF clean if a mutation raced the drop and got it marked dirty (CASSANDRA-5946)
 * Add a LOCAL_ONE consistency level (CASSANDRA-6202)
 * Limit CQL prepared statement cache by size instead of count (CASSANDRA-6107)
 * Tracing should log write failure rather than raw exceptions (CASSANDRA-6133)
 * lock access to TM.endpointToHostIdMap (CASSANDRA-6103)
 * Allow estimated memtable size to exceed slab allocator size (CASSANDRA-6078)
 * Start MeteredFlusher earlier to prevent OOM during CL replay (CASSANDRA-6087)
 * Avoid sending Truncate command to fat clients (CASSANDRA-6088)
 * Allow where clause conditions to be in parenthesis (CASSANDRA-6037)
 * Do not open non-ssl storage port if encryption option is all (CASSANDRA-3916)
 * Move batchlog replay to its own executor (CASSANDRA-6079)
 * Add tombstone debug threshold and histogram (CASSANDRA-6042, 6057)
 * Enable tcp keepalive on incoming connections (CASSANDRA-4053)
 * Fix fat client schema pull NPE (CASSANDRA-6089)
 * Fix memtable flushing for indexed tables (CASSANDRA-6112)
 * Fix skipping columns with multiple slices (CASSANDRA-6119)
 * Expose connected thrift + native client counts (CASSANDRA-5084)
 * Optimize auth setup (CASSANDRA-6122)
 * Trace index selection (CASSANDRA-6001)
 * Update sstablesPerReadHistogram to use biased sampling (CASSANDRA-6164)
 * Log UnknownColumnfamilyException when closing socket (CASSANDRA-5725)
 * Properly error out on CREATE INDEX for counters table (CASSANDRA-6160)
 * Handle JMX notification failure for repair (CASSANDRA-6097)
 * (Hadoop) Fetch no more than 128 splits in parallel (CASSANDRA-6169)
 * stress: add username/password authentication support (CASSANDRA-6068)
 * Fix indexed queries with row cache enabled on parent table (CASSANDRA-5732)
 * Fix compaction race during columnfamily drop (CASSANDRA-5957)
 * Fix validation of empty column names for compact tables (CASSANDRA-6152)
 * Skip replaying mutations that pass CRC but fail to deserialize (CASSANDRA-6183)
 * Rework token replacement to use replace_address (CASSANDRA-5916)
 * Fix altering column types (CASSANDRA-6185)
 * cqlsh: fix CREATE/ALTER WITH completion (CASSANDRA-6196)
 * add windows bat files for shell commands (CASSANDRA-6145)
 * Fix potential stack overflow during range tombstones insertion (CASSANDRA-6181)
 * (Hadoop) Make LOCAL_ONE the default consistency level (CASSANDRA-6214)


2.0.1
 * Fix bug that could allow reading deleted data temporarily (CASSANDRA-6025)
 * Improve memory use defaults (CASSANDRA-6059)
 * Make ThriftServer more easlly extensible (CASSANDRA-6058)
 * Remove Hadoop dependency from ITransportFactory (CASSANDRA-6062)
 * add file_cache_size_in_mb setting (CASSANDRA-5661)
 * Improve error message when yaml contains invalid properties (CASSANDRA-5958)
 * Improve leveled compaction's ability to find non-overlapping L0 compactions
   to work on concurrently (CASSANDRA-5921)
 * Notify indexer of columns shadowed by range tombstones (CASSANDRA-5614)
 * Log Merkle tree stats (CASSANDRA-2698)
 * Switch from crc32 to adler32 for compressed sstable checksums (CASSANDRA-5862)
 * Improve offheap memcpy performance (CASSANDRA-5884)
 * Use a range aware scanner for cleanup (CASSANDRA-2524)
 * Cleanup doesn't need to inspect sstables that contain only local data
   (CASSANDRA-5722)
 * Add ability for CQL3 to list partition keys (CASSANDRA-4536)
 * Improve native protocol serialization (CASSANDRA-5664)
 * Upgrade Thrift to 0.9.1 (CASSANDRA-5923)
 * Require superuser status for adding triggers (CASSANDRA-5963)
 * Make standalone scrubber handle old and new style leveled manifest
   (CASSANDRA-6005)
 * Fix paxos bugs (CASSANDRA-6012, 6013, 6023)
 * Fix paged ranges with multiple replicas (CASSANDRA-6004)
 * Fix potential AssertionError during tracing (CASSANDRA-6041)
 * Fix NPE in sstablesplit (CASSANDRA-6027)
 * Migrate pre-2.0 key/value/column aliases to system.schema_columns
   (CASSANDRA-6009)
 * Paging filter empty rows too agressively (CASSANDRA-6040)
 * Support variadic parameters for IN clauses (CASSANDRA-4210)
 * cqlsh: return the result of CAS writes (CASSANDRA-5796)
 * Fix validation of IN clauses with 2ndary indexes (CASSANDRA-6050)
 * Support named bind variables in CQL (CASSANDRA-6033)
Merged from 1.2:
 * Allow cache-keys-to-save to be set at runtime (CASSANDRA-5980)
 * Avoid second-guessing out-of-space state (CASSANDRA-5605)
 * Tuning knobs for dealing with large blobs and many CFs (CASSANDRA-5982)
 * (Hadoop) Fix CQLRW for thrift tables (CASSANDRA-6002)
 * Fix possible divide-by-zero in HHOM (CASSANDRA-5990)
 * Allow local batchlog writes for CL.ANY (CASSANDRA-5967)
 * Upgrade metrics-core to version 2.2.0 (CASSANDRA-5947)
 * Fix CqlRecordWriter with composite keys (CASSANDRA-5949)
 * Add snitch, schema version, cluster, partitioner to JMX (CASSANDRA-5881)
 * Allow disabling SlabAllocator (CASSANDRA-5935)
 * Make user-defined compaction JMX blocking (CASSANDRA-4952)
 * Fix streaming does not transfer wrapped range (CASSANDRA-5948)
 * Fix loading index summary containing empty key (CASSANDRA-5965)
 * Correctly handle limits in CompositesSearcher (CASSANDRA-5975)
 * Pig: handle CQL collections (CASSANDRA-5867)
 * Pass the updated cf to the PRSI index() method (CASSANDRA-5999)
 * Allow empty CQL3 batches (as no-op) (CASSANDRA-5994)
 * Support null in CQL3 functions (CASSANDRA-5910)
 * Replace the deprecated MapMaker with CacheLoader (CASSANDRA-6007)
 * Add SSTableDeletingNotification to DataTracker (CASSANDRA-6010)
 * Fix snapshots in use get deleted during snapshot repair (CASSANDRA-6011)
 * Move hints and exception count to o.a.c.metrics (CASSANDRA-6017)
 * Fix memory leak in snapshot repair (CASSANDRA-6047)
 * Fix sstable2sjon for CQL3 tables (CASSANDRA-5852)


2.0.0
 * Fix thrift validation when inserting into CQL3 tables (CASSANDRA-5138)
 * Fix periodic memtable flushing behavior with clean memtables (CASSANDRA-5931)
 * Fix dateOf() function for pre-2.0 timestamp columns (CASSANDRA-5928)
 * Fix SSTable unintentionally loads BF when opened for batch (CASSANDRA-5938)
 * Add stream session progress to JMX (CASSANDRA-4757)
 * Fix NPE during CAS operation (CASSANDRA-5925)
Merged from 1.2:
 * Fix getBloomFilterDiskSpaceUsed for AlwaysPresentFilter (CASSANDRA-5900)
 * Don't announce schema version until we've loaded the changes locally
   (CASSANDRA-5904)
 * Fix to support off heap bloom filters size greater than 2 GB (CASSANDRA-5903)
 * Properly handle parsing huge map and set literals (CASSANDRA-5893)


2.0.0-rc2
 * enable vnodes by default (CASSANDRA-5869)
 * fix CAS contention timeout (CASSANDRA-5830)
 * fix HsHa to respect max frame size (CASSANDRA-4573)
 * Fix (some) 2i on composite components omissions (CASSANDRA-5851)
 * cqlsh: add DESCRIBE FULL SCHEMA variant (CASSANDRA-5880)
Merged from 1.2:
 * Correctly validate sparse composite cells in scrub (CASSANDRA-5855)
 * Add KeyCacheHitRate metric to CF metrics (CASSANDRA-5868)
 * cqlsh: add support for multiline comments (CASSANDRA-5798)
 * Handle CQL3 SELECT duplicate IN restrictions on clustering columns
   (CASSANDRA-5856)


2.0.0-rc1
 * improve DecimalSerializer performance (CASSANDRA-5837)
 * fix potential spurious wakeup in AsyncOneResponse (CASSANDRA-5690)
 * fix schema-related trigger issues (CASSANDRA-5774)
 * Better validation when accessing CQL3 table from thrift (CASSANDRA-5138)
 * Fix assertion error during repair (CASSANDRA-5801)
 * Fix range tombstone bug (CASSANDRA-5805)
 * DC-local CAS (CASSANDRA-5797)
 * Add a native_protocol_version column to the system.local table (CASSANRDA-5819)
 * Use index_interval from cassandra.yaml when upgraded (CASSANDRA-5822)
 * Fix buffer underflow on socket close (CASSANDRA-5792)
Merged from 1.2:
 * Fix reading DeletionTime from 1.1-format sstables (CASSANDRA-5814)
 * cqlsh: add collections support to COPY (CASSANDRA-5698)
 * retry important messages for any IOException (CASSANDRA-5804)
 * Allow empty IN relations in SELECT/UPDATE/DELETE statements (CASSANDRA-5626)
 * cqlsh: fix crashing on Windows due to libedit detection (CASSANDRA-5812)
 * fix bulk-loading compressed sstables (CASSANDRA-5820)
 * (Hadoop) fix quoting in CqlPagingRecordReader and CqlRecordWriter
   (CASSANDRA-5824)
 * update default LCS sstable size to 160MB (CASSANDRA-5727)
 * Allow compacting 2Is via nodetool (CASSANDRA-5670)
 * Hex-encode non-String keys in OPP (CASSANDRA-5793)
 * nodetool history logging (CASSANDRA-5823)
 * (Hadoop) fix support for Thrift tables in CqlPagingRecordReader
   (CASSANDRA-5752)
 * add "all time blocked" to StatusLogger output (CASSANDRA-5825)
 * Future-proof inter-major-version schema migrations (CASSANDRA-5845)
 * (Hadoop) add CqlPagingRecordReader support for ReversedType in Thrift table
   (CASSANDRA-5718)
 * Add -no-snapshot option to scrub (CASSANDRA-5891)
 * Fix to support off heap bloom filters size greater than 2 GB (CASSANDRA-5903)
 * Properly handle parsing huge map and set literals (CASSANDRA-5893)
 * Fix LCS L0 compaction may overlap in L1 (CASSANDRA-5907)
 * New sstablesplit tool to split large sstables offline (CASSANDRA-4766)
 * Fix potential deadlock in native protocol server (CASSANDRA-5926)
 * Disallow incompatible type change in CQL3 (CASSANDRA-5882)
Merged from 1.1:
 * Correctly validate sparse composite cells in scrub (CASSANDRA-5855)


2.0.0-beta2
 * Replace countPendingHints with Hints Created metric (CASSANDRA-5746)
 * Allow nodetool with no args, and with help to run without a server (CASSANDRA-5734)
 * Cleanup AbstractType/TypeSerializer classes (CASSANDRA-5744)
 * Remove unimplemented cli option schema-mwt (CASSANDRA-5754)
 * Support range tombstones in thrift (CASSANDRA-5435)
 * Normalize table-manipulating CQL3 statements' class names (CASSANDRA-5759)
 * cqlsh: add missing table options to DESCRIBE output (CASSANDRA-5749)
 * Fix assertion error during repair (CASSANDRA-5757)
 * Fix bulkloader (CASSANDRA-5542)
 * Add LZ4 compression to the native protocol (CASSANDRA-5765)
 * Fix bugs in the native protocol v2 (CASSANDRA-5770)
 * CAS on 'primary key only' table (CASSANDRA-5715)
 * Support streaming SSTables of old versions (CASSANDRA-5772)
 * Always respect protocol version in native protocol (CASSANDRA-5778)
 * Fix ConcurrentModificationException during streaming (CASSANDRA-5782)
 * Update deletion timestamp in Commit#updatesWithPaxosTime (CASSANDRA-5787)
 * Thrift cas() method crashes if input columns are not sorted (CASSANDRA-5786)
 * Order columns names correctly when querying for CAS (CASSANDRA-5788)
 * Fix streaming retry (CASSANDRA-5775)
Merged from 1.2:
 * if no seeds can be a reached a node won't start in a ring by itself (CASSANDRA-5768)
 * add cassandra.unsafesystem property (CASSANDRA-5704)
 * (Hadoop) quote identifiers in CqlPagingRecordReader (CASSANDRA-5763)
 * Add replace_node functionality for vnodes (CASSANDRA-5337)
 * Add timeout events to query traces (CASSANDRA-5520)
 * Fix serialization of the LEFT gossip value (CASSANDRA-5696)
 * Pig: support for cql3 tables (CASSANDRA-5234)
 * Fix skipping range tombstones with reverse queries (CASSANDRA-5712)
 * Expire entries out of ThriftSessionManager (CASSANDRA-5719)
 * Don't keep ancestor information in memory (CASSANDRA-5342)
 * Expose native protocol server status in nodetool info (CASSANDRA-5735)
 * Fix pathetic performance of range tombstones (CASSANDRA-5677)
 * Fix querying with an empty (impossible) range (CASSANDRA-5573)
 * cqlsh: handle CUSTOM 2i in DESCRIBE output (CASSANDRA-5760)
 * Fix minor bug in Range.intersects(Bound) (CASSANDRA-5771)
 * cqlsh: handle disabled compression in DESCRIBE output (CASSANDRA-5766)
 * Ensure all UP events are notified on the native protocol (CASSANDRA-5769)
 * Fix formatting of sstable2json with multiple -k arguments (CASSANDRA-5781)
 * Don't rely on row marker for queries in general to hide lost markers
   after TTL expires (CASSANDRA-5762)
 * Sort nodetool help output (CASSANDRA-5776)
 * Fix column expiring during 2 phases compaction (CASSANDRA-5799)
 * now() is being rejected in INSERTs when inside collections (CASSANDRA-5795)


2.0.0-beta1
 * Add support for indexing clustered columns (CASSANDRA-5125)
 * Removed on-heap row cache (CASSANDRA-5348)
 * use nanotime consistently for node-local timeouts (CASSANDRA-5581)
 * Avoid unnecessary second pass on name-based queries (CASSANDRA-5577)
 * Experimental triggers (CASSANDRA-1311)
 * JEMalloc support for off-heap allocation (CASSANDRA-3997)
 * Single-pass compaction (CASSANDRA-4180)
 * Removed token range bisection (CASSANDRA-5518)
 * Removed compatibility with pre-1.2.5 sstables and network messages
   (CASSANDRA-5511)
 * removed PBSPredictor (CASSANDRA-5455)
 * CAS support (CASSANDRA-5062, 5441, 5442, 5443, 5619, 5667)
 * Leveled compaction performs size-tiered compactions in L0
   (CASSANDRA-5371, 5439)
 * Add yaml network topology snitch for mixed ec2/other envs (CASSANDRA-5339)
 * Log when a node is down longer than the hint window (CASSANDRA-4554)
 * Optimize tombstone creation for ExpiringColumns (CASSANDRA-4917)
 * Improve LeveledScanner work estimation (CASSANDRA-5250, 5407)
 * Replace compaction lock with runWithCompactionsDisabled (CASSANDRA-3430)
 * Change Message IDs to ints (CASSANDRA-5307)
 * Move sstable level information into the Stats component, removing the
   need for a separate Manifest file (CASSANDRA-4872)
 * avoid serializing to byte[] on commitlog append (CASSANDRA-5199)
 * make index_interval configurable per columnfamily (CASSANDRA-3961, CASSANDRA-5650)
 * add default_time_to_live (CASSANDRA-3974)
 * add memtable_flush_period_in_ms (CASSANDRA-4237)
 * replace supercolumns internally by composites (CASSANDRA-3237, 5123)
 * upgrade thrift to 0.9.0 (CASSANDRA-3719)
 * drop unnecessary keyspace parameter from user-defined compaction API
   (CASSANDRA-5139)
 * more robust solution to incomplete compactions + counters (CASSANDRA-5151)
 * Change order of directory searching for c*.in.sh (CASSANDRA-3983)
 * Add tool to reset SSTable compaction level for LCS (CASSANDRA-5271)
 * Allow custom configuration loader (CASSANDRA-5045)
 * Remove memory emergency pressure valve logic (CASSANDRA-3534)
 * Reduce request latency with eager retry (CASSANDRA-4705)
 * cqlsh: Remove ASSUME command (CASSANDRA-5331)
 * Rebuild BF when loading sstables if bloom_filter_fp_chance
   has changed since compaction (CASSANDRA-5015)
 * remove row-level bloom filters (CASSANDRA-4885)
 * Change Kernel Page Cache skipping into row preheating (disabled by default)
   (CASSANDRA-4937)
 * Improve repair by deciding on a gcBefore before sending
   out TreeRequests (CASSANDRA-4932)
 * Add an official way to disable compactions (CASSANDRA-5074)
 * Reenable ALTER TABLE DROP with new semantics (CASSANDRA-3919)
 * Add binary protocol versioning (CASSANDRA-5436)
 * Swap THshaServer for TThreadedSelectorServer (CASSANDRA-5530)
 * Add alias support to SELECT statement (CASSANDRA-5075)
 * Don't create empty RowMutations in CommitLogReplayer (CASSANDRA-5541)
 * Use range tombstones when dropping cfs/columns from schema (CASSANDRA-5579)
 * cqlsh: drop CQL2/CQL3-beta support (CASSANDRA-5585)
 * Track max/min column names in sstables to be able to optimize slice
   queries (CASSANDRA-5514, CASSANDRA-5595, CASSANDRA-5600)
 * Binary protocol: allow batching already prepared statements (CASSANDRA-4693)
 * Allow preparing timestamp, ttl and limit in CQL3 queries (CASSANDRA-4450)
 * Support native link w/o JNA in Java7 (CASSANDRA-3734)
 * Use SASL authentication in binary protocol v2 (CASSANDRA-5545)
 * Replace Thrift HsHa with LMAX Disruptor based implementation (CASSANDRA-5582)
 * cqlsh: Add row count to SELECT output (CASSANDRA-5636)
 * Include a timestamp with all read commands to determine column expiration
   (CASSANDRA-5149)
 * Streaming 2.0 (CASSANDRA-5286, 5699)
 * Conditional create/drop ks/table/index statements in CQL3 (CASSANDRA-2737)
 * more pre-table creation property validation (CASSANDRA-5693)
 * Redesign repair messages (CASSANDRA-5426)
 * Fix ALTER RENAME post-5125 (CASSANDRA-5702)
 * Disallow renaming a 2ndary indexed column (CASSANDRA-5705)
 * Rename Table to Keyspace (CASSANDRA-5613)
 * Ensure changing column_index_size_in_kb on different nodes don't corrupt the
   sstable (CASSANDRA-5454)
 * Move resultset type information into prepare, not execute (CASSANDRA-5649)
 * Auto paging in binary protocol (CASSANDRA-4415, 5714)
 * Don't tie client side use of AbstractType to JDBC (CASSANDRA-4495)
 * Adds new TimestampType to replace DateType (CASSANDRA-5723, CASSANDRA-5729)
Merged from 1.2:
 * make starting native protocol server idempotent (CASSANDRA-5728)
 * Fix loading key cache when a saved entry is no longer valid (CASSANDRA-5706)
 * Fix serialization of the LEFT gossip value (CASSANDRA-5696)
 * cqlsh: Don't show 'null' in place of empty values (CASSANDRA-5675)
 * Race condition in detecting version on a mixed 1.1/1.2 cluster
   (CASSANDRA-5692)
 * Fix skipping range tombstones with reverse queries (CASSANDRA-5712)
 * Expire entries out of ThriftSessionManager (CASSANRDA-5719)
 * Don't keep ancestor information in memory (CASSANDRA-5342)
 * cqlsh: fix handling of semicolons inside BATCH queries (CASSANDRA-5697)


1.2.6
 * Fix tracing when operation completes before all responses arrive
   (CASSANDRA-5668)
 * Fix cross-DC mutation forwarding (CASSANDRA-5632)
 * Reduce SSTableLoader memory usage (CASSANDRA-5555)
 * Scale hinted_handoff_throttle_in_kb to cluster size (CASSANDRA-5272)
 * (Hadoop) Add CQL3 input/output formats (CASSANDRA-4421, 5622)
 * (Hadoop) Fix InputKeyRange in CFIF (CASSANDRA-5536)
 * Fix dealing with ridiculously large max sstable sizes in LCS (CASSANDRA-5589)
 * Ignore pre-truncate hints (CASSANDRA-4655)
 * Move System.exit on OOM into a separate thread (CASSANDRA-5273)
 * Write row markers when serializing schema (CASSANDRA-5572)
 * Check only SSTables for the requested range when streaming (CASSANDRA-5569)
 * Improve batchlog replay behavior and hint ttl handling (CASSANDRA-5314)
 * Exclude localTimestamp from validation for tombstones (CASSANDRA-5398)
 * cqlsh: add custom prompt support (CASSANDRA-5539)
 * Reuse prepared statements in hot auth queries (CASSANDRA-5594)
 * cqlsh: add vertical output option (see EXPAND) (CASSANDRA-5597)
 * Add a rate limit option to stress (CASSANDRA-5004)
 * have BulkLoader ignore snapshots directories (CASSANDRA-5587)
 * fix SnitchProperties logging context (CASSANDRA-5602)
 * Expose whether jna is enabled and memory is locked via JMX (CASSANDRA-5508)
 * cqlsh: fix COPY FROM with ReversedType (CASSANDRA-5610)
 * Allow creating CUSTOM indexes on collections (CASSANDRA-5615)
 * Evaluate now() function at execution time (CASSANDRA-5616)
 * Expose detailed read repair metrics (CASSANDRA-5618)
 * Correct blob literal + ReversedType parsing (CASSANDRA-5629)
 * Allow GPFS to prefer the internal IP like EC2MRS (CASSANDRA-5630)
 * fix help text for -tspw cassandra-cli (CASSANDRA-5643)
 * don't throw away initial causes exceptions for internode encryption issues
   (CASSANDRA-5644)
 * Fix message spelling errors for cql select statements (CASSANDRA-5647)
 * Suppress custom exceptions thru jmx (CASSANDRA-5652)
 * Update CREATE CUSTOM INDEX syntax (CASSANDRA-5639)
 * Fix PermissionDetails.equals() method (CASSANDRA-5655)
 * Never allow partition key ranges in CQL3 without token() (CASSANDRA-5666)
 * Gossiper incorrectly drops AppState for an upgrading node (CASSANDRA-5660)
 * Connection thrashing during multi-region ec2 during upgrade, due to
   messaging version (CASSANDRA-5669)
 * Avoid over reconnecting in EC2MRS (CASSANDRA-5678)
 * Fix ReadResponseSerializer.serializedSize() for digest reads (CASSANDRA-5476)
 * allow sstable2json on 2i CFs (CASSANDRA-5694)
Merged from 1.1:
 * Remove buggy thrift max message length option (CASSANDRA-5529)
 * Fix NPE in Pig's widerow mode (CASSANDRA-5488)
 * Add split size parameter to Pig and disable split combination (CASSANDRA-5544)


1.2.5
 * make BytesToken.toString only return hex bytes (CASSANDRA-5566)
 * Ensure that submitBackground enqueues at least one task (CASSANDRA-5554)
 * fix 2i updates with identical values and timestamps (CASSANDRA-5540)
 * fix compaction throttling bursty-ness (CASSANDRA-4316)
 * reduce memory consumption of IndexSummary (CASSANDRA-5506)
 * remove per-row column name bloom filters (CASSANDRA-5492)
 * Include fatal errors in trace events (CASSANDRA-5447)
 * Ensure that PerRowSecondaryIndex is notified of row-level deletes
   (CASSANDRA-5445)
 * Allow empty blob literals in CQL3 (CASSANDRA-5452)
 * Fix streaming RangeTombstones at column index boundary (CASSANDRA-5418)
 * Fix preparing statements when current keyspace is not set (CASSANDRA-5468)
 * Fix SemanticVersion.isSupportedBy minor/patch handling (CASSANDRA-5496)
 * Don't provide oldCfId for post-1.1 system cfs (CASSANDRA-5490)
 * Fix primary range ignores replication strategy (CASSANDRA-5424)
 * Fix shutdown of binary protocol server (CASSANDRA-5507)
 * Fix repair -snapshot not working (CASSANDRA-5512)
 * Set isRunning flag later in binary protocol server (CASSANDRA-5467)
 * Fix use of CQL3 functions with descending clustering order (CASSANDRA-5472)
 * Disallow renaming columns one at a time for thrift table in CQL3
   (CASSANDRA-5531)
 * cqlsh: add CLUSTERING ORDER BY support to DESCRIBE (CASSANDRA-5528)
 * Add custom secondary index support to CQL3 (CASSANDRA-5484)
 * Fix repair hanging silently on unexpected error (CASSANDRA-5229)
 * Fix Ec2Snitch regression introduced by CASSANDRA-5171 (CASSANDRA-5432)
 * Add nodetool enablebackup/disablebackup (CASSANDRA-5556)
 * cqlsh: fix DESCRIBE after case insensitive USE (CASSANDRA-5567)
Merged from 1.1
 * Add retry mechanism to OTC for non-droppable_verbs (CASSANDRA-5393)
 * Use allocator information to improve memtable memory usage estimate
   (CASSANDRA-5497)
 * Fix trying to load deleted row into row cache on startup (CASSANDRA-4463)
 * fsync leveled manifest to avoid corruption (CASSANDRA-5535)
 * Fix Bound intersection computation (CASSANDRA-5551)
 * sstablescrub now respects max memory size in cassandra.in.sh (CASSANDRA-5562)


1.2.4
 * Ensure that PerRowSecondaryIndex updates see the most recent values
   (CASSANDRA-5397)
 * avoid duplicate index entries ind PrecompactedRow and
   ParallelCompactionIterable (CASSANDRA-5395)
 * remove the index entry on oldColumn when new column is a tombstone
   (CASSANDRA-5395)
 * Change default stream throughput from 400 to 200 mbps (CASSANDRA-5036)
 * Gossiper logs DOWN for symmetry with UP (CASSANDRA-5187)
 * Fix mixing prepared statements between keyspaces (CASSANDRA-5352)
 * Fix consistency level during bootstrap - strike 3 (CASSANDRA-5354)
 * Fix transposed arguments in AlreadyExistsException (CASSANDRA-5362)
 * Improve asynchronous hint delivery (CASSANDRA-5179)
 * Fix Guava dependency version (12.0 -> 13.0.1) for Maven (CASSANDRA-5364)
 * Validate that provided CQL3 collection value are < 64K (CASSANDRA-5355)
 * Make upgradeSSTable skip current version sstables by default (CASSANDRA-5366)
 * Optimize min/max timestamp collection (CASSANDRA-5373)
 * Invalid streamId in cql binary protocol when using invalid CL
   (CASSANDRA-5164)
 * Fix validation for IN where clauses with collections (CASSANDRA-5376)
 * Copy resultSet on count query to avoid ConcurrentModificationException
   (CASSANDRA-5382)
 * Correctly typecheck in CQL3 even with ReversedType (CASSANDRA-5386)
 * Fix streaming compressed files when using encryption (CASSANDRA-5391)
 * cassandra-all 1.2.0 pom missing netty dependency (CASSANDRA-5392)
 * Fix writetime/ttl functions on null values (CASSANDRA-5341)
 * Fix NPE during cql3 select with token() (CASSANDRA-5404)
 * IndexHelper.skipBloomFilters won't skip non-SHA filters (CASSANDRA-5385)
 * cqlsh: Print maps ordered by key, sort sets (CASSANDRA-5413)
 * Add null syntax support in CQL3 for inserts (CASSANDRA-3783)
 * Allow unauthenticated set_keyspace() calls (CASSANDRA-5423)
 * Fix potential incremental backups race (CASSANDRA-5410)
 * Fix prepared BATCH statements with batch-level timestamps (CASSANDRA-5415)
 * Allow overriding superuser setup delay (CASSANDRA-5430)
 * cassandra-shuffle with JMX usernames and passwords (CASSANDRA-5431)
Merged from 1.1:
 * cli: Quote ks and cf names in schema output when needed (CASSANDRA-5052)
 * Fix bad default for min/max timestamp in SSTableMetadata (CASSANDRA-5372)
 * Fix cf name extraction from manifest in Directories.migrateFile()
   (CASSANDRA-5242)
 * Support pluggable internode authentication (CASSANDRA-5401)


1.2.3
 * add check for sstable overlap within a level on startup (CASSANDRA-5327)
 * replace ipv6 colons in jmx object names (CASSANDRA-5298, 5328)
 * Avoid allocating SSTableBoundedScanner during repair when the range does
   not intersect the sstable (CASSANDRA-5249)
 * Don't lowercase property map keys (this breaks NTS) (CASSANDRA-5292)
 * Fix composite comparator with super columns (CASSANDRA-5287)
 * Fix insufficient validation of UPDATE queries against counter cfs
   (CASSANDRA-5300)
 * Fix PropertyFileSnitch default DC/Rack behavior (CASSANDRA-5285)
 * Handle null values when executing prepared statement (CASSANDRA-5081)
 * Add netty to pom dependencies (CASSANDRA-5181)
 * Include type arguments in Thrift CQLPreparedResult (CASSANDRA-5311)
 * Fix compaction not removing columns when bf_fp_ratio is 1 (CASSANDRA-5182)
 * cli: Warn about missing CQL3 tables in schema descriptions (CASSANDRA-5309)
 * Re-enable unknown option in replication/compaction strategies option for
   backward compatibility (CASSANDRA-4795)
 * Add binary protocol support to stress (CASSANDRA-4993)
 * cqlsh: Fix COPY FROM value quoting and null handling (CASSANDRA-5305)
 * Fix repair -pr for vnodes (CASSANDRA-5329)
 * Relax CL for auth queries for non-default users (CASSANDRA-5310)
 * Fix AssertionError during repair (CASSANDRA-5245)
 * Don't announce migrations to pre-1.2 nodes (CASSANDRA-5334)
Merged from 1.1:
 * Update offline scrub for 1.0 -> 1.1 directory structure (CASSANDRA-5195)
 * add tmp flag to Descriptor hashcode (CASSANDRA-4021)
 * fix logging of "Found table data in data directories" when only system tables
   are present (CASSANDRA-5289)
 * cli: Add JMX authentication support (CASSANDRA-5080)
 * nodetool: ability to repair specific range (CASSANDRA-5280)
 * Fix possible assertion triggered in SliceFromReadCommand (CASSANDRA-5284)
 * cqlsh: Add inet type support on Windows (ipv4-only) (CASSANDRA-4801)
 * Fix race when initializing ColumnFamilyStore (CASSANDRA-5350)
 * Add UseTLAB JVM flag (CASSANDRA-5361)


1.2.2
 * fix potential for multiple concurrent compactions of the same sstables
   (CASSANDRA-5256)
 * avoid no-op caching of byte[] on commitlog append (CASSANDRA-5199)
 * fix symlinks under data dir not working (CASSANDRA-5185)
 * fix bug in compact storage metadata handling (CASSANDRA-5189)
 * Validate login for USE queries (CASSANDRA-5207)
 * cli: remove default username and password (CASSANDRA-5208)
 * configure populate_io_cache_on_flush per-CF (CASSANDRA-4694)
 * allow configuration of internode socket buffer (CASSANDRA-3378)
 * Make sstable directory picking blacklist-aware again (CASSANDRA-5193)
 * Correctly expire gossip states for edge cases (CASSANDRA-5216)
 * Improve handling of directory creation failures (CASSANDRA-5196)
 * Expose secondary indicies to the rest of nodetool (CASSANDRA-4464)
 * Binary protocol: avoid sending notification for 0.0.0.0 (CASSANDRA-5227)
 * add UseCondCardMark XX jvm settings on jdk 1.7 (CASSANDRA-4366)
 * CQL3 refactor to allow conversion function (CASSANDRA-5226)
 * Fix drop of sstables in some circumstance (CASSANDRA-5232)
 * Implement caching of authorization results (CASSANDRA-4295)
 * Add support for LZ4 compression (CASSANDRA-5038)
 * Fix missing columns in wide rows queries (CASSANDRA-5225)
 * Simplify auth setup and make system_auth ks alterable (CASSANDRA-5112)
 * Stop compactions from hanging during bootstrap (CASSANDRA-5244)
 * fix compressed streaming sending extra chunk (CASSANDRA-5105)
 * Add CQL3-based implementations of IAuthenticator and IAuthorizer
   (CASSANDRA-4898)
 * Fix timestamp-based tomstone removal logic (CASSANDRA-5248)
 * cli: Add JMX authentication support (CASSANDRA-5080)
 * Fix forceFlush behavior (CASSANDRA-5241)
 * cqlsh: Add username autocompletion (CASSANDRA-5231)
 * Fix CQL3 composite partition key error (CASSANDRA-5240)
 * Allow IN clause on last clustering key (CASSANDRA-5230)
Merged from 1.1:
 * fix start key/end token validation for wide row iteration (CASSANDRA-5168)
 * add ConfigHelper support for Thrift frame and max message sizes (CASSANDRA-5188)
 * fix nodetool repair not fail on node down (CASSANDRA-5203)
 * always collect tombstone hints (CASSANDRA-5068)
 * Fix error when sourcing file in cqlsh (CASSANDRA-5235)


1.2.1
 * stream undelivered hints on decommission (CASSANDRA-5128)
 * GossipingPropertyFileSnitch loads saved dc/rack info if needed (CASSANDRA-5133)
 * drain should flush system CFs too (CASSANDRA-4446)
 * add inter_dc_tcp_nodelay setting (CASSANDRA-5148)
 * re-allow wrapping ranges for start_token/end_token range pairitspwng (CASSANDRA-5106)
 * fix validation compaction of empty rows (CASSANDRA-5136)
 * nodetool methods to enable/disable hint storage/delivery (CASSANDRA-4750)
 * disallow bloom filter false positive chance of 0 (CASSANDRA-5013)
 * add threadpool size adjustment methods to JMXEnabledThreadPoolExecutor and
   CompactionManagerMBean (CASSANDRA-5044)
 * fix hinting for dropped local writes (CASSANDRA-4753)
 * off-heap cache doesn't need mutable column container (CASSANDRA-5057)
 * apply disk_failure_policy to bad disks on initial directory creation
   (CASSANDRA-4847)
 * Optimize name-based queries to use ArrayBackedSortedColumns (CASSANDRA-5043)
 * Fall back to old manifest if most recent is unparseable (CASSANDRA-5041)
 * pool [Compressed]RandomAccessReader objects on the partitioned read path
   (CASSANDRA-4942)
 * Add debug logging to list filenames processed by Directories.migrateFile
   method (CASSANDRA-4939)
 * Expose black-listed directories via JMX (CASSANDRA-4848)
 * Log compaction merge counts (CASSANDRA-4894)
 * Minimize byte array allocation by AbstractData{Input,Output} (CASSANDRA-5090)
 * Add SSL support for the binary protocol (CASSANDRA-5031)
 * Allow non-schema system ks modification for shuffle to work (CASSANDRA-5097)
 * cqlsh: Add default limit to SELECT statements (CASSANDRA-4972)
 * cqlsh: fix DESCRIBE for 1.1 cfs in CQL3 (CASSANDRA-5101)
 * Correctly gossip with nodes >= 1.1.7 (CASSANDRA-5102)
 * Ensure CL guarantees on digest mismatch (CASSANDRA-5113)
 * Validate correctly selects on composite partition key (CASSANDRA-5122)
 * Fix exception when adding collection (CASSANDRA-5117)
 * Handle states for non-vnode clusters correctly (CASSANDRA-5127)
 * Refuse unrecognized replication and compaction strategy options (CASSANDRA-4795)
 * Pick the correct value validator in sstable2json for cql3 tables (CASSANDRA-5134)
 * Validate login for describe_keyspace, describe_keyspaces and set_keyspace
   (CASSANDRA-5144)
 * Fix inserting empty maps (CASSANDRA-5141)
 * Don't remove tokens from System table for node we know (CASSANDRA-5121)
 * fix streaming progress report for compresed files (CASSANDRA-5130)
 * Coverage analysis for low-CL queries (CASSANDRA-4858)
 * Stop interpreting dates as valid timeUUID value (CASSANDRA-4936)
 * Adds E notation for floating point numbers (CASSANDRA-4927)
 * Detect (and warn) unintentional use of the cql2 thrift methods when cql3 was
   intended (CASSANDRA-5172)
 * cli: Quote ks and cf names in schema output when needed (CASSANDRA-5052)
 * Fix cf name extraction from manifest in Directories.migrateFile() (CASSANDRA-5242)
 * Replace mistaken usage of commons-logging with slf4j (CASSANDRA-5464)
 * Ensure Jackson dependency matches lib (CASSANDRA-5126)
 * Expose droppable tombstone ratio stats over JMX (CASSANDRA-5159)
Merged from 1.1:
 * Simplify CompressedRandomAccessReader to work around JDK FD bug (CASSANDRA-5088)
 * Improve handling a changing target throttle rate mid-compaction (CASSANDRA-5087)
 * Pig: correctly decode row keys in widerow mode (CASSANDRA-5098)
 * nodetool repair command now prints progress (CASSANDRA-4767)
 * fix user defined compaction to run against 1.1 data directory (CASSANDRA-5118)
 * Fix CQL3 BATCH authorization caching (CASSANDRA-5145)
 * fix get_count returns incorrect value with TTL (CASSANDRA-5099)
 * better handling for mid-compaction failure (CASSANDRA-5137)
 * convert default marshallers list to map for better readability (CASSANDRA-5109)
 * fix ConcurrentModificationException in getBootstrapSource (CASSANDRA-5170)
 * fix sstable maxtimestamp for row deletes and pre-1.1.1 sstables (CASSANDRA-5153)
 * Fix thread growth on node removal (CASSANDRA-5175)
 * Make Ec2Region's datacenter name configurable (CASSANDRA-5155)


1.2.0
 * Disallow counters in collections (CASSANDRA-5082)
 * cqlsh: add unit tests (CASSANDRA-3920)
 * fix default bloom_filter_fp_chance for LeveledCompactionStrategy (CASSANDRA-5093)
Merged from 1.1:
 * add validation for get_range_slices with start_key and end_token (CASSANDRA-5089)


1.2.0-rc2
 * fix nodetool ownership display with vnodes (CASSANDRA-5065)
 * cqlsh: add DESCRIBE KEYSPACES command (CASSANDRA-5060)
 * Fix potential infinite loop when reloading CFS (CASSANDRA-5064)
 * Fix SimpleAuthorizer example (CASSANDRA-5072)
 * cqlsh: force CL.ONE for tracing and system.schema* queries (CASSANDRA-5070)
 * Includes cassandra-shuffle in the debian package (CASSANDRA-5058)
Merged from 1.1:
 * fix multithreaded compaction deadlock (CASSANDRA-4492)
 * fix temporarily missing schema after upgrade from pre-1.1.5 (CASSANDRA-5061)
 * Fix ALTER TABLE overriding compression options with defaults
   (CASSANDRA-4996, 5066)
 * fix specifying and altering crc_check_chance (CASSANDRA-5053)
 * fix Murmur3Partitioner ownership% calculation (CASSANDRA-5076)
 * Don't expire columns sooner than they should in 2ndary indexes (CASSANDRA-5079)


1.2-rc1
 * rename rpc_timeout settings to request_timeout (CASSANDRA-5027)
 * add BF with 0.1 FP to LCS by default (CASSANDRA-5029)
 * Fix preparing insert queries (CASSANDRA-5016)
 * Fix preparing queries with counter increment (CASSANDRA-5022)
 * Fix preparing updates with collections (CASSANDRA-5017)
 * Don't generate UUID based on other node address (CASSANDRA-5002)
 * Fix message when trying to alter a clustering key type (CASSANDRA-5012)
 * Update IAuthenticator to match the new IAuthorizer (CASSANDRA-5003)
 * Fix inserting only a key in CQL3 (CASSANDRA-5040)
 * Fix CQL3 token() function when used with strings (CASSANDRA-5050)
Merged from 1.1:
 * reduce log spam from invalid counter shards (CASSANDRA-5026)
 * Improve schema propagation performance (CASSANDRA-5025)
 * Fix for IndexHelper.IndexFor throws OOB Exception (CASSANDRA-5030)
 * cqlsh: make it possible to describe thrift CFs (CASSANDRA-4827)
 * cqlsh: fix timestamp formatting on some platforms (CASSANDRA-5046)


1.2-beta3
 * make consistency level configurable in cqlsh (CASSANDRA-4829)
 * fix cqlsh rendering of blob fields (CASSANDRA-4970)
 * fix cqlsh DESCRIBE command (CASSANDRA-4913)
 * save truncation position in system table (CASSANDRA-4906)
 * Move CompressionMetadata off-heap (CASSANDRA-4937)
 * allow CLI to GET cql3 columnfamily data (CASSANDRA-4924)
 * Fix rare race condition in getExpireTimeForEndpoint (CASSANDRA-4402)
 * acquire references to overlapping sstables during compaction so bloom filter
   doesn't get free'd prematurely (CASSANDRA-4934)
 * Don't share slice query filter in CQL3 SelectStatement (CASSANDRA-4928)
 * Separate tracing from Log4J (CASSANDRA-4861)
 * Exclude gcable tombstones from merkle-tree computation (CASSANDRA-4905)
 * Better printing of AbstractBounds for tracing (CASSANDRA-4931)
 * Optimize mostRecentTombstone check in CC.collectAllData (CASSANDRA-4883)
 * Change stream session ID to UUID to avoid collision from same node (CASSANDRA-4813)
 * Use Stats.db when bulk loading if present (CASSANDRA-4957)
 * Skip repair on system_trace and keyspaces with RF=1 (CASSANDRA-4956)
 * (cql3) Remove arbitrary SELECT limit (CASSANDRA-4918)
 * Correctly handle prepared operation on collections (CASSANDRA-4945)
 * Fix CQL3 LIMIT (CASSANDRA-4877)
 * Fix Stress for CQL3 (CASSANDRA-4979)
 * Remove cassandra specific exceptions from JMX interface (CASSANDRA-4893)
 * (CQL3) Force using ALLOW FILTERING on potentially inefficient queries (CASSANDRA-4915)
 * (cql3) Fix adding column when the table has collections (CASSANDRA-4982)
 * (cql3) Fix allowing collections with compact storage (CASSANDRA-4990)
 * (cql3) Refuse ttl/writetime function on collections (CASSANDRA-4992)
 * Replace IAuthority with new IAuthorizer (CASSANDRA-4874)
 * clqsh: fix KEY pseudocolumn escaping when describing Thrift tables
   in CQL3 mode (CASSANDRA-4955)
 * add basic authentication support for Pig CassandraStorage (CASSANDRA-3042)
 * fix CQL2 ALTER TABLE compaction_strategy_class altering (CASSANDRA-4965)
Merged from 1.1:
 * Fall back to old describe_splits if d_s_ex is not available (CASSANDRA-4803)
 * Improve error reporting when streaming ranges fail (CASSANDRA-5009)
 * Fix cqlsh timestamp formatting of timezone info (CASSANDRA-4746)
 * Fix assertion failure with leveled compaction (CASSANDRA-4799)
 * Check for null end_token in get_range_slice (CASSANDRA-4804)
 * Remove all remnants of removed nodes (CASSANDRA-4840)
 * Add aut-reloading of the log4j file in debian package (CASSANDRA-4855)
 * Fix estimated row cache entry size (CASSANDRA-4860)
 * reset getRangeSlice filter after finishing a row for get_paged_slice
   (CASSANDRA-4919)
 * expunge row cache post-truncate (CASSANDRA-4940)
 * Allow static CF definition with compact storage (CASSANDRA-4910)
 * Fix endless loop/compaction of schema_* CFs due to broken timestamps (CASSANDRA-4880)
 * Fix 'wrong class type' assertion in CounterColumn (CASSANDRA-4976)


1.2-beta2
 * fp rate of 1.0 disables BF entirely; LCS defaults to 1.0 (CASSANDRA-4876)
 * off-heap bloom filters for row keys (CASSANDRA_4865)
 * add extension point for sstable components (CASSANDRA-4049)
 * improve tracing output (CASSANDRA-4852, 4862)
 * make TRACE verb droppable (CASSANDRA-4672)
 * fix BulkLoader recognition of CQL3 columnfamilies (CASSANDRA-4755)
 * Sort commitlog segments for replay by id instead of mtime (CASSANDRA-4793)
 * Make hint delivery asynchronous (CASSANDRA-4761)
 * Pluggable Thrift transport factories for CLI and cqlsh (CASSANDRA-4609, 4610)
 * cassandra-cli: allow Double value type to be inserted to a column (CASSANDRA-4661)
 * Add ability to use custom TServerFactory implementations (CASSANDRA-4608)
 * optimize batchlog flushing to skip successful batches (CASSANDRA-4667)
 * include metadata for system keyspace itself in schema tables (CASSANDRA-4416)
 * add check to PropertyFileSnitch to verify presence of location for
   local node (CASSANDRA-4728)
 * add PBSPredictor consistency modeler (CASSANDRA-4261)
 * remove vestiges of Thrift unframed mode (CASSANDRA-4729)
 * optimize single-row PK lookups (CASSANDRA-4710)
 * adjust blockFor calculation to account for pending ranges due to node
   movement (CASSANDRA-833)
 * Change CQL version to 3.0.0 and stop accepting 3.0.0-beta1 (CASSANDRA-4649)
 * (CQL3) Make prepared statement global instead of per connection
   (CASSANDRA-4449)
 * Fix scrubbing of CQL3 created tables (CASSANDRA-4685)
 * (CQL3) Fix validation when using counter and regular columns in the same
   table (CASSANDRA-4706)
 * Fix bug starting Cassandra with simple authentication (CASSANDRA-4648)
 * Add support for batchlog in CQL3 (CASSANDRA-4545, 4738)
 * Add support for multiple column family outputs in CFOF (CASSANDRA-4208)
 * Support repairing only the local DC nodes (CASSANDRA-4747)
 * Use rpc_address for binary protocol and change default port (CASSANDRA-4751)
 * Fix use of collections in prepared statements (CASSANDRA-4739)
 * Store more information into peers table (CASSANDRA-4351, 4814)
 * Configurable bucket size for size tiered compaction (CASSANDRA-4704)
 * Run leveled compaction in parallel (CASSANDRA-4310)
 * Fix potential NPE during CFS reload (CASSANDRA-4786)
 * Composite indexes may miss results (CASSANDRA-4796)
 * Move consistency level to the protocol level (CASSANDRA-4734, 4824)
 * Fix Subcolumn slice ends not respected (CASSANDRA-4826)
 * Fix Assertion error in cql3 select (CASSANDRA-4783)
 * Fix list prepend logic (CQL3) (CASSANDRA-4835)
 * Add booleans as literals in CQL3 (CASSANDRA-4776)
 * Allow renaming PK columns in CQL3 (CASSANDRA-4822)
 * Fix binary protocol NEW_NODE event (CASSANDRA-4679)
 * Fix potential infinite loop in tombstone compaction (CASSANDRA-4781)
 * Remove system tables accounting from schema (CASSANDRA-4850)
 * (cql3) Force provided columns in clustering key order in
   'CLUSTERING ORDER BY' (CASSANDRA-4881)
 * Fix composite index bug (CASSANDRA-4884)
 * Fix short read protection for CQL3 (CASSANDRA-4882)
 * Add tracing support to the binary protocol (CASSANDRA-4699)
 * (cql3) Don't allow prepared marker inside collections (CASSANDRA-4890)
 * Re-allow order by on non-selected columns (CASSANDRA-4645)
 * Bug when composite index is created in a table having collections (CASSANDRA-4909)
 * log index scan subject in CompositesSearcher (CASSANDRA-4904)
Merged from 1.1:
 * add get[Row|Key]CacheEntries to CacheServiceMBean (CASSANDRA-4859)
 * fix get_paged_slice to wrap to next row correctly (CASSANDRA-4816)
 * fix indexing empty column values (CASSANDRA-4832)
 * allow JdbcDate to compose null Date objects (CASSANDRA-4830)
 * fix possible stackoverflow when compacting 1000s of sstables
   (CASSANDRA-4765)
 * fix wrong leveled compaction progress calculation (CASSANDRA-4807)
 * add a close() method to CRAR to prevent leaking file descriptors (CASSANDRA-4820)
 * fix potential infinite loop in get_count (CASSANDRA-4833)
 * fix compositeType.{get/from}String methods (CASSANDRA-4842)
 * (CQL) fix CREATE COLUMNFAMILY permissions check (CASSANDRA-4864)
 * Fix DynamicCompositeType same type comparison (CASSANDRA-4711)
 * Fix duplicate SSTable reference when stream session failed (CASSANDRA-3306)
 * Allow static CF definition with compact storage (CASSANDRA-4910)
 * Fix endless loop/compaction of schema_* CFs due to broken timestamps (CASSANDRA-4880)
 * Fix 'wrong class type' assertion in CounterColumn (CASSANDRA-4976)


1.2-beta1
 * add atomic_batch_mutate (CASSANDRA-4542, -4635)
 * increase default max_hint_window_in_ms to 3h (CASSANDRA-4632)
 * include message initiation time to replicas so they can more
   accurately drop timed-out requests (CASSANDRA-2858)
 * fix clientutil.jar dependencies (CASSANDRA-4566)
 * optimize WriteResponse (CASSANDRA-4548)
 * new metrics (CASSANDRA-4009)
 * redesign KEYS indexes to avoid read-before-write (CASSANDRA-2897)
 * debug tracing (CASSANDRA-1123)
 * parallelize row cache loading (CASSANDRA-4282)
 * Make compaction, flush JBOD-aware (CASSANDRA-4292)
 * run local range scans on the read stage (CASSANDRA-3687)
 * clean up ioexceptions (CASSANDRA-2116)
 * add disk_failure_policy (CASSANDRA-2118)
 * Introduce new json format with row level deletion (CASSANDRA-4054)
 * remove redundant "name" column from schema_keyspaces (CASSANDRA-4433)
 * improve "nodetool ring" handling of multi-dc clusters (CASSANDRA-3047)
 * update NTS calculateNaturalEndpoints to be O(N log N) (CASSANDRA-3881)
 * split up rpc timeout by operation type (CASSANDRA-2819)
 * rewrite key cache save/load to use only sequential i/o (CASSANDRA-3762)
 * update MS protocol with a version handshake + broadcast address id
   (CASSANDRA-4311)
 * multithreaded hint replay (CASSANDRA-4189)
 * add inter-node message compression (CASSANDRA-3127)
 * remove COPP (CASSANDRA-2479)
 * Track tombstone expiration and compact when tombstone content is
   higher than a configurable threshold, default 20% (CASSANDRA-3442, 4234)
 * update MurmurHash to version 3 (CASSANDRA-2975)
 * (CLI) track elapsed time for `delete' operation (CASSANDRA-4060)
 * (CLI) jline version is bumped to 1.0 to properly  support
   'delete' key function (CASSANDRA-4132)
 * Save IndexSummary into new SSTable 'Summary' component (CASSANDRA-2392, 4289)
 * Add support for range tombstones (CASSANDRA-3708)
 * Improve MessagingService efficiency (CASSANDRA-3617)
 * Avoid ID conflicts from concurrent schema changes (CASSANDRA-3794)
 * Set thrift HSHA server thread limit to unlimited by default (CASSANDRA-4277)
 * Avoids double serialization of CF id in RowMutation messages
   (CASSANDRA-4293)
 * stream compressed sstables directly with java nio (CASSANDRA-4297)
 * Support multiple ranges in SliceQueryFilter (CASSANDRA-3885)
 * Add column metadata to system column families (CASSANDRA-4018)
 * (cql3) Always use composite types by default (CASSANDRA-4329)
 * (cql3) Add support for set, map and list (CASSANDRA-3647)
 * Validate date type correctly (CASSANDRA-4441)
 * (cql3) Allow definitions with only a PK (CASSANDRA-4361)
 * (cql3) Add support for row key composites (CASSANDRA-4179)
 * improve DynamicEndpointSnitch by using reservoir sampling (CASSANDRA-4038)
 * (cql3) Add support for 2ndary indexes (CASSANDRA-3680)
 * (cql3) fix defining more than one PK to be invalid (CASSANDRA-4477)
 * remove schema agreement checking from all external APIs (Thrift, CQL and CQL3) (CASSANDRA-4487)
 * add Murmur3Partitioner and make it default for new installations (CASSANDRA-3772, 4621)
 * (cql3) update pseudo-map syntax to use map syntax (CASSANDRA-4497)
 * Finer grained exceptions hierarchy and provides error code with exceptions (CASSANDRA-3979)
 * Adds events push to binary protocol (CASSANDRA-4480)
 * Rewrite nodetool help (CASSANDRA-2293)
 * Make CQL3 the default for CQL (CASSANDRA-4640)
 * update stress tool to be able to use CQL3 (CASSANDRA-4406)
 * Accept all thrift update on CQL3 cf but don't expose their metadata (CASSANDRA-4377)
 * Replace Throttle with Guava's RateLimiter for HintedHandOff (CASSANDRA-4541)
 * fix counter add/get using CQL2 and CQL3 in stress tool (CASSANDRA-4633)
 * Add sstable count per level to cfstats (CASSANDRA-4537)
 * (cql3) Add ALTER KEYSPACE statement (CASSANDRA-4611)
 * (cql3) Allow defining default consistency levels (CASSANDRA-4448)
 * (cql3) Fix queries using LIMIT missing results (CASSANDRA-4579)
 * fix cross-version gossip messaging (CASSANDRA-4576)
 * added inet data type (CASSANDRA-4627)


1.1.6
 * Wait for writes on synchronous read digest mismatch (CASSANDRA-4792)
 * fix commitlog replay for nanotime-infected sstables (CASSANDRA-4782)
 * preflight check ttl for maximum of 20 years (CASSANDRA-4771)
 * (Pig) fix widerow input with single column rows (CASSANDRA-4789)
 * Fix HH to compact with correct gcBefore, which avoids wiping out
   undelivered hints (CASSANDRA-4772)
 * LCS will merge up to 32 L0 sstables as intended (CASSANDRA-4778)
 * NTS will default unconfigured DC replicas to zero (CASSANDRA-4675)
 * use default consistency level in counter validation if none is
   explicitly provide (CASSANDRA-4700)
 * Improve IAuthority interface by introducing fine-grained
   access permissions and grant/revoke commands (CASSANDRA-4490, 4644)
 * fix assumption error in CLI when updating/describing keyspace
   (CASSANDRA-4322)
 * Adds offline sstablescrub to debian packaging (CASSANDRA-4642)
 * Automatic fixing of overlapping leveled sstables (CASSANDRA-4644)
 * fix error when using ORDER BY with extended selections (CASSANDRA-4689)
 * (CQL3) Fix validation for IN queries for non-PK cols (CASSANDRA-4709)
 * fix re-created keyspace disappering after 1.1.5 upgrade
   (CASSANDRA-4698, 4752)
 * (CLI) display elapsed time in 2 fraction digits (CASSANDRA-3460)
 * add authentication support to sstableloader (CASSANDRA-4712)
 * Fix CQL3 'is reversed' logic (CASSANDRA-4716, 4759)
 * (CQL3) Don't return ReversedType in result set metadata (CASSANDRA-4717)
 * Backport adding AlterKeyspace statement (CASSANDRA-4611)
 * (CQL3) Correcty accept upper-case data types (CASSANDRA-4770)
 * Add binary protocol events for schema changes (CASSANDRA-4684)
Merged from 1.0:
 * Switch from NBHM to CHM in MessagingService's callback map, which
   prevents OOM in long-running instances (CASSANDRA-4708)


1.1.5
 * add SecondaryIndex.reload API (CASSANDRA-4581)
 * use millis + atomicint for commitlog segment creation instead of
   nanotime, which has issues under some hypervisors (CASSANDRA-4601)
 * fix FD leak in slice queries (CASSANDRA-4571)
 * avoid recursion in leveled compaction (CASSANDRA-4587)
 * increase stack size under Java7 to 180K
 * Log(info) schema changes (CASSANDRA-4547)
 * Change nodetool setcachecapcity to manipulate global caches (CASSANDRA-4563)
 * (cql3) fix setting compaction strategy (CASSANDRA-4597)
 * fix broken system.schema_* timestamps on system startup (CASSANDRA-4561)
 * fix wrong skip of cache saving (CASSANDRA-4533)
 * Avoid NPE when lost+found is in data dir (CASSANDRA-4572)
 * Respect five-minute flush moratorium after initial CL replay (CASSANDRA-4474)
 * Adds ntp as recommended in debian packaging (CASSANDRA-4606)
 * Configurable transport in CF Record{Reader|Writer} (CASSANDRA-4558)
 * (cql3) fix potential NPE with both equal and unequal restriction (CASSANDRA-4532)
 * (cql3) improves ORDER BY validation (CASSANDRA-4624)
 * Fix potential deadlock during counter writes (CASSANDRA-4578)
 * Fix cql error with ORDER BY when using IN (CASSANDRA-4612)
Merged from 1.0:
 * increase Xss to 160k to accomodate latest 1.6 JVMs (CASSANDRA-4602)
 * fix toString of hint destination tokens (CASSANDRA-4568)
 * Fix multiple values for CurrentLocal NodeID (CASSANDRA-4626)


1.1.4
 * fix offline scrub to catch >= out of order rows (CASSANDRA-4411)
 * fix cassandra-env.sh on RHEL and other non-dash-based systems
   (CASSANDRA-4494)
Merged from 1.0:
 * (Hadoop) fix setting key length for old-style mapred api (CASSANDRA-4534)
 * (Hadoop) fix iterating through a resultset consisting entirely
   of tombstoned rows (CASSANDRA-4466)


1.1.3
 * (cqlsh) add COPY TO (CASSANDRA-4434)
 * munmap commitlog segments before rename (CASSANDRA-4337)
 * (JMX) rename getRangeKeySample to sampleKeyRange to avoid returning
   multi-MB results as an attribute (CASSANDRA-4452)
 * flush based on data size, not throughput; overwritten columns no
   longer artificially inflate liveRatio (CASSANDRA-4399)
 * update default commitlog segment size to 32MB and total commitlog
   size to 32/1024 MB for 32/64 bit JVMs, respectively (CASSANDRA-4422)
 * avoid using global partitioner to estimate ranges in index sstables
   (CASSANDRA-4403)
 * restore pre-CASSANDRA-3862 approach to removing expired tombstones
   from row cache during compaction (CASSANDRA-4364)
 * (stress) support for CQL prepared statements (CASSANDRA-3633)
 * Correctly catch exception when Snappy cannot be loaded (CASSANDRA-4400)
 * (cql3) Support ORDER BY when IN condition is given in WHERE clause (CASSANDRA-4327)
 * (cql3) delete "component_index" column on DROP TABLE call (CASSANDRA-4420)
 * change nanoTime() to currentTimeInMillis() in schema related code (CASSANDRA-4432)
 * add a token generation tool (CASSANDRA-3709)
 * Fix LCS bug with sstable containing only 1 row (CASSANDRA-4411)
 * fix "Can't Modify Index Name" problem on CF update (CASSANDRA-4439)
 * Fix assertion error in getOverlappingSSTables during repair (CASSANDRA-4456)
 * fix nodetool's setcompactionthreshold command (CASSANDRA-4455)
 * Ensure compacted files are never used, to avoid counter overcount (CASSANDRA-4436)
Merged from 1.0:
 * Push the validation of secondary index values to the SecondaryIndexManager (CASSANDRA-4240)
 * allow dropping columns shadowed by not-yet-expired supercolumn or row
   tombstones in PrecompactedRow (CASSANDRA-4396)


1.1.2
 * Fix cleanup not deleting index entries (CASSANDRA-4379)
 * Use correct partitioner when saving + loading caches (CASSANDRA-4331)
 * Check schema before trying to export sstable (CASSANDRA-2760)
 * Raise a meaningful exception instead of NPE when PFS encounters
   an unconfigured node + no default (CASSANDRA-4349)
 * fix bug in sstable blacklisting with LCS (CASSANDRA-4343)
 * LCS no longer promotes tiny sstables out of L0 (CASSANDRA-4341)
 * skip tombstones during hint replay (CASSANDRA-4320)
 * fix NPE in compactionstats (CASSANDRA-4318)
 * enforce 1m min keycache for auto (CASSANDRA-4306)
 * Have DeletedColumn.isMFD always return true (CASSANDRA-4307)
 * (cql3) exeption message for ORDER BY constraints said primary filter can be
    an IN clause, which is misleading (CASSANDRA-4319)
 * (cql3) Reject (not yet supported) creation of 2ndardy indexes on tables with
   composite primary keys (CASSANDRA-4328)
 * Set JVM stack size to 160k for java 7 (CASSANDRA-4275)
 * cqlsh: add COPY command to load data from CSV flat files (CASSANDRA-4012)
 * CFMetaData.fromThrift to throw ConfigurationException upon error (CASSANDRA-4353)
 * Use CF comparator to sort indexed columns in SecondaryIndexManager
   (CASSANDRA-4365)
 * add strategy_options to the KSMetaData.toString() output (CASSANDRA-4248)
 * (cql3) fix range queries containing unqueried results (CASSANDRA-4372)
 * (cql3) allow updating column_alias types (CASSANDRA-4041)
 * (cql3) Fix deletion bug (CASSANDRA-4193)
 * Fix computation of overlapping sstable for leveled compaction (CASSANDRA-4321)
 * Improve scrub and allow to run it offline (CASSANDRA-4321)
 * Fix assertionError in StorageService.bulkLoad (CASSANDRA-4368)
 * (cqlsh) add option to authenticate to a keyspace at startup (CASSANDRA-4108)
 * (cqlsh) fix ASSUME functionality (CASSANDRA-4352)
 * Fix ColumnFamilyRecordReader to not return progress > 100% (CASSANDRA-3942)
Merged from 1.0:
 * Set gc_grace on index CF to 0 (CASSANDRA-4314)


1.1.1
 * add populate_io_cache_on_flush option (CASSANDRA-2635)
 * allow larger cache capacities than 2GB (CASSANDRA-4150)
 * add getsstables command to nodetool (CASSANDRA-4199)
 * apply parent CF compaction settings to secondary index CFs (CASSANDRA-4280)
 * preserve commitlog size cap when recycling segments at startup
   (CASSANDRA-4201)
 * (Hadoop) fix split generation regression (CASSANDRA-4259)
 * ignore min/max compactions settings in LCS, while preserving
   behavior that min=max=0 disables autocompaction (CASSANDRA-4233)
 * log number of rows read from saved cache (CASSANDRA-4249)
 * calculate exact size required for cleanup operations (CASSANDRA-1404)
 * avoid blocking additional writes during flush when the commitlog
   gets behind temporarily (CASSANDRA-1991)
 * enable caching on index CFs based on data CF cache setting (CASSANDRA-4197)
 * warn on invalid replication strategy creation options (CASSANDRA-4046)
 * remove [Freeable]Memory finalizers (CASSANDRA-4222)
 * include tombstone size in ColumnFamily.size, which can prevent OOM
   during sudden mass delete operations by yielding a nonzero liveRatio
   (CASSANDRA-3741)
 * Open 1 sstableScanner per level for leveled compaction (CASSANDRA-4142)
 * Optimize reads when row deletion timestamps allow us to restrict
   the set of sstables we check (CASSANDRA-4116)
 * add support for commitlog archiving and point-in-time recovery
   (CASSANDRA-3690)
 * avoid generating redundant compaction tasks during streaming
   (CASSANDRA-4174)
 * add -cf option to nodetool snapshot, and takeColumnFamilySnapshot to
   StorageService mbean (CASSANDRA-556)
 * optimize cleanup to drop entire sstables where possible (CASSANDRA-4079)
 * optimize truncate when autosnapshot is disabled (CASSANDRA-4153)
 * update caches to use byte[] keys to reduce memory overhead (CASSANDRA-3966)
 * add column limit to cli (CASSANDRA-3012, 4098)
 * clean up and optimize DataOutputBuffer, used by CQL compression and
   CompositeType (CASSANDRA-4072)
 * optimize commitlog checksumming (CASSANDRA-3610)
 * identify and blacklist corrupted SSTables from future compactions
   (CASSANDRA-2261)
 * Move CfDef and KsDef validation out of thrift (CASSANDRA-4037)
 * Expose API to repair a user provided range (CASSANDRA-3912)
 * Add way to force the cassandra-cli to refresh its schema (CASSANDRA-4052)
 * Avoid having replicate on write tasks stacking up at CL.ONE (CASSANDRA-2889)
 * (cql3) Backwards compatibility for composite comparators in non-cql3-aware
   clients (CASSANDRA-4093)
 * (cql3) Fix order by for reversed queries (CASSANDRA-4160)
 * (cql3) Add ReversedType support (CASSANDRA-4004)
 * (cql3) Add timeuuid type (CASSANDRA-4194)
 * (cql3) Minor fixes (CASSANDRA-4185)
 * (cql3) Fix prepared statement in BATCH (CASSANDRA-4202)
 * (cql3) Reduce the list of reserved keywords (CASSANDRA-4186)
 * (cql3) Move max/min compaction thresholds to compaction strategy options
   (CASSANDRA-4187)
 * Fix exception during move when localhost is the only source (CASSANDRA-4200)
 * (cql3) Allow paging through non-ordered partitioner results (CASSANDRA-3771)
 * (cql3) Fix drop index (CASSANDRA-4192)
 * (cql3) Don't return range ghosts anymore (CASSANDRA-3982)
 * fix re-creating Keyspaces/ColumnFamilies with the same name as dropped
   ones (CASSANDRA-4219)
 * fix SecondaryIndex LeveledManifest save upon snapshot (CASSANDRA-4230)
 * fix missing arrayOffset in FBUtilities.hash (CASSANDRA-4250)
 * (cql3) Add name of parameters in CqlResultSet (CASSANDRA-4242)
 * (cql3) Correctly validate order by queries (CASSANDRA-4246)
 * rename stress to cassandra-stress for saner packaging (CASSANDRA-4256)
 * Fix exception on colum metadata with non-string comparator (CASSANDRA-4269)
 * Check for unknown/invalid compression options (CASSANDRA-4266)
 * (cql3) Adds simple access to column timestamp and ttl (CASSANDRA-4217)
 * (cql3) Fix range queries with secondary indexes (CASSANDRA-4257)
 * Better error messages from improper input in cli (CASSANDRA-3865)
 * Try to stop all compaction upon Keyspace or ColumnFamily drop (CASSANDRA-4221)
 * (cql3) Allow keyspace properties to contain hyphens (CASSANDRA-4278)
 * (cql3) Correctly validate keyspace access in create table (CASSANDRA-4296)
 * Avoid deadlock in migration stage (CASSANDRA-3882)
 * Take supercolumn names and deletion info into account in memtable throughput
   (CASSANDRA-4264)
 * Add back backward compatibility for old style replication factor (CASSANDRA-4294)
 * Preserve compatibility with pre-1.1 index queries (CASSANDRA-4262)
Merged from 1.0:
 * Fix super columns bug where cache is not updated (CASSANDRA-4190)
 * fix maxTimestamp to include row tombstones (CASSANDRA-4116)
 * (CLI) properly handle quotes in create/update keyspace commands (CASSANDRA-4129)
 * Avoids possible deadlock during bootstrap (CASSANDRA-4159)
 * fix stress tool that hangs forever on timeout or error (CASSANDRA-4128)
 * stress tool to return appropriate exit code on failure (CASSANDRA-4188)
 * fix compaction NPE when out of disk space and assertions disabled
   (CASSANDRA-3985)
 * synchronize LCS getEstimatedTasks to avoid CME (CASSANDRA-4255)
 * ensure unique streaming session id's (CASSANDRA-4223)
 * kick off background compaction when min/max thresholds change
   (CASSANDRA-4279)
 * improve ability of STCS.getBuckets to deal with 100s of 1000s of
   sstables, such as when convertinb back from LCS (CASSANDRA-4287)
 * Oversize integer in CQL throws NumberFormatException (CASSANDRA-4291)
 * fix 1.0.x node join to mixed version cluster, other nodes >= 1.1 (CASSANDRA-4195)
 * Fix LCS splitting sstable base on uncompressed size (CASSANDRA-4419)
 * Push the validation of secondary index values to the SecondaryIndexManager (CASSANDRA-4240)
 * Don't purge columns during upgradesstables (CASSANDRA-4462)
 * Make cqlsh work with piping (CASSANDRA-4113)
 * Validate arguments for nodetool decommission (CASSANDRA-4061)
 * Report thrift status in nodetool info (CASSANDRA-4010)


1.1.0-final
 * average a reduced liveRatio estimate with the previous one (CASSANDRA-4065)
 * Allow KS and CF names up to 48 characters (CASSANDRA-4157)
 * fix stress build (CASSANDRA-4140)
 * add time remaining estimate to nodetool compactionstats (CASSANDRA-4167)
 * (cql) fix NPE in cql3 ALTER TABLE (CASSANDRA-4163)
 * (cql) Add support for CL.TWO and CL.THREE in CQL (CASSANDRA-4156)
 * (cql) Fix type in CQL3 ALTER TABLE preventing update (CASSANDRA-4170)
 * (cql) Throw invalid exception from CQL3 on obsolete options (CASSANDRA-4171)
 * (cqlsh) fix recognizing uppercase SELECT keyword (CASSANDRA-4161)
 * Pig: wide row support (CASSANDRA-3909)
Merged from 1.0:
 * avoid streaming empty files with bulk loader if sstablewriter errors out
   (CASSANDRA-3946)


1.1-rc1
 * Include stress tool in binary builds (CASSANDRA-4103)
 * (Hadoop) fix wide row iteration when last row read was deleted
   (CASSANDRA-4154)
 * fix read_repair_chance to really default to 0.1 in the cli (CASSANDRA-4114)
 * Adds caching and bloomFilterFpChange to CQL options (CASSANDRA-4042)
 * Adds posibility to autoconfigure size of the KeyCache (CASSANDRA-4087)
 * fix KEYS index from skipping results (CASSANDRA-3996)
 * Remove sliced_buffer_size_in_kb dead option (CASSANDRA-4076)
 * make loadNewSStable preserve sstable version (CASSANDRA-4077)
 * Respect 1.0 cache settings as much as possible when upgrading
   (CASSANDRA-4088)
 * relax path length requirement for sstable files when upgrading on
   non-Windows platforms (CASSANDRA-4110)
 * fix terminination of the stress.java when errors were encountered
   (CASSANDRA-4128)
 * Move CfDef and KsDef validation out of thrift (CASSANDRA-4037)
 * Fix get_paged_slice (CASSANDRA-4136)
 * CQL3: Support slice with exclusive start and stop (CASSANDRA-3785)
Merged from 1.0:
 * support PropertyFileSnitch in bulk loader (CASSANDRA-4145)
 * add auto_snapshot option allowing disabling snapshot before drop/truncate
   (CASSANDRA-3710)
 * allow short snitch names (CASSANDRA-4130)


1.1-beta2
 * rename loaded sstables to avoid conflicts with local snapshots
   (CASSANDRA-3967)
 * start hint replay as soon as FD notifies that the target is back up
   (CASSANDRA-3958)
 * avoid unproductive deserializing of cached rows during compaction
   (CASSANDRA-3921)
 * fix concurrency issues with CQL keyspace creation (CASSANDRA-3903)
 * Show Effective Owership via Nodetool ring <keyspace> (CASSANDRA-3412)
 * Update ORDER BY syntax for CQL3 (CASSANDRA-3925)
 * Fix BulkRecordWriter to not throw NPE if reducer gets no map data from Hadoop (CASSANDRA-3944)
 * Fix bug with counters in super columns (CASSANDRA-3821)
 * Remove deprecated merge_shard_chance (CASSANDRA-3940)
 * add a convenient way to reset a node's schema (CASSANDRA-2963)
 * fix for intermittent SchemaDisagreementException (CASSANDRA-3884)
 * CLI `list <CF>` to limit number of columns and their order (CASSANDRA-3012)
 * ignore deprecated KsDef/CfDef/ColumnDef fields in native schema (CASSANDRA-3963)
 * CLI to report when unsupported column_metadata pair was given (CASSANDRA-3959)
 * reincarnate removed and deprecated KsDef/CfDef attributes (CASSANDRA-3953)
 * Fix race between writes and read for cache (CASSANDRA-3862)
 * perform static initialization of StorageProxy on start-up (CASSANDRA-3797)
 * support trickling fsync() on writes (CASSANDRA-3950)
 * expose counters for unavailable/timeout exceptions given to thrift clients (CASSANDRA-3671)
 * avoid quadratic startup time in LeveledManifest (CASSANDRA-3952)
 * Add type information to new schema_ columnfamilies and remove thrift
   serialization for schema (CASSANDRA-3792)
 * add missing column validator options to the CLI help (CASSANDRA-3926)
 * skip reading saved key cache if CF's caching strategy is NONE or ROWS_ONLY (CASSANDRA-3954)
 * Unify migration code (CASSANDRA-4017)
Merged from 1.0:
 * cqlsh: guess correct version of Python for Arch Linux (CASSANDRA-4090)
 * (CLI) properly handle quotes in create/update keyspace commands (CASSANDRA-4129)
 * Avoids possible deadlock during bootstrap (CASSANDRA-4159)
 * fix stress tool that hangs forever on timeout or error (CASSANDRA-4128)
 * Fix super columns bug where cache is not updated (CASSANDRA-4190)
 * stress tool to return appropriate exit code on failure (CASSANDRA-4188)


1.0.9
 * improve index sampling performance (CASSANDRA-4023)
 * always compact away deleted hints immediately after handoff (CASSANDRA-3955)
 * delete hints from dropped ColumnFamilies on handoff instead of
   erroring out (CASSANDRA-3975)
 * add CompositeType ref to the CLI doc for create/update column family (CASSANDRA-3980)
 * Pig: support Counter ColumnFamilies (CASSANDRA-3973)
 * Pig: Composite column support (CASSANDRA-3684)
 * Avoid NPE during repair when a keyspace has no CFs (CASSANDRA-3988)
 * Fix division-by-zero error on get_slice (CASSANDRA-4000)
 * don't change manifest level for cleanup, scrub, and upgradesstables
   operations under LeveledCompactionStrategy (CASSANDRA-3989, 4112)
 * fix race leading to super columns assertion failure (CASSANDRA-3957)
 * fix NPE on invalid CQL delete command (CASSANDRA-3755)
 * allow custom types in CLI's assume command (CASSANDRA-4081)
 * fix totalBytes count for parallel compactions (CASSANDRA-3758)
 * fix intermittent NPE in get_slice (CASSANDRA-4095)
 * remove unnecessary asserts in native code interfaces (CASSANDRA-4096)
 * Validate blank keys in CQL to avoid assertion errors (CASSANDRA-3612)
 * cqlsh: fix bad decoding of some column names (CASSANDRA-4003)
 * cqlsh: fix incorrect padding with unicode chars (CASSANDRA-4033)
 * Fix EC2 snitch incorrectly reporting region (CASSANDRA-4026)
 * Shut down thrift during decommission (CASSANDRA-4086)
 * Expose nodetool cfhistograms for 2ndary indexes (CASSANDRA-4063)
Merged from 0.8:
 * Fix ConcurrentModificationException in gossiper (CASSANDRA-4019)


1.1-beta1
 * (cqlsh)
   + add SOURCE and CAPTURE commands, and --file option (CASSANDRA-3479)
   + add ALTER COLUMNFAMILY WITH (CASSANDRA-3523)
   + bundle Python dependencies with Cassandra (CASSANDRA-3507)
   + added to Debian package (CASSANDRA-3458)
   + display byte data instead of erroring out on decode failure
     (CASSANDRA-3874)
 * add nodetool rebuild_index (CASSANDRA-3583)
 * add nodetool rangekeysample (CASSANDRA-2917)
 * Fix streaming too much data during move operations (CASSANDRA-3639)
 * Nodetool and CLI connect to localhost by default (CASSANDRA-3568)
 * Reduce memory used by primary index sample (CASSANDRA-3743)
 * (Hadoop) separate input/output configurations (CASSANDRA-3197, 3765)
 * avoid returning internal Cassandra classes over JMX (CASSANDRA-2805)
 * add row-level isolation via SnapTree (CASSANDRA-2893)
 * Optimize key count estimation when opening sstable on startup
   (CASSANDRA-2988)
 * multi-dc replication optimization supporting CL > ONE (CASSANDRA-3577)
 * add command to stop compactions (CASSANDRA-1740, 3566, 3582)
 * multithreaded streaming (CASSANDRA-3494)
 * removed in-tree redhat spec (CASSANDRA-3567)
 * "defragment" rows for name-based queries under STCS, again (CASSANDRA-2503)
 * Recycle commitlog segments for improved performance
   (CASSANDRA-3411, 3543, 3557, 3615)
 * update size-tiered compaction to prioritize small tiers (CASSANDRA-2407)
 * add message expiration logic to OutboundTcpConnection (CASSANDRA-3005)
 * off-heap cache to use sun.misc.Unsafe instead of JNA (CASSANDRA-3271)
 * EACH_QUORUM is only supported for writes (CASSANDRA-3272)
 * replace compactionlock use in schema migration by checking CFS.isValid
   (CASSANDRA-3116)
 * recognize that "SELECT first ... *" isn't really "SELECT *" (CASSANDRA-3445)
 * Use faster bytes comparison (CASSANDRA-3434)
 * Bulk loader is no longer a fat client, (HADOOP) bulk load output format
   (CASSANDRA-3045)
 * (Hadoop) add support for KeyRange.filter
 * remove assumption that keys and token are in bijection
   (CASSANDRA-1034, 3574, 3604)
 * always remove endpoints from delevery queue in HH (CASSANDRA-3546)
 * fix race between cf flush and its 2ndary indexes flush (CASSANDRA-3547)
 * fix potential race in AES when a repair fails (CASSANDRA-3548)
 * Remove columns shadowed by a deleted container even when we cannot purge
   (CASSANDRA-3538)
 * Improve memtable slice iteration performance (CASSANDRA-3545)
 * more efficient allocation of small bloom filters (CASSANDRA-3618)
 * Use separate writer thread in SSTableSimpleUnsortedWriter (CASSANDRA-3619)
 * fsync the directory after new sstable or commitlog segment are created (CASSANDRA-3250)
 * fix minor issues reported by FindBugs (CASSANDRA-3658)
 * global key/row caches (CASSANDRA-3143, 3849)
 * optimize memtable iteration during range scan (CASSANDRA-3638)
 * introduce 'crc_check_chance' in CompressionParameters to support
   a checksum percentage checking chance similarly to read-repair (CASSANDRA-3611)
 * a way to deactivate global key/row cache on per-CF basis (CASSANDRA-3667)
 * fix LeveledCompactionStrategy broken because of generation pre-allocation
   in LeveledManifest (CASSANDRA-3691)
 * finer-grained control over data directories (CASSANDRA-2749)
 * Fix ClassCastException during hinted handoff (CASSANDRA-3694)
 * Upgrade Thrift to 0.7 (CASSANDRA-3213)
 * Make stress.java insert operation to use microseconds (CASSANDRA-3725)
 * Allows (internally) doing a range query with a limit of columns instead of
   rows (CASSANDRA-3742)
 * Allow rangeSlice queries to be start/end inclusive/exclusive (CASSANDRA-3749)
 * Fix BulkLoader to support new SSTable layout and add stream
   throttling to prevent an NPE when there is no yaml config (CASSANDRA-3752)
 * Allow concurrent schema migrations (CASSANDRA-1391, 3832)
 * Add SnapshotCommand to trigger snapshot on remote node (CASSANDRA-3721)
 * Make CFMetaData conversions to/from thrift/native schema inverses
   (CASSANDRA_3559)
 * Add initial code for CQL 3.0-beta (CASSANDRA-2474, 3781, 3753)
 * Add wide row support for ColumnFamilyInputFormat (CASSANDRA-3264)
 * Allow extending CompositeType comparator (CASSANDRA-3657)
 * Avoids over-paging during get_count (CASSANDRA-3798)
 * Add new command to rebuild a node without (repair) merkle tree calculations
   (CASSANDRA-3483, 3922)
 * respect not only row cache capacity but caching mode when
   trying to read data (CASSANDRA-3812)
 * fix system tests (CASSANDRA-3827)
 * CQL support for altering row key type in ALTER TABLE (CASSANDRA-3781)
 * turn compression on by default (CASSANDRA-3871)
 * make hexToBytes refuse invalid input (CASSANDRA-2851)
 * Make secondary indexes CF inherit compression and compaction from their
   parent CF (CASSANDRA-3877)
 * Finish cleanup up tombstone purge code (CASSANDRA-3872)
 * Avoid NPE on aboarted stream-out sessions (CASSANDRA-3904)
 * BulkRecordWriter throws NPE for counter columns (CASSANDRA-3906)
 * Support compression using BulkWriter (CASSANDRA-3907)


1.0.8
 * fix race between cleanup and flush on secondary index CFSes (CASSANDRA-3712)
 * avoid including non-queried nodes in rangeslice read repair
   (CASSANDRA-3843)
 * Only snapshot CF being compacted for snapshot_before_compaction
   (CASSANDRA-3803)
 * Log active compactions in StatusLogger (CASSANDRA-3703)
 * Compute more accurate compaction score per level (CASSANDRA-3790)
 * Return InvalidRequest when using a keyspace that doesn't exist
   (CASSANDRA-3764)
 * disallow user modification of System keyspace (CASSANDRA-3738)
 * allow using sstable2json on secondary index data (CASSANDRA-3738)
 * (cqlsh) add DESCRIBE COLUMNFAMILIES (CASSANDRA-3586)
 * (cqlsh) format blobs correctly and use colors to improve output
   readability (CASSANDRA-3726)
 * synchronize BiMap of bootstrapping tokens (CASSANDRA-3417)
 * show index options in CLI (CASSANDRA-3809)
 * add optional socket timeout for streaming (CASSANDRA-3838)
 * fix truncate not to leave behind non-CFS backed secondary indexes
   (CASSANDRA-3844)
 * make CLI `show schema` to use output stream directly instead
   of StringBuilder (CASSANDRA-3842)
 * remove the wait on hint future during write (CASSANDRA-3870)
 * (cqlsh) ignore missing CfDef opts (CASSANDRA-3933)
 * (cqlsh) look for cqlshlib relative to realpath (CASSANDRA-3767)
 * Fix short read protection (CASSANDRA-3934)
 * Make sure infered and actual schema match (CASSANDRA-3371)
 * Fix NPE during HH delivery (CASSANDRA-3677)
 * Don't put boostrapping node in 'hibernate' status (CASSANDRA-3737)
 * Fix double quotes in windows bat files (CASSANDRA-3744)
 * Fix bad validator lookup (CASSANDRA-3789)
 * Fix soft reset in EC2MultiRegionSnitch (CASSANDRA-3835)
 * Don't leave zombie connections with THSHA thrift server (CASSANDRA-3867)
 * (cqlsh) fix deserialization of data (CASSANDRA-3874)
 * Fix removetoken force causing an inconsistent state (CASSANDRA-3876)
 * Fix ahndling of some types with Pig (CASSANDRA-3886)
 * Don't allow to drop the system keyspace (CASSANDRA-3759)
 * Make Pig deletes disabled by default and configurable (CASSANDRA-3628)
Merged from 0.8:
 * (Pig) fix CassandraStorage to use correct comparator in Super ColumnFamily
   case (CASSANDRA-3251)
 * fix thread safety issues in commitlog replay, primarily affecting
   systems with many (100s) of CF definitions (CASSANDRA-3751)
 * Fix relevant tombstone ignored with super columns (CASSANDRA-3875)


1.0.7
 * fix regression in HH page size calculation (CASSANDRA-3624)
 * retry failed stream on IOException (CASSANDRA-3686)
 * allow configuring bloom_filter_fp_chance (CASSANDRA-3497)
 * attempt hint delivery every ten minutes, or when failure detector
   notifies us that a node is back up, whichever comes first.  hint
   handoff throttle delay default changed to 1ms, from 50 (CASSANDRA-3554)
 * add nodetool setstreamthroughput (CASSANDRA-3571)
 * fix assertion when dropping a columnfamily with no sstables (CASSANDRA-3614)
 * more efficient allocation of small bloom filters (CASSANDRA-3618)
 * CLibrary.createHardLinkWithExec() to check for errors (CASSANDRA-3101)
 * Avoid creating empty and non cleaned writer during compaction (CASSANDRA-3616)
 * stop thrift service in shutdown hook so we can quiesce MessagingService
   (CASSANDRA-3335)
 * (CQL) compaction_strategy_options and compression_parameters for
   CREATE COLUMNFAMILY statement (CASSANDRA-3374)
 * Reset min/max compaction threshold when creating size tiered compaction
   strategy (CASSANDRA-3666)
 * Don't ignore IOException during compaction (CASSANDRA-3655)
 * Fix assertion error for CF with gc_grace=0 (CASSANDRA-3579)
 * Shutdown ParallelCompaction reducer executor after use (CASSANDRA-3711)
 * Avoid < 0 value for pending tasks in leveled compaction (CASSANDRA-3693)
 * (Hadoop) Support TimeUUID in Pig CassandraStorage (CASSANDRA-3327)
 * Check schema is ready before continuing boostrapping (CASSANDRA-3629)
 * Catch overflows during parsing of chunk_length_kb (CASSANDRA-3644)
 * Improve stream protocol mismatch errors (CASSANDRA-3652)
 * Avoid multiple thread doing HH to the same target (CASSANDRA-3681)
 * Add JMX property for rp_timeout_in_ms (CASSANDRA-2940)
 * Allow DynamicCompositeType to compare component of different types
   (CASSANDRA-3625)
 * Flush non-cfs backed secondary indexes (CASSANDRA-3659)
 * Secondary Indexes should report memory consumption (CASSANDRA-3155)
 * fix for SelectStatement start/end key are not set correctly
   when a key alias is involved (CASSANDRA-3700)
 * fix CLI `show schema` command insert of an extra comma in
   column_metadata (CASSANDRA-3714)
Merged from 0.8:
 * avoid logging (harmless) exception when GC takes < 1ms (CASSANDRA-3656)
 * prevent new nodes from thinking down nodes are up forever (CASSANDRA-3626)
 * use correct list of replicas for LOCAL_QUORUM reads when read repair
   is disabled (CASSANDRA-3696)
 * block on flush before compacting hints (may prevent OOM) (CASSANDRA-3733)


1.0.6
 * (CQL) fix cqlsh support for replicate_on_write (CASSANDRA-3596)
 * fix adding to leveled manifest after streaming (CASSANDRA-3536)
 * filter out unavailable cipher suites when using encryption (CASSANDRA-3178)
 * (HADOOP) add old-style api support for CFIF and CFRR (CASSANDRA-2799)
 * Support TimeUUIDType column names in Stress.java tool (CASSANDRA-3541)
 * (CQL) INSERT/UPDATE/DELETE/TRUNCATE commands should allow CF names to
   be qualified by keyspace (CASSANDRA-3419)
 * always remove endpoints from delevery queue in HH (CASSANDRA-3546)
 * fix race between cf flush and its 2ndary indexes flush (CASSANDRA-3547)
 * fix potential race in AES when a repair fails (CASSANDRA-3548)
 * fix default value validation usage in CLI SET command (CASSANDRA-3553)
 * Optimize componentsFor method for compaction and startup time
   (CASSANDRA-3532)
 * (CQL) Proper ColumnFamily metadata validation on CREATE COLUMNFAMILY
   (CASSANDRA-3565)
 * fix compression "chunk_length_kb" option to set correct kb value for
   thrift/avro (CASSANDRA-3558)
 * fix missing response during range slice repair (CASSANDRA-3551)
 * 'describe ring' moved from CLI to nodetool and available through JMX (CASSANDRA-3220)
 * add back partitioner to sstable metadata (CASSANDRA-3540)
 * fix NPE in get_count for counters (CASSANDRA-3601)
Merged from 0.8:
 * remove invalid assertion that table was opened before dropping it
   (CASSANDRA-3580)
 * range and index scans now only send requests to enough replicas to
   satisfy requested CL + RR (CASSANDRA-3598)
 * use cannonical host for local node in nodetool info (CASSANDRA-3556)
 * remove nonlocal DC write optimization since it only worked with
   CL.ONE or CL.LOCAL_QUORUM (CASSANDRA-3577, 3585)
 * detect misuses of CounterColumnType (CASSANDRA-3422)
 * turn off string interning in json2sstable, take 2 (CASSANDRA-2189)
 * validate compression parameters on add/update of the ColumnFamily
   (CASSANDRA-3573)
 * Check for 0.0.0.0 is incorrect in CFIF (CASSANDRA-3584)
 * Increase vm.max_map_count in debian packaging (CASSANDRA-3563)
 * gossiper will never add itself to saved endpoints (CASSANDRA-3485)


1.0.5
 * revert CASSANDRA-3407 (see CASSANDRA-3540)
 * fix assertion error while forwarding writes to local nodes (CASSANDRA-3539)


1.0.4
 * fix self-hinting of timed out read repair updates and make hinted handoff
   less prone to OOMing a coordinator (CASSANDRA-3440)
 * expose bloom filter sizes via JMX (CASSANDRA-3495)
 * enforce RP tokens 0..2**127 (CASSANDRA-3501)
 * canonicalize paths exposed through JMX (CASSANDRA-3504)
 * fix "liveSize" stat when sstables are removed (CASSANDRA-3496)
 * add bloom filter FP rates to nodetool cfstats (CASSANDRA-3347)
 * record partitioner in sstable metadata component (CASSANDRA-3407)
 * add new upgradesstables nodetool command (CASSANDRA-3406)
 * skip --debug requirement to see common exceptions in CLI (CASSANDRA-3508)
 * fix incorrect query results due to invalid max timestamp (CASSANDRA-3510)
 * make sstableloader recognize compressed sstables (CASSANDRA-3521)
 * avoids race in OutboundTcpConnection in multi-DC setups (CASSANDRA-3530)
 * use SETLOCAL in cassandra.bat (CASSANDRA-3506)
 * fix ConcurrentModificationException in Table.all() (CASSANDRA-3529)
Merged from 0.8:
 * fix concurrence issue in the FailureDetector (CASSANDRA-3519)
 * fix array out of bounds error in counter shard removal (CASSANDRA-3514)
 * avoid dropping tombstones when they might still be needed to shadow
   data in a different sstable (CASSANDRA-2786)


1.0.3
 * revert name-based query defragmentation aka CASSANDRA-2503 (CASSANDRA-3491)
 * fix invalidate-related test failures (CASSANDRA-3437)
 * add next-gen cqlsh to bin/ (CASSANDRA-3188, 3131, 3493)
 * (CQL) fix handling of rows with no columns (CASSANDRA-3424, 3473)
 * fix querying supercolumns by name returning only a subset of
   subcolumns or old subcolumn versions (CASSANDRA-3446)
 * automatically compute sha1 sum for uncompressed data files (CASSANDRA-3456)
 * fix reading metadata/statistics component for version < h (CASSANDRA-3474)
 * add sstable forward-compatibility (CASSANDRA-3478)
 * report compression ratio in CFSMBean (CASSANDRA-3393)
 * fix incorrect size exception during streaming of counters (CASSANDRA-3481)
 * (CQL) fix for counter decrement syntax (CASSANDRA-3418)
 * Fix race introduced by CASSANDRA-2503 (CASSANDRA-3482)
 * Fix incomplete deletion of delivered hints (CASSANDRA-3466)
 * Avoid rescheduling compactions when no compaction was executed
   (CASSANDRA-3484)
 * fix handling of the chunk_length_kb compression options (CASSANDRA-3492)
Merged from 0.8:
 * fix updating CF row_cache_provider (CASSANDRA-3414)
 * CFMetaData.convertToThrift method to set RowCacheProvider (CASSANDRA-3405)
 * acquire compactionlock during truncate (CASSANDRA-3399)
 * fix displaying cfdef entries for super columnfamilies (CASSANDRA-3415)
 * Make counter shard merging thread safe (CASSANDRA-3178)
 * Revert CASSANDRA-2855
 * Fix bug preventing the use of efficient cross-DC writes (CASSANDRA-3472)
 * `describe ring` command for CLI (CASSANDRA-3220)
 * (Hadoop) skip empty rows when entire row is requested, redux (CASSANDRA-2855)


1.0.2
 * "defragment" rows for name-based queries under STCS (CASSANDRA-2503)
 * Add timing information to cassandra-cli GET/SET/LIST queries (CASSANDRA-3326)
 * Only create one CompressionMetadata object per sstable (CASSANDRA-3427)
 * cleanup usage of StorageService.setMode() (CASSANDRA-3388)
 * Avoid large array allocation for compressed chunk offsets (CASSANDRA-3432)
 * fix DecimalType bytebuffer marshalling (CASSANDRA-3421)
 * fix bug that caused first column in per row indexes to be ignored
   (CASSANDRA-3441)
 * add JMX call to clean (failed) repair sessions (CASSANDRA-3316)
 * fix sstableloader reference acquisition bug (CASSANDRA-3438)
 * fix estimated row size regression (CASSANDRA-3451)
 * make sure we don't return more columns than asked (CASSANDRA-3303, 3395)
Merged from 0.8:
 * acquire compactionlock during truncate (CASSANDRA-3399)
 * fix displaying cfdef entries for super columnfamilies (CASSANDRA-3415)


1.0.1
 * acquire references during index build to prevent delete problems
   on Windows (CASSANDRA-3314)
 * describe_ring should include datacenter/topology information (CASSANDRA-2882)
 * Thrift sockets are not properly buffered (CASSANDRA-3261)
 * performance improvement for bytebufferutil compare function (CASSANDRA-3286)
 * add system.versions ColumnFamily (CASSANDRA-3140)
 * reduce network copies (CASSANDRA-3333, 3373)
 * limit nodetool to 32MB of heap (CASSANDRA-3124)
 * (CQL) update parser to accept "timestamp" instead of "date" (CASSANDRA-3149)
 * Fix CLI `show schema` to include "compression_options" (CASSANDRA-3368)
 * Snapshot to include manifest under LeveledCompactionStrategy (CASSANDRA-3359)
 * (CQL) SELECT query should allow CF name to be qualified by keyspace (CASSANDRA-3130)
 * (CQL) Fix internal application error specifying 'using consistency ...'
   in lower case (CASSANDRA-3366)
 * fix Deflate compression when compression actually makes the data bigger
   (CASSANDRA-3370)
 * optimize UUIDGen to avoid lock contention on InetAddress.getLocalHost
   (CASSANDRA-3387)
 * tolerate index being dropped mid-mutation (CASSANDRA-3334, 3313)
 * CompactionManager is now responsible for checking for new candidates
   post-task execution, enabling more consistent leveled compaction
   (CASSANDRA-3391)
 * Cache HSHA threads (CASSANDRA-3372)
 * use CF/KS names as snapshot prefix for drop + truncate operations
   (CASSANDRA-2997)
 * Break bloom filters up to avoid heap fragmentation (CASSANDRA-2466)
 * fix cassandra hanging on jsvc stop (CASSANDRA-3302)
 * Avoid leveled compaction getting blocked on errors (CASSANDRA-3408)
 * Make reloading the compaction strategy safe (CASSANDRA-3409)
 * ignore 0.8 hints even if compaction begins before we try to purge
   them (CASSANDRA-3385)
 * remove procrun (bin\daemon) from Cassandra source tree and
   artifacts (CASSANDRA-3331)
 * make cassandra compile under JDK7 (CASSANDRA-3275)
 * remove dependency of clientutil.jar to FBUtilities (CASSANDRA-3299)
 * avoid truncation errors by using long math on long values (CASSANDRA-3364)
 * avoid clock drift on some Windows machine (CASSANDRA-3375)
 * display cache provider in cli 'describe keyspace' command (CASSANDRA-3384)
 * fix incomplete topology information in describe_ring (CASSANDRA-3403)
 * expire dead gossip states based on time (CASSANDRA-2961)
 * improve CompactionTask extensibility (CASSANDRA-3330)
 * Allow one leveled compaction task to kick off another (CASSANDRA-3363)
 * allow encryption only between datacenters (CASSANDRA-2802)
Merged from 0.8:
 * fix truncate allowing data to be replayed post-restart (CASSANDRA-3297)
 * make iwriter final in IndexWriter to avoid NPE (CASSANDRA-2863)
 * (CQL) update grammar to require key clause in DELETE statement
   (CASSANDRA-3349)
 * (CQL) allow numeric keyspace names in USE statement (CASSANDRA-3350)
 * (Hadoop) skip empty rows when slicing the entire row (CASSANDRA-2855)
 * Fix handling of tombstone by SSTableExport/Import (CASSANDRA-3357)
 * fix ColumnIndexer to use long offsets (CASSANDRA-3358)
 * Improved CLI exceptions (CASSANDRA-3312)
 * Fix handling of tombstone by SSTableExport/Import (CASSANDRA-3357)
 * Only count compaction as active (for throttling) when they have
   successfully acquired the compaction lock (CASSANDRA-3344)
 * Display CLI version string on startup (CASSANDRA-3196)
 * (Hadoop) make CFIF try rpc_address or fallback to listen_address
   (CASSANDRA-3214)
 * (Hadoop) accept comma delimited lists of initial thrift connections
   (CASSANDRA-3185)
 * ColumnFamily min_compaction_threshold should be >= 2 (CASSANDRA-3342)
 * (Pig) add 0.8+ types and key validation type in schema (CASSANDRA-3280)
 * Fix completely removing column metadata using CLI (CASSANDRA-3126)
 * CLI `describe cluster;` output should be on separate lines for separate versions
   (CASSANDRA-3170)
 * fix changing durable_writes keyspace option during CF creation
   (CASSANDRA-3292)
 * avoid locking on update when no indexes are involved (CASSANDRA-3386)
 * fix assertionError during repair with ordered partitioners (CASSANDRA-3369)
 * correctly serialize key_validation_class for avro (CASSANDRA-3391)
 * don't expire counter tombstone after streaming (CASSANDRA-3394)
 * prevent nodes that failed to join from hanging around forever
   (CASSANDRA-3351)
 * remove incorrect optimization from slice read path (CASSANDRA-3390)
 * Fix race in AntiEntropyService (CASSANDRA-3400)


1.0.0-final
 * close scrubbed sstable fd before deleting it (CASSANDRA-3318)
 * fix bug preventing obsolete commitlog segments from being removed
   (CASSANDRA-3269)
 * tolerate whitespace in seed CDL (CASSANDRA-3263)
 * Change default heap thresholds to max(min(1/2 ram, 1G), min(1/4 ram, 8GB))
   (CASSANDRA-3295)
 * Fix broken CompressedRandomAccessReaderTest (CASSANDRA-3298)
 * (CQL) fix type information returned for wildcard queries (CASSANDRA-3311)
 * add estimated tasks to LeveledCompactionStrategy (CASSANDRA-3322)
 * avoid including compaction cache-warming in keycache stats (CASSANDRA-3325)
 * run compaction and hinted handoff threads at MIN_PRIORITY (CASSANDRA-3308)
 * default hsha thrift server to cpu core count in rpc pool (CASSANDRA-3329)
 * add bin\daemon to binary tarball for Windows service (CASSANDRA-3331)
 * Fix places where uncompressed size of sstables was use in place of the
   compressed one (CASSANDRA-3338)
 * Fix hsha thrift server (CASSANDRA-3346)
 * Make sure repair only stream needed sstables (CASSANDRA-3345)


1.0.0-rc2
 * Log a meaningful warning when a node receives a message for a repair session
   that doesn't exist anymore (CASSANDRA-3256)
 * test for NUMA policy support as well as numactl presence (CASSANDRA-3245)
 * Fix FD leak when internode encryption is enabled (CASSANDRA-3257)
 * Remove incorrect assertion in mergeIterator (CASSANDRA-3260)
 * FBUtilities.hexToBytes(String) to throw NumberFormatException when string
   contains non-hex characters (CASSANDRA-3231)
 * Keep SimpleSnitch proximity ordering unchanged from what the Strategy
   generates, as intended (CASSANDRA-3262)
 * remove Scrub from compactionstats when finished (CASSANDRA-3255)
 * fix counter entry in jdbc TypesMap (CASSANDRA-3268)
 * fix full queue scenario for ParallelCompactionIterator (CASSANDRA-3270)
 * fix bootstrap process (CASSANDRA-3285)
 * don't try delivering hints if when there isn't any (CASSANDRA-3176)
 * CLI documentation change for ColumnFamily `compression_options` (CASSANDRA-3282)
 * ignore any CF ids sent by client for adding CF/KS (CASSANDRA-3288)
 * remove obsolete hints on first startup (CASSANDRA-3291)
 * use correct ISortedColumns for time-optimized reads (CASSANDRA-3289)
 * Evict gossip state immediately when a token is taken over by a new IP
   (CASSANDRA-3259)


1.0.0-rc1
 * Update CQL to generate microsecond timestamps by default (CASSANDRA-3227)
 * Fix counting CFMetadata towards Memtable liveRatio (CASSANDRA-3023)
 * Kill server on wrapped OOME such as from FileChannel.map (CASSANDRA-3201)
 * remove unnecessary copy when adding to row cache (CASSANDRA-3223)
 * Log message when a full repair operation completes (CASSANDRA-3207)
 * Fix streamOutSession keeping sstables references forever if the remote end
   dies (CASSANDRA-3216)
 * Remove dynamic_snitch boolean from example configuration (defaulting to
   true) and set default badness threshold to 0.1 (CASSANDRA-3229)
 * Base choice of random or "balanced" token on bootstrap on whether
   schema definitions were found (CASSANDRA-3219)
 * Fixes for LeveledCompactionStrategy score computation, prioritization,
   scheduling, and performance (CASSANDRA-3224, 3234)
 * parallelize sstable open at server startup (CASSANDRA-2988)
 * fix handling of exceptions writing to OutboundTcpConnection (CASSANDRA-3235)
 * Allow using quotes in "USE <keyspace>;" CLI command (CASSANDRA-3208)
 * Don't allow any cache loading exceptions to halt startup (CASSANDRA-3218)
 * Fix sstableloader --ignores option (CASSANDRA-3247)
 * File descriptor limit increased in packaging (CASSANDRA-3206)
 * Fix deadlock in commit log during flush (CASSANDRA-3253)


1.0.0-beta1
 * removed binarymemtable (CASSANDRA-2692)
 * add commitlog_total_space_in_mb to prevent fragmented logs (CASSANDRA-2427)
 * removed commitlog_rotation_threshold_in_mb configuration (CASSANDRA-2771)
 * make AbstractBounds.normalize de-overlapp overlapping ranges (CASSANDRA-2641)
 * replace CollatingIterator, ReducingIterator with MergeIterator
   (CASSANDRA-2062)
 * Fixed the ability to set compaction strategy in cli using create column
   family command (CASSANDRA-2778)
 * clean up tmp files after failed compaction (CASSANDRA-2468)
 * restrict repair streaming to specific columnfamilies (CASSANDRA-2280)
 * don't bother persisting columns shadowed by a row tombstone (CASSANDRA-2589)
 * reset CF and SC deletion times after gc_grace (CASSANDRA-2317)
 * optimize away seek when compacting wide rows (CASSANDRA-2879)
 * single-pass streaming (CASSANDRA-2677, 2906, 2916, 3003)
 * use reference counting for deleting sstables instead of relying on GC
   (CASSANDRA-2521, 3179)
 * store hints as serialized mutations instead of pointers to data row
   (CASSANDRA-2045)
 * store hints in the coordinator node instead of in the closest replica
   (CASSANDRA-2914)
 * add row_cache_keys_to_save CF option (CASSANDRA-1966)
 * check column family validity in nodetool repair (CASSANDRA-2933)
 * use lazy initialization instead of class initialization in NodeId
   (CASSANDRA-2953)
 * add paging to get_count (CASSANDRA-2894)
 * fix "short reads" in [multi]get (CASSANDRA-2643, 3157, 3192)
 * add optional compression for sstables (CASSANDRA-47, 2994, 3001, 3128)
 * add scheduler JMX metrics (CASSANDRA-2962)
 * add block level checksum for compressed data (CASSANDRA-1717)
 * make column family backed column map pluggable and introduce unsynchronized
   ArrayList backed one to speedup reads (CASSANDRA-2843, 3165, 3205)
 * refactoring of the secondary index api (CASSANDRA-2982)
 * make CL > ONE reads wait for digest reconciliation before returning
   (CASSANDRA-2494)
 * fix missing logging for some exceptions (CASSANDRA-2061)
 * refactor and optimize ColumnFamilyStore.files(...) and Descriptor.fromFilename(String)
   and few other places responsible for work with SSTable files (CASSANDRA-3040)
 * Stop reading from sstables once we know we have the most recent columns,
   for query-by-name requests (CASSANDRA-2498)
 * Add query-by-column mode to stress.java (CASSANDRA-3064)
 * Add "install" command to cassandra.bat (CASSANDRA-292)
 * clean up KSMetadata, CFMetadata from unnecessary
   Thrift<->Avro conversion methods (CASSANDRA-3032)
 * Add timeouts to client request schedulers (CASSANDRA-3079, 3096)
 * Cli to use hashes rather than array of hashes for strategy options (CASSANDRA-3081)
 * LeveledCompactionStrategy (CASSANDRA-1608, 3085, 3110, 3087, 3145, 3154, 3182)
 * Improvements of the CLI `describe` command (CASSANDRA-2630)
 * reduce window where dropped CF sstables may not be deleted (CASSANDRA-2942)
 * Expose gossip/FD info to JMX (CASSANDRA-2806)
 * Fix streaming over SSL when compressed SSTable involved (CASSANDRA-3051)
 * Add support for pluggable secondary index implementations (CASSANDRA-3078)
 * remove compaction_thread_priority setting (CASSANDRA-3104)
 * generate hints for replicas that timeout, not just replicas that are known
   to be down before starting (CASSANDRA-2034)
 * Add throttling for internode streaming (CASSANDRA-3080)
 * make the repair of a range repair all replica (CASSANDRA-2610, 3194)
 * expose the ability to repair the first range (as returned by the
   partitioner) of a node (CASSANDRA-2606)
 * Streams Compression (CASSANDRA-3015)
 * add ability to use multiple threads during a single compaction
   (CASSANDRA-2901)
 * make AbstractBounds.normalize support overlapping ranges (CASSANDRA-2641)
 * fix of the CQL count() behavior (CASSANDRA-3068)
 * use TreeMap backed column families for the SSTable simple writers
   (CASSANDRA-3148)
 * fix inconsistency of the CLI syntax when {} should be used instead of [{}]
   (CASSANDRA-3119)
 * rename CQL type names to match expected SQL behavior (CASSANDRA-3149, 3031)
 * Arena-based allocation for memtables (CASSANDRA-2252, 3162, 3163, 3168)
 * Default RR chance to 0.1 (CASSANDRA-3169)
 * Add RowLevel support to secondary index API (CASSANDRA-3147)
 * Make SerializingCacheProvider the default if JNA is available (CASSANDRA-3183)
 * Fix backwards compatibilty for CQL memtable properties (CASSANDRA-3190)
 * Add five-minute delay before starting compactions on a restarted server
   (CASSANDRA-3181)
 * Reduce copies done for intra-host messages (CASSANDRA-1788, 3144)
 * support of compaction strategy option for stress.java (CASSANDRA-3204)
 * make memtable throughput and column count thresholds no-ops (CASSANDRA-2449)
 * Return schema information along with the resultSet in CQL (CASSANDRA-2734)
 * Add new DecimalType (CASSANDRA-2883)
 * Fix assertion error in RowRepairResolver (CASSANDRA-3156)
 * Reduce unnecessary high buffer sizes (CASSANDRA-3171)
 * Pluggable compaction strategy (CASSANDRA-1610)
 * Add new broadcast_address config option (CASSANDRA-2491)


0.8.7
 * Kill server on wrapped OOME such as from FileChannel.map (CASSANDRA-3201)
 * Allow using quotes in "USE <keyspace>;" CLI command (CASSANDRA-3208)
 * Log message when a full repair operation completes (CASSANDRA-3207)
 * Don't allow any cache loading exceptions to halt startup (CASSANDRA-3218)
 * Fix sstableloader --ignores option (CASSANDRA-3247)
 * File descriptor limit increased in packaging (CASSANDRA-3206)
 * Log a meaningfull warning when a node receive a message for a repair session
   that doesn't exist anymore (CASSANDRA-3256)
 * Fix FD leak when internode encryption is enabled (CASSANDRA-3257)
 * FBUtilities.hexToBytes(String) to throw NumberFormatException when string
   contains non-hex characters (CASSANDRA-3231)
 * Keep SimpleSnitch proximity ordering unchanged from what the Strategy
   generates, as intended (CASSANDRA-3262)
 * remove Scrub from compactionstats when finished (CASSANDRA-3255)
 * Fix tool .bat files when CASSANDRA_HOME contains spaces (CASSANDRA-3258)
 * Force flush of status table when removing/updating token (CASSANDRA-3243)
 * Evict gossip state immediately when a token is taken over by a new IP (CASSANDRA-3259)
 * Fix bug where the failure detector can take too long to mark a host
   down (CASSANDRA-3273)
 * (Hadoop) allow wrapping ranges in queries (CASSANDRA-3137)
 * (Hadoop) check all interfaces for a match with split location
   before falling back to random replica (CASSANDRA-3211)
 * (Hadoop) Make Pig storage handle implements LoadMetadata (CASSANDRA-2777)
 * (Hadoop) Fix exception during PIG 'dump' (CASSANDRA-2810)
 * Fix stress COUNTER_GET option (CASSANDRA-3301)
 * Fix missing fields in CLI `show schema` output (CASSANDRA-3304)
 * Nodetool no longer leaks threads and closes JMX connections (CASSANDRA-3309)
 * fix truncate allowing data to be replayed post-restart (CASSANDRA-3297)
 * Move SimpleAuthority and SimpleAuthenticator to examples (CASSANDRA-2922)
 * Fix handling of tombstone by SSTableExport/Import (CASSANDRA-3357)
 * Fix transposition in cfHistograms (CASSANDRA-3222)
 * Allow using number as DC name when creating keyspace in CQL (CASSANDRA-3239)
 * Force flush of system table after updating/removing a token (CASSANDRA-3243)


0.8.6
 * revert CASSANDRA-2388
 * change TokenRange.endpoints back to listen/broadcast address to match
   pre-1777 behavior, and add TokenRange.rpc_endpoints instead (CASSANDRA-3187)
 * avoid trying to watch cassandra-topology.properties when loaded from jar
   (CASSANDRA-3138)
 * prevent users from creating keyspaces with LocalStrategy replication
   (CASSANDRA-3139)
 * fix CLI `show schema;` to output correct keyspace definition statement
   (CASSANDRA-3129)
 * CustomTThreadPoolServer to log TTransportException at DEBUG level
   (CASSANDRA-3142)
 * allow topology sort to work with non-unique rack names between
   datacenters (CASSANDRA-3152)
 * Improve caching of same-version Messages on digest and repair paths
   (CASSANDRA-3158)
 * Randomize choice of first replica for counter increment (CASSANDRA-2890)
 * Fix using read_repair_chance instead of merge_shard_change (CASSANDRA-3202)
 * Avoid streaming data to nodes that already have it, on move as well as
   decommission (CASSANDRA-3041)
 * Fix divide by zero error in GCInspector (CASSANDRA-3164)
 * allow quoting of the ColumnFamily name in CLI `create column family`
   statement (CASSANDRA-3195)
 * Fix rolling upgrade from 0.7 to 0.8 problem (CASSANDRA-3166)
 * Accomodate missing encryption_options in IncomingTcpConnection.stream
   (CASSANDRA-3212)


0.8.5
 * fix NPE when encryption_options is unspecified (CASSANDRA-3007)
 * include column name in validation failure exceptions (CASSANDRA-2849)
 * make sure truncate clears out the commitlog so replay won't re-
   populate with truncated data (CASSANDRA-2950)
 * fix NPE when debug logging is enabled and dropped CF is present
   in a commitlog segment (CASSANDRA-3021)
 * fix cassandra.bat when CASSANDRA_HOME contains spaces (CASSANDRA-2952)
 * fix to SSTableSimpleUnsortedWriter bufferSize calculation (CASSANDRA-3027)
 * make cleanup and normal compaction able to skip empty rows
   (rows containing nothing but expired tombstones) (CASSANDRA-3039)
 * work around native memory leak in com.sun.management.GarbageCollectorMXBean
   (CASSANDRA-2868)
 * validate that column names in column_metadata are not equal to key_alias
   on create/update of the ColumnFamily and CQL 'ALTER' statement (CASSANDRA-3036)
 * return an InvalidRequestException if an indexed column is assigned
   a value larger than 64KB (CASSANDRA-3057)
 * fix of numeric-only and string column names handling in CLI "drop index"
   (CASSANDRA-3054)
 * prune index scan resultset back to original request for lazy
   resultset expansion case (CASSANDRA-2964)
 * (Hadoop) fail jobs when Cassandra node has failed but TaskTracker
   has not (CASSANDRA-2388)
 * fix dynamic snitch ignoring nodes when read_repair_chance is zero
   (CASSANDRA-2662)
 * avoid retaining references to dropped CFS objects in
   CompactionManager.estimatedCompactions (CASSANDRA-2708)
 * expose rpc timeouts per host in MessagingServiceMBean (CASSANDRA-2941)
 * avoid including cwd in classpath for deb and rpm packages (CASSANDRA-2881)
 * remove gossip state when a new IP takes over a token (CASSANDRA-3071)
 * allow sstable2json to work on index sstable files (CASSANDRA-3059)
 * always hint counters (CASSANDRA-3099)
 * fix log4j initialization in EmbeddedCassandraService (CASSANDRA-2857)
 * remove gossip state when a new IP takes over a token (CASSANDRA-3071)
 * work around native memory leak in com.sun.management.GarbageCollectorMXBean
    (CASSANDRA-2868)
 * fix UnavailableException with writes at CL.EACH_QUORM (CASSANDRA-3084)
 * fix parsing of the Keyspace and ColumnFamily names in numeric
   and string representations in CLI (CASSANDRA-3075)
 * fix corner cases in Range.differenceToFetch (CASSANDRA-3084)
 * fix ip address String representation in the ring cache (CASSANDRA-3044)
 * fix ring cache compatibility when mixing pre-0.8.4 nodes with post-
   in the same cluster (CASSANDRA-3023)
 * make repair report failure when a node participating dies (instead of
   hanging forever) (CASSANDRA-2433)
 * fix handling of the empty byte buffer by ReversedType (CASSANDRA-3111)
 * Add validation that Keyspace names are case-insensitively unique (CASSANDRA-3066)
 * catch invalid key_validation_class before instantiating UpdateColumnFamily (CASSANDRA-3102)
 * make Range and Bounds objects client-safe (CASSANDRA-3108)
 * optionally skip log4j configuration (CASSANDRA-3061)
 * bundle sstableloader with the debian package (CASSANDRA-3113)
 * don't try to build secondary indexes when there is none (CASSANDRA-3123)
 * improve SSTableSimpleUnsortedWriter speed for large rows (CASSANDRA-3122)
 * handle keyspace arguments correctly in nodetool snapshot (CASSANDRA-3038)
 * Fix SSTableImportTest on windows (CASSANDRA-3043)
 * expose compactionThroughputMbPerSec through JMX (CASSANDRA-3117)
 * log keyspace and CF of large rows being compacted


0.8.4
 * change TokenRing.endpoints to be a list of rpc addresses instead of
   listen/broadcast addresses (CASSANDRA-1777)
 * include files-to-be-streamed in StreamInSession.getSources (CASSANDRA-2972)
 * use JAVA env var in cassandra-env.sh (CASSANDRA-2785, 2992)
 * avoid doing read for no-op replicate-on-write at CL=1 (CASSANDRA-2892)
 * refuse counter write for CL.ANY (CASSANDRA-2990)
 * switch back to only logging recent dropped messages (CASSANDRA-3004)
 * always deserialize RowMutation for counters (CASSANDRA-3006)
 * ignore saved replication_factor strategy_option for NTS (CASSANDRA-3011)
 * make sure pre-truncate CL segments are discarded (CASSANDRA-2950)


0.8.3
 * add ability to drop local reads/writes that are going to timeout
   (CASSANDRA-2943)
 * revamp token removal process, keep gossip states for 3 days (CASSANDRA-2496)
 * don't accept extra args for 0-arg nodetool commands (CASSANDRA-2740)
 * log unavailableexception details at debug level (CASSANDRA-2856)
 * expose data_dir though jmx (CASSANDRA-2770)
 * don't include tmp files as sstable when create cfs (CASSANDRA-2929)
 * log Java classpath on startup (CASSANDRA-2895)
 * keep gossipped version in sync with actual on migration coordinator
   (CASSANDRA-2946)
 * use lazy initialization instead of class initialization in NodeId
   (CASSANDRA-2953)
 * check column family validity in nodetool repair (CASSANDRA-2933)
 * speedup bytes to hex conversions dramatically (CASSANDRA-2850)
 * Flush memtables on shutdown when durable writes are disabled
   (CASSANDRA-2958)
 * improved POSIX compatibility of start scripts (CASsANDRA-2965)
 * add counter support to Hadoop InputFormat (CASSANDRA-2981)
 * fix bug where dirty commitlog segments were removed (and avoid keeping
   segments with no post-flush activity permanently dirty) (CASSANDRA-2829)
 * fix throwing exception with batch mutation of counter super columns
   (CASSANDRA-2949)
 * ignore system tables during repair (CASSANDRA-2979)
 * throw exception when NTS is given replication_factor as an option
   (CASSANDRA-2960)
 * fix assertion error during compaction of counter CFs (CASSANDRA-2968)
 * avoid trying to create index names, when no index exists (CASSANDRA-2867)
 * don't sample the system table when choosing a bootstrap token
   (CASSANDRA-2825)
 * gossiper notifies of local state changes (CASSANDRA-2948)
 * add asynchronous and half-sync/half-async (hsha) thrift servers
   (CASSANDRA-1405)
 * fix potential use of free'd native memory in SerializingCache
   (CASSANDRA-2951)
 * prune index scan resultset back to original request for lazy
   resultset expansion case (CASSANDRA-2964)
 * (Hadoop) fail jobs when Cassandra node has failed but TaskTracker
    has not (CASSANDRA-2388)


0.8.2
 * CQL:
   - include only one row per unique key for IN queries (CASSANDRA-2717)
   - respect client timestamp on full row deletions (CASSANDRA-2912)
 * improve thread-safety in StreamOutSession (CASSANDRA-2792)
 * allow deleting a row and updating indexed columns in it in the
   same mutation (CASSANDRA-2773)
 * Expose number of threads blocked on submitting memtable to flush
   in JMX (CASSANDRA-2817)
 * add ability to return "endpoints" to nodetool (CASSANDRA-2776)
 * Add support for multiple (comma-delimited) coordinator addresses
   to ColumnFamilyInputFormat (CASSANDRA-2807)
 * fix potential NPE while scheduling read repair for range slice
   (CASSANDRA-2823)
 * Fix race in SystemTable.getCurrentLocalNodeId (CASSANDRA-2824)
 * Correctly set default for replicate_on_write (CASSANDRA-2835)
 * improve nodetool compactionstats formatting (CASSANDRA-2844)
 * fix index-building status display (CASSANDRA-2853)
 * fix CLI perpetuating obsolete KsDef.replication_factor (CASSANDRA-2846)
 * improve cli treatment of multiline comments (CASSANDRA-2852)
 * handle row tombstones correctly in EchoedRow (CASSANDRA-2786)
 * add MessagingService.get[Recently]DroppedMessages and
   StorageService.getExceptionCount (CASSANDRA-2804)
 * fix possibility of spurious UnavailableException for LOCAL_QUORUM
   reads with dynamic snitch + read repair disabled (CASSANDRA-2870)
 * add ant-optional as dependence for the debian package (CASSANDRA-2164)
 * add option to specify limit for get_slice in the CLI (CASSANDRA-2646)
 * decrease HH page size (CASSANDRA-2832)
 * reset cli keyspace after dropping the current one (CASSANDRA-2763)
 * add KeyRange option to Hadoop inputformat (CASSANDRA-1125)
 * fix protocol versioning (CASSANDRA-2818, 2860)
 * support spaces in path to log4j configuration (CASSANDRA-2383)
 * avoid including inferred types in CF update (CASSANDRA-2809)
 * fix JMX bulkload call (CASSANDRA-2908)
 * fix updating KS with durable_writes=false (CASSANDRA-2907)
 * add simplified facade to SSTableWriter for bulk loading use
   (CASSANDRA-2911)
 * fix re-using index CF sstable names after drop/recreate (CASSANDRA-2872)
 * prepend CF to default index names (CASSANDRA-2903)
 * fix hint replay (CASSANDRA-2928)
 * Properly synchronize repair's merkle tree computation (CASSANDRA-2816)


0.8.1
 * CQL:
   - support for insert, delete in BATCH (CASSANDRA-2537)
   - support for IN to SELECT, UPDATE (CASSANDRA-2553)
   - timestamp support for INSERT, UPDATE, and BATCH (CASSANDRA-2555)
   - TTL support (CASSANDRA-2476)
   - counter support (CASSANDRA-2473)
   - ALTER COLUMNFAMILY (CASSANDRA-1709)
   - DROP INDEX (CASSANDRA-2617)
   - add SCHEMA/TABLE as aliases for KS/CF (CASSANDRA-2743)
   - server handles wait-for-schema-agreement (CASSANDRA-2756)
   - key alias support (CASSANDRA-2480)
 * add support for comparator parameters and a generic ReverseType
   (CASSANDRA-2355)
 * add CompositeType and DynamicCompositeType (CASSANDRA-2231)
 * optimize batches containing multiple updates to the same row
   (CASSANDRA-2583)
 * adjust hinted handoff page size to avoid OOM with large columns
   (CASSANDRA-2652)
 * mark BRAF buffer invalid post-flush so we don't re-flush partial
   buffers again, especially on CL writes (CASSANDRA-2660)
 * add DROP INDEX support to CLI (CASSANDRA-2616)
 * don't perform HH to client-mode [storageproxy] nodes (CASSANDRA-2668)
 * Improve forceDeserialize/getCompactedRow encapsulation (CASSANDRA-2659)
 * Don't write CounterUpdateColumn to disk in tests (CASSANDRA-2650)
 * Add sstable bulk loading utility (CASSANDRA-1278)
 * avoid replaying hints to dropped columnfamilies (CASSANDRA-2685)
 * add placeholders for missing rows in range query pseudo-RR (CASSANDRA-2680)
 * remove no-op HHOM.renameHints (CASSANDRA-2693)
 * clone super columns to avoid modifying them during flush (CASSANDRA-2675)
 * allow writes to bypass the commitlog for certain keyspaces (CASSANDRA-2683)
 * avoid NPE when bypassing commitlog during memtable flush (CASSANDRA-2781)
 * Added support for making bootstrap retry if nodes flap (CASSANDRA-2644)
 * Added statusthrift to nodetool to report if thrift server is running (CASSANDRA-2722)
 * Fixed rows being cached if they do not exist (CASSANDRA-2723)
 * Support passing tableName and cfName to RowCacheProviders (CASSANDRA-2702)
 * close scrub file handles (CASSANDRA-2669)
 * throttle migration replay (CASSANDRA-2714)
 * optimize column serializer creation (CASSANDRA-2716)
 * Added support for making bootstrap retry if nodes flap (CASSANDRA-2644)
 * Added statusthrift to nodetool to report if thrift server is running
   (CASSANDRA-2722)
 * Fixed rows being cached if they do not exist (CASSANDRA-2723)
 * fix truncate/compaction race (CASSANDRA-2673)
 * workaround large resultsets causing large allocation retention
   by nio sockets (CASSANDRA-2654)
 * fix nodetool ring use with Ec2Snitch (CASSANDRA-2733)
 * fix removing columns and subcolumns that are supressed by a row or
   supercolumn tombstone during replica resolution (CASSANDRA-2590)
 * support sstable2json against snapshot sstables (CASSANDRA-2386)
 * remove active-pull schema requests (CASSANDRA-2715)
 * avoid marking entire list of sstables as actively being compacted
   in multithreaded compaction (CASSANDRA-2765)
 * seek back after deserializing a row to update cache with (CASSANDRA-2752)
 * avoid skipping rows in scrub for counter column family (CASSANDRA-2759)
 * fix ConcurrentModificationException in repair when dealing with 0.7 node
   (CASSANDRA-2767)
 * use threadsafe collections for StreamInSession (CASSANDRA-2766)
 * avoid infinite loop when creating merkle tree (CASSANDRA-2758)
 * avoids unmarking compacting sstable prematurely in cleanup (CASSANDRA-2769)
 * fix NPE when the commit log is bypassed (CASSANDRA-2718)
 * don't throw an exception in SS.isRPCServerRunning (CASSANDRA-2721)
 * make stress.jar executable (CASSANDRA-2744)
 * add daemon mode to java stress (CASSANDRA-2267)
 * expose the DC and rack of a node through JMX and nodetool ring (CASSANDRA-2531)
 * fix cache mbean getSize (CASSANDRA-2781)
 * Add Date, Float, Double, and Boolean types (CASSANDRA-2530)
 * Add startup flag to renew counter node id (CASSANDRA-2788)
 * add jamm agent to cassandra.bat (CASSANDRA-2787)
 * fix repair hanging if a neighbor has nothing to send (CASSANDRA-2797)
 * purge tombstone even if row is in only one sstable (CASSANDRA-2801)
 * Fix wrong purge of deleted cf during compaction (CASSANDRA-2786)
 * fix race that could result in Hadoop writer failing to throw an
   exception encountered after close() (CASSANDRA-2755)
 * fix scan wrongly throwing assertion error (CASSANDRA-2653)
 * Always use even distribution for merkle tree with RandomPartitionner
   (CASSANDRA-2841)
 * fix describeOwnership for OPP (CASSANDRA-2800)
 * ensure that string tokens do not contain commas (CASSANDRA-2762)


0.8.0-final
 * fix CQL grammar warning and cqlsh regression from CASSANDRA-2622
 * add ant generate-cql-html target (CASSANDRA-2526)
 * update CQL consistency levels (CASSANDRA-2566)
 * debian packaging fixes (CASSANDRA-2481, 2647)
 * fix UUIDType, IntegerType for direct buffers (CASSANDRA-2682, 2684)
 * switch to native Thrift for Hadoop map/reduce (CASSANDRA-2667)
 * fix StackOverflowError when building from eclipse (CASSANDRA-2687)
 * only provide replication_factor to strategy_options "help" for
   SimpleStrategy, OldNetworkTopologyStrategy (CASSANDRA-2678, 2713)
 * fix exception adding validators to non-string columns (CASSANDRA-2696)
 * avoid instantiating DatabaseDescriptor in JDBC (CASSANDRA-2694)
 * fix potential stack overflow during compaction (CASSANDRA-2626)
 * clone super columns to avoid modifying them during flush (CASSANDRA-2675)
 * reset underlying iterator in EchoedRow constructor (CASSANDRA-2653)


0.8.0-rc1
 * faster flushes and compaction from fixing excessively pessimistic
   rebuffering in BRAF (CASSANDRA-2581)
 * fix returning null column values in the python cql driver (CASSANDRA-2593)
 * fix merkle tree splitting exiting early (CASSANDRA-2605)
 * snapshot_before_compaction directory name fix (CASSANDRA-2598)
 * Disable compaction throttling during bootstrap (CASSANDRA-2612)
 * fix CQL treatment of > and < operators in range slices (CASSANDRA-2592)
 * fix potential double-application of counter updates on commitlog replay
   by moving replay position from header to sstable metadata (CASSANDRA-2419)
 * JDBC CQL driver exposes getColumn for access to timestamp
 * JDBC ResultSetMetadata properties added to AbstractType
 * r/m clustertool (CASSANDRA-2607)
 * add support for presenting row key as a column in CQL result sets
   (CASSANDRA-2622)
 * Don't allow {LOCAL|EACH}_QUORUM unless strategy is NTS (CASSANDRA-2627)
 * validate keyspace strategy_options during CQL create (CASSANDRA-2624)
 * fix empty Result with secondary index when limit=1 (CASSANDRA-2628)
 * Fix regression where bootstrapping a node with no schema fails
   (CASSANDRA-2625)
 * Allow removing LocationInfo sstables (CASSANDRA-2632)
 * avoid attempting to replay mutations from dropped keyspaces (CASSANDRA-2631)
 * avoid using cached position of a key when GT is requested (CASSANDRA-2633)
 * fix counting bloom filter true positives (CASSANDRA-2637)
 * initialize local ep state prior to gossip startup if needed (CASSANDRA-2638)
 * fix counter increment lost after restart (CASSANDRA-2642)
 * add quote-escaping via backslash to CLI (CASSANDRA-2623)
 * fix pig example script (CASSANDRA-2487)
 * fix dynamic snitch race in adding latencies (CASSANDRA-2618)
 * Start/stop cassandra after more important services such as mdadm in
   debian packaging (CASSANDRA-2481)


0.8.0-beta2
 * fix NPE compacting index CFs (CASSANDRA-2528)
 * Remove checking all column families on startup for compaction candidates
   (CASSANDRA-2444)
 * validate CQL create keyspace options (CASSANDRA-2525)
 * fix nodetool setcompactionthroughput (CASSANDRA-2550)
 * move	gossip heartbeat back to its own thread (CASSANDRA-2554)
 * validate cql TRUNCATE columnfamily before truncating (CASSANDRA-2570)
 * fix batch_mutate for mixed standard-counter mutations (CASSANDRA-2457)
 * disallow making schema changes to system keyspace (CASSANDRA-2563)
 * fix sending mutation messages multiple times (CASSANDRA-2557)
 * fix incorrect use of NBHM.size in ReadCallback that could cause
   reads to time out even when responses were received (CASSANDRA-2552)
 * trigger read repair correctly for LOCAL_QUORUM reads (CASSANDRA-2556)
 * Allow configuring the number of compaction thread (CASSANDRA-2558)
 * forceUserDefinedCompaction will attempt to compact what it is given
   even if the pessimistic estimate is that there is not enough disk space;
   automatic compactions will only compact 2 or more sstables (CASSANDRA-2575)
 * refuse to apply migrations with older timestamps than the current
   schema (CASSANDRA-2536)
 * remove unframed Thrift transport option
 * include indexes in snapshots (CASSANDRA-2596)
 * improve ignoring of obsolete mutations in index maintenance (CASSANDRA-2401)
 * recognize attempt to drop just the index while leaving the column
   definition alone (CASSANDRA-2619)


0.8.0-beta1
 * remove Avro RPC support (CASSANDRA-926)
 * support for columns that act as incr/decr counters
   (CASSANDRA-1072, 1937, 1944, 1936, 2101, 2093, 2288, 2105, 2384, 2236, 2342,
   2454)
 * CQL (CASSANDRA-1703, 1704, 1705, 1706, 1707, 1708, 1710, 1711, 1940,
   2124, 2302, 2277, 2493)
 * avoid double RowMutation serialization on write path (CASSANDRA-1800)
 * make NetworkTopologyStrategy the default (CASSANDRA-1960)
 * configurable internode encryption (CASSANDRA-1567, 2152)
 * human readable column names in sstable2json output (CASSANDRA-1933)
 * change default JMX port to 7199 (CASSANDRA-2027)
 * backwards compatible internal messaging (CASSANDRA-1015)
 * atomic switch of memtables and sstables (CASSANDRA-2284)
 * add pluggable SeedProvider (CASSANDRA-1669)
 * Fix clustertool to not throw exception when calling get_endpoints (CASSANDRA-2437)
 * upgrade to thrift 0.6 (CASSANDRA-2412)
 * repair works on a token range instead of full ring (CASSANDRA-2324)
 * purge tombstones from row cache (CASSANDRA-2305)
 * push replication_factor into strategy_options (CASSANDRA-1263)
 * give snapshots the same name on each node (CASSANDRA-1791)
 * remove "nodetool loadbalance" (CASSANDRA-2448)
 * multithreaded compaction (CASSANDRA-2191)
 * compaction throttling (CASSANDRA-2156)
 * add key type information and alias (CASSANDRA-2311, 2396)
 * cli no longer divides read_repair_chance by 100 (CASSANDRA-2458)
 * made CompactionInfo.getTaskType return an enum (CASSANDRA-2482)
 * add a server-wide cap on measured memtable memory usage and aggressively
   flush to keep under that threshold (CASSANDRA-2006)
 * add unified UUIDType (CASSANDRA-2233)
 * add off-heap row cache support (CASSANDRA-1969)


0.7.5
 * improvements/fixes to PIG driver (CASSANDRA-1618, CASSANDRA-2387,
   CASSANDRA-2465, CASSANDRA-2484)
 * validate index names (CASSANDRA-1761)
 * reduce contention on Table.flusherLock (CASSANDRA-1954)
 * try harder to detect failures during streaming, cleaning up temporary
   files more reliably (CASSANDRA-2088)
 * shut down server for OOM on a Thrift thread (CASSANDRA-2269)
 * fix tombstone handling in repair and sstable2json (CASSANDRA-2279)
 * preserve version when streaming data from old sstables (CASSANDRA-2283)
 * don't start repair if a neighboring node is marked as dead (CASSANDRA-2290)
 * purge tombstones from row cache (CASSANDRA-2305)
 * Avoid seeking when sstable2json exports the entire file (CASSANDRA-2318)
 * clear Built flag in system table when dropping an index (CASSANDRA-2320)
 * don't allow arbitrary argument for stress.java (CASSANDRA-2323)
 * validate values for index predicates in get_indexed_slice (CASSANDRA-2328)
 * queue secondary indexes for flush before the parent (CASSANDRA-2330)
 * allow job configuration to set the CL used in Hadoop jobs (CASSANDRA-2331)
 * add memtable_flush_queue_size defaulting to 4 (CASSANDRA-2333)
 * Allow overriding of initial_token, storage_port and rpc_port from system
   properties (CASSANDRA-2343)
 * fix comparator used for non-indexed secondary expressions in index scan
   (CASSANDRA-2347)
 * ensure size calculation and write phase of large-row compaction use
   the same threshold for TTL expiration (CASSANDRA-2349)
 * fix race when iterating CFs during add/drop (CASSANDRA-2350)
 * add ConsistencyLevel command to CLI (CASSANDRA-2354)
 * allow negative numbers in the cli (CASSANDRA-2358)
 * hard code serialVersionUID for tokens class (CASSANDRA-2361)
 * fix potential infinite loop in ByteBufferUtil.inputStream (CASSANDRA-2365)
 * fix encoding bugs in HintedHandoffManager, SystemTable when default
   charset is not UTF8 (CASSANDRA-2367)
 * avoids having removed node reappearing in Gossip (CASSANDRA-2371)
 * fix incorrect truncation of long to int when reading columns via block
   index (CASSANDRA-2376)
 * fix NPE during stream session (CASSANDRA-2377)
 * fix race condition that could leave orphaned data files when dropping CF or
   KS (CASSANDRA-2381)
 * fsync statistics component on write (CASSANDRA-2382)
 * fix duplicate results from CFS.scan (CASSANDRA-2406)
 * add IntegerType to CLI help (CASSANDRA-2414)
 * avoid caching token-only decoratedkeys (CASSANDRA-2416)
 * convert mmap assertion to if/throw so scrub can catch it (CASSANDRA-2417)
 * don't overwrite gc log (CASSANDR-2418)
 * invalidate row cache for streamed row to avoid inconsitencies
   (CASSANDRA-2420)
 * avoid copies in range/index scans (CASSANDRA-2425)
 * make sure we don't wipe data during cleanup if the node has not join
   the ring (CASSANDRA-2428)
 * Try harder to close files after compaction (CASSANDRA-2431)
 * re-set bootstrapped flag after move finishes (CASSANDRA-2435)
 * display validation_class in CLI 'describe keyspace' (CASSANDRA-2442)
 * make cleanup compactions cleanup the row cache (CASSANDRA-2451)
 * add column fields validation to scrub (CASSANDRA-2460)
 * use 64KB flush buffer instead of in_memory_compaction_limit (CASSANDRA-2463)
 * fix backslash substitutions in CLI (CASSANDRA-2492)
 * disable cache saving for system CFS (CASSANDRA-2502)
 * fixes for verifying destination availability under hinted conditions
   so UE can be thrown intead of timing out (CASSANDRA-2514)
 * fix update of validation class in column metadata (CASSANDRA-2512)
 * support LOCAL_QUORUM, EACH_QUORUM CLs outside of NTS (CASSANDRA-2516)
 * preserve version when streaming data from old sstables (CASSANDRA-2283)
 * fix backslash substitutions in CLI (CASSANDRA-2492)
 * count a row deletion as one operation towards memtable threshold
   (CASSANDRA-2519)
 * support LOCAL_QUORUM, EACH_QUORUM CLs outside of NTS (CASSANDRA-2516)


0.7.4
 * add nodetool join command (CASSANDRA-2160)
 * fix secondary indexes on pre-existing or streamed data (CASSANDRA-2244)
 * initialize endpoint in gossiper earlier (CASSANDRA-2228)
 * add ability to write to Cassandra from Pig (CASSANDRA-1828)
 * add rpc_[min|max]_threads (CASSANDRA-2176)
 * add CL.TWO, CL.THREE (CASSANDRA-2013)
 * avoid exporting an un-requested row in sstable2json, when exporting
   a key that does not exist (CASSANDRA-2168)
 * add incremental_backups option (CASSANDRA-1872)
 * add configurable row limit to Pig loadfunc (CASSANDRA-2276)
 * validate column values in batches as well as single-Column inserts
   (CASSANDRA-2259)
 * move sample schema from cassandra.yaml to schema-sample.txt,
   a cli scripts (CASSANDRA-2007)
 * avoid writing empty rows when scrubbing tombstoned rows (CASSANDRA-2296)
 * fix assertion error in range and index scans for CL < ALL
   (CASSANDRA-2282)
 * fix commitlog replay when flush position refers to data that didn't
   get synced before server died (CASSANDRA-2285)
 * fix fd leak in sstable2json with non-mmap'd i/o (CASSANDRA-2304)
 * reduce memory use during streaming of multiple sstables (CASSANDRA-2301)
 * purge tombstoned rows from cache after GCGraceSeconds (CASSANDRA-2305)
 * allow zero replicas in a NTS datacenter (CASSANDRA-1924)
 * make range queries respect snitch for local replicas (CASSANDRA-2286)
 * fix HH delivery when column index is larger than 2GB (CASSANDRA-2297)
 * make 2ary indexes use parent CF flush thresholds during initial build
   (CASSANDRA-2294)
 * update memtable_throughput to be a long (CASSANDRA-2158)


0.7.3
 * Keep endpoint state until aVeryLongTime (CASSANDRA-2115)
 * lower-latency read repair (CASSANDRA-2069)
 * add hinted_handoff_throttle_delay_in_ms option (CASSANDRA-2161)
 * fixes for cache save/load (CASSANDRA-2172, -2174)
 * Handle whole-row deletions in CFOutputFormat (CASSANDRA-2014)
 * Make memtable_flush_writers flush in parallel (CASSANDRA-2178)
 * Add compaction_preheat_key_cache option (CASSANDRA-2175)
 * refactor stress.py to have only one copy of the format string
   used for creating row keys (CASSANDRA-2108)
 * validate index names for \w+ (CASSANDRA-2196)
 * Fix Cassandra cli to respect timeout if schema does not settle
   (CASSANDRA-2187)
 * fix for compaction and cleanup writing old-format data into new-version
   sstable (CASSANDRA-2211, -2216)
 * add nodetool scrub (CASSANDRA-2217, -2240)
 * fix sstable2json large-row pagination (CASSANDRA-2188)
 * fix EOFing on requests for the last bytes in a file (CASSANDRA-2213)
 * fix BufferedRandomAccessFile bugs (CASSANDRA-2218, -2241)
 * check for memtable flush_after_mins exceeded every 10s (CASSANDRA-2183)
 * fix cache saving on Windows (CASSANDRA-2207)
 * add validateSchemaAgreement call + synchronization to schema
   modification operations (CASSANDRA-2222)
 * fix for reversed slice queries on large rows (CASSANDRA-2212)
 * fat clients were writing local data (CASSANDRA-2223)
 * set DEFAULT_MEMTABLE_LIFETIME_IN_MINS to 24h
 * improve detection and cleanup of partially-written sstables
   (CASSANDRA-2206)
 * fix supercolumn de/serialization when subcolumn comparator is different
   from supercolumn's (CASSANDRA-2104)
 * fix starting up on Windows when CASSANDRA_HOME contains whitespace
   (CASSANDRA-2237)
 * add [get|set][row|key]cacheSavePeriod to JMX (CASSANDRA-2100)
 * fix Hadoop ColumnFamilyOutputFormat dropping of mutations
   when batch fills up (CASSANDRA-2255)
 * move file deletions off of scheduledtasks executor (CASSANDRA-2253)


0.7.2
 * copy DecoratedKey.key when inserting into caches to avoid retaining
   a reference to the underlying buffer (CASSANDRA-2102)
 * format subcolumn names with subcomparator (CASSANDRA-2136)
 * fix column bloom filter deserialization (CASSANDRA-2165)


0.7.1
 * refactor MessageDigest creation code. (CASSANDRA-2107)
 * buffer network stack to avoid inefficient small TCP messages while avoiding
   the nagle/delayed ack problem (CASSANDRA-1896)
 * check log4j configuration for changes every 10s (CASSANDRA-1525, 1907)
 * more-efficient cross-DC replication (CASSANDRA-1530, -2051, -2138)
 * avoid polluting page cache with commitlog or sstable writes
   and seq scan operations (CASSANDRA-1470)
 * add RMI authentication options to nodetool (CASSANDRA-1921)
 * make snitches configurable at runtime (CASSANDRA-1374)
 * retry hadoop split requests on connection failure (CASSANDRA-1927)
 * implement describeOwnership for BOP, COPP (CASSANDRA-1928)
 * make read repair behave as expected for ConsistencyLevel > ONE
   (CASSANDRA-982, 2038)
 * distributed test harness (CASSANDRA-1859, 1964)
 * reduce flush lock contention (CASSANDRA-1930)
 * optimize supercolumn deserialization (CASSANDRA-1891)
 * fix CFMetaData.apply to only compare objects of the same class
   (CASSANDRA-1962)
 * allow specifying specific SSTables to compact from JMX (CASSANDRA-1963)
 * fix race condition in MessagingService.targets (CASSANDRA-1959, 2094, 2081)
 * refuse to open sstables from a future version (CASSANDRA-1935)
 * zero-copy reads (CASSANDRA-1714)
 * fix copy bounds for word Text in wordcount demo (CASSANDRA-1993)
 * fixes for contrib/javautils (CASSANDRA-1979)
 * check more frequently for memtable expiration (CASSANDRA-2000)
 * fix writing SSTable column count statistics (CASSANDRA-1976)
 * fix streaming of multiple CFs during bootstrap (CASSANDRA-1992)
 * explicitly set JVM GC new generation size with -Xmn (CASSANDRA-1968)
 * add short options for CLI flags (CASSANDRA-1565)
 * make keyspace argument to "describe keyspace" in CLI optional
   when authenticated to keyspace already (CASSANDRA-2029)
 * added option to specify -Dcassandra.join_ring=false on startup
   to allow "warm spare" nodes or performing JMX maintenance before
   joining the ring (CASSANDRA-526)
 * log migrations at INFO (CASSANDRA-2028)
 * add CLI verbose option in file mode (CASSANDRA-2030)
 * add single-line "--" comments to CLI (CASSANDRA-2032)
 * message serialization tests (CASSANDRA-1923)
 * switch from ivy to maven-ant-tasks (CASSANDRA-2017)
 * CLI attempts to block for new schema to propagate (CASSANDRA-2044)
 * fix potential overflow in nodetool cfstats (CASSANDRA-2057)
 * add JVM shutdownhook to sync commitlog (CASSANDRA-1919)
 * allow nodes to be up without being part of  normal traffic (CASSANDRA-1951)
 * fix CLI "show keyspaces" with null options on NTS (CASSANDRA-2049)
 * fix possible ByteBuffer race conditions (CASSANDRA-2066)
 * reduce garbage generated by MessagingService to prevent load spikes
   (CASSANDRA-2058)
 * fix math in RandomPartitioner.describeOwnership (CASSANDRA-2071)
 * fix deletion of sstable non-data components (CASSANDRA-2059)
 * avoid blocking gossip while deleting handoff hints (CASSANDRA-2073)
 * ignore messages from newer versions, keep track of nodes in gossip
   regardless of version (CASSANDRA-1970)
 * cache writing moved to CompactionManager to reduce i/o contention and
   updated to use non-cache-polluting writes (CASSANDRA-2053)
 * page through large rows when exporting to JSON (CASSANDRA-2041)
 * add flush_largest_memtables_at and reduce_cache_sizes_at options
   (CASSANDRA-2142)
 * add cli 'describe cluster' command (CASSANDRA-2127)
 * add cli support for setting username/password at 'connect' command
   (CASSANDRA-2111)
 * add -D option to Stress.java to allow reading hosts from a file
   (CASSANDRA-2149)
 * bound hints CF throughput between 32M and 256M (CASSANDRA-2148)
 * continue starting when invalid saved cache entries are encountered
   (CASSANDRA-2076)
 * add max_hint_window_in_ms option (CASSANDRA-1459)


0.7.0-final
 * fix offsets to ByteBuffer.get (CASSANDRA-1939)


0.7.0-rc4
 * fix cli crash after backgrounding (CASSANDRA-1875)
 * count timeouts in storageproxy latencies, and include latency
   histograms in StorageProxyMBean (CASSANDRA-1893)
 * fix CLI get recognition of supercolumns (CASSANDRA-1899)
 * enable keepalive on intra-cluster sockets (CASSANDRA-1766)
 * count timeouts towards dynamicsnitch latencies (CASSANDRA-1905)
 * Expose index-building status in JMX + cli schema description
   (CASSANDRA-1871)
 * allow [LOCAL|EACH]_QUORUM to be used with non-NetworkTopology
   replication Strategies
 * increased amount of index locks for faster commitlog replay
 * collect secondary index tombstones immediately (CASSANDRA-1914)
 * revert commitlog changes from #1780 (CASSANDRA-1917)
 * change RandomPartitioner min token to -1 to avoid collision w/
   tokens on actual nodes (CASSANDRA-1901)
 * examine the right nibble when validating TimeUUID (CASSANDRA-1910)
 * include secondary indexes in cleanup (CASSANDRA-1916)
 * CFS.scrubDataDirectories should also cleanup invalid secondary indexes
   (CASSANDRA-1904)
 * ability to disable/enable gossip on nodes to force them down
   (CASSANDRA-1108)


0.7.0-rc3
 * expose getNaturalEndpoints in StorageServiceMBean taking byte[]
   key; RMI cannot serialize ByteBuffer (CASSANDRA-1833)
 * infer org.apache.cassandra.locator for replication strategy classes
   when not otherwise specified
 * validation that generates less garbage (CASSANDRA-1814)
 * add TTL support to CLI (CASSANDRA-1838)
 * cli defaults to bytestype for subcomparator when creating
   column families (CASSANDRA-1835)
 * unregister index MBeans when index is dropped (CASSANDRA-1843)
 * make ByteBufferUtil.clone thread-safe (CASSANDRA-1847)
 * change exception for read requests during bootstrap from
   InvalidRequest to Unavailable (CASSANDRA-1862)
 * respect row-level tombstones post-flush in range scans
   (CASSANDRA-1837)
 * ReadResponseResolver check digests against each other (CASSANDRA-1830)
 * return InvalidRequest when remove of subcolumn without supercolumn
   is requested (CASSANDRA-1866)
 * flush before repair (CASSANDRA-1748)
 * SSTableExport validates key order (CASSANDRA-1884)
 * large row support for SSTableExport (CASSANDRA-1867)
 * Re-cache hot keys post-compaction without hitting disk (CASSANDRA-1878)
 * manage read repair in coordinator instead of data source, to
   provide latency information to dynamic snitch (CASSANDRA-1873)


0.7.0-rc2
 * fix live-column-count of slice ranges including tombstoned supercolumn
   with live subcolumn (CASSANDRA-1591)
 * rename o.a.c.internal.AntientropyStage -> AntiEntropyStage,
   o.a.c.request.Request_responseStage -> RequestResponseStage,
   o.a.c.internal.Internal_responseStage -> InternalResponseStage
 * add AbstractType.fromString (CASSANDRA-1767)
 * require index_type to be present when specifying index_name
   on ColumnDef (CASSANDRA-1759)
 * fix add/remove index bugs in CFMetadata (CASSANDRA-1768)
 * rebuild Strategy during system_update_keyspace (CASSANDRA-1762)
 * cli updates prompt to ... in continuation lines (CASSANDRA-1770)
 * support multiple Mutations per key in hadoop ColumnFamilyOutputFormat
   (CASSANDRA-1774)
 * improvements to Debian init script (CASSANDRA-1772)
 * use local classloader to check for version.properties (CASSANDRA-1778)
 * Validate that column names in column_metadata are valid for the
   defined comparator, and decode properly in cli (CASSANDRA-1773)
 * use cross-platform newlines in cli (CASSANDRA-1786)
 * add ExpiringColumn support to sstable import/export (CASSANDRA-1754)
 * add flush for each append to periodic commitlog mode; added
   periodic_without_flush option to disable this (CASSANDRA-1780)
 * close file handle used for post-flush truncate (CASSANDRA-1790)
 * various code cleanup (CASSANDRA-1793, -1794, -1795)
 * fix range queries against wrapped range (CASSANDRA-1781)
 * fix consistencylevel calculations for NetworkTopologyStrategy
   (CASSANDRA-1804)
 * cli support index type enum names (CASSANDRA-1810)
 * improved validation of column_metadata (CASSANDRA-1813)
 * reads at ConsistencyLevel > 1 throw UnavailableException
   immediately if insufficient live nodes exist (CASSANDRA-1803)
 * copy bytebuffers for local writes to avoid retaining the entire
   Thrift frame (CASSANDRA-1801)
 * fix NPE adding index to column w/o prior metadata (CASSANDRA-1764)
 * reduce fat client timeout (CASSANDRA-1730)
 * fix botched merge of CASSANDRA-1316


0.7.0-rc1
 * fix compaction and flush races with schema updates (CASSANDRA-1715)
 * add clustertool, config-converter, sstablekeys, and schematool
   Windows .bat files (CASSANDRA-1723)
 * reject range queries received during bootstrap (CASSANDRA-1739)
 * fix wrapping-range queries on non-minimum token (CASSANDRA-1700)
 * add nodetool cfhistogram (CASSANDRA-1698)
 * limit repaired ranges to what the nodes have in common (CASSANDRA-1674)
 * index scan treats missing columns as not matching secondary
   expressions (CASSANDRA-1745)
 * Fix misuse of DataOutputBuffer.getData in AntiEntropyService
   (CASSANDRA-1729)
 * detect and warn when obsolete version of JNA is present (CASSANDRA-1760)
 * reduce fat client timeout (CASSANDRA-1730)
 * cleanup smallest CFs first to increase free temp space for larger ones
   (CASSANDRA-1811)
 * Update windows .bat files to work outside of main Cassandra
   directory (CASSANDRA-1713)
 * fix read repair regression from 0.6.7 (CASSANDRA-1727)
 * more-efficient read repair (CASSANDRA-1719)
 * fix hinted handoff replay (CASSANDRA-1656)
 * log type of dropped messages (CASSANDRA-1677)
 * upgrade to SLF4J 1.6.1
 * fix ByteBuffer bug in ExpiringColumn.updateDigest (CASSANDRA-1679)
 * fix IntegerType.getString (CASSANDRA-1681)
 * make -Djava.net.preferIPv4Stack=true the default (CASSANDRA-628)
 * add INTERNAL_RESPONSE verb to differentiate from responses related
   to client requests (CASSANDRA-1685)
 * log tpstats when dropping messages (CASSANDRA-1660)
 * include unreachable nodes in describeSchemaVersions (CASSANDRA-1678)
 * Avoid dropping messages off the client request path (CASSANDRA-1676)
 * fix jna errno reporting (CASSANDRA-1694)
 * add friendlier error for UnknownHostException on startup (CASSANDRA-1697)
 * include jna dependency in RPM package (CASSANDRA-1690)
 * add --skip-keys option to stress.py (CASSANDRA-1696)
 * improve cli handling of non-string keys and column names
   (CASSANDRA-1701, -1693)
 * r/m extra subcomparator line in cli keyspaces output (CASSANDRA-1712)
 * add read repair chance to cli "show keyspaces"
 * upgrade to ConcurrentLinkedHashMap 1.1 (CASSANDRA-975)
 * fix index scan routing (CASSANDRA-1722)
 * fix tombstoning of supercolumns in range queries (CASSANDRA-1734)
 * clear endpoint cache after updating keyspace metadata (CASSANDRA-1741)
 * fix wrapping-range queries on non-minimum token (CASSANDRA-1700)
 * truncate includes secondary indexes (CASSANDRA-1747)
 * retain reference to PendingFile sstables (CASSANDRA-1749)
 * fix sstableimport regression (CASSANDRA-1753)
 * fix for bootstrap when no non-system tables are defined (CASSANDRA-1732)
 * handle replica unavailability in index scan (CASSANDRA-1755)
 * fix service initialization order deadlock (CASSANDRA-1756)
 * multi-line cli commands (CASSANDRA-1742)
 * fix race between snapshot and compaction (CASSANDRA-1736)
 * add listEndpointsPendingHints, deleteHintsForEndpoint JMX methods
   (CASSANDRA-1551)


0.7.0-beta3
 * add strategy options to describe_keyspace output (CASSANDRA-1560)
 * log warning when using randomly generated token (CASSANDRA-1552)
 * re-organize JMX into .db, .net, .internal, .request (CASSANDRA-1217)
 * allow nodes to change IPs between restarts (CASSANDRA-1518)
 * remember ring state between restarts by default (CASSANDRA-1518)
 * flush index built flag so we can read it before log replay (CASSANDRA-1541)
 * lock row cache updates to prevent race condition (CASSANDRA-1293)
 * remove assertion causing rare (and harmless) error messages in
   commitlog (CASSANDRA-1330)
 * fix moving nodes with no keyspaces defined (CASSANDRA-1574)
 * fix unbootstrap when no data is present in a transfer range (CASSANDRA-1573)
 * take advantage of AVRO-495 to simplify our avro IDL (CASSANDRA-1436)
 * extend authorization hierarchy to column family (CASSANDRA-1554)
 * deletion support in secondary indexes (CASSANDRA-1571)
 * meaningful error message for invalid replication strategy class
   (CASSANDRA-1566)
 * allow keyspace creation with RF > N (CASSANDRA-1428)
 * improve cli error handling (CASSANDRA-1580)
 * add cache save/load ability (CASSANDRA-1417, 1606, 1647)
 * add StorageService.getDrainProgress (CASSANDRA-1588)
 * Disallow bootstrap to an in-use token (CASSANDRA-1561)
 * Allow dynamic secondary index creation and destruction (CASSANDRA-1532)
 * log auto-guessed memtable thresholds (CASSANDRA-1595)
 * add ColumnDef support to cli (CASSANDRA-1583)
 * reduce index sample time by 75% (CASSANDRA-1572)
 * add cli support for column, strategy metadata (CASSANDRA-1578, 1612)
 * add cli support for schema modification (CASSANDRA-1584)
 * delete temp files on failed compactions (CASSANDRA-1596)
 * avoid blocking for dead nodes during removetoken (CASSANDRA-1605)
 * remove ConsistencyLevel.ZERO (CASSANDRA-1607)
 * expose in-progress compaction type in jmx (CASSANDRA-1586)
 * removed IClock & related classes from internals (CASSANDRA-1502)
 * fix removing tokens from SystemTable on decommission and removetoken
   (CASSANDRA-1609)
 * include CF metadata in cli 'show keyspaces' (CASSANDRA-1613)
 * switch from Properties to HashMap in PropertyFileSnitch to
   avoid synchronization bottleneck (CASSANDRA-1481)
 * PropertyFileSnitch configuration file renamed to
   cassandra-topology.properties
 * add cli support for get_range_slices (CASSANDRA-1088, CASSANDRA-1619)
 * Make memtable flush thresholds per-CF instead of global
   (CASSANDRA-1007, 1637)
 * add cli support for binary data without CfDef hints (CASSANDRA-1603)
 * fix building SSTable statistics post-stream (CASSANDRA-1620)
 * fix potential infinite loop in 2ary index queries (CASSANDRA-1623)
 * allow creating NTS keyspaces with no replicas configured (CASSANDRA-1626)
 * add jmx histogram of sstables accessed per read (CASSANDRA-1624)
 * remove system_rename_column_family and system_rename_keyspace from the
   client API until races can be fixed (CASSANDRA-1630, CASSANDRA-1585)
 * add cli sanity tests (CASSANDRA-1582)
 * update GC settings in cassandra.bat (CASSANDRA-1636)
 * cli support for index queries (CASSANDRA-1635)
 * cli support for updating schema memtable settings (CASSANDRA-1634)
 * cli --file option (CASSANDRA-1616)
 * reduce automatically chosen memtable sizes by 50% (CASSANDRA-1641)
 * move endpoint cache from snitch to strategy (CASSANDRA-1643)
 * fix commitlog recovery deleting the newly-created segment as well as
   the old ones (CASSANDRA-1644)
 * upgrade to Thrift 0.5 (CASSANDRA-1367)
 * renamed CL.DCQUORUM to LOCAL_QUORUM and DCQUORUMSYNC to EACH_QUORUM
 * cli truncate support (CASSANDRA-1653)
 * update GC settings in cassandra.bat (CASSANDRA-1636)
 * avoid logging when a node's ip/token is gossipped back to it (CASSANDRA-1666)


0.7-beta2
 * always use UTF-8 for hint keys (CASSANDRA-1439)
 * remove cassandra.yaml dependency from Hadoop and Pig (CASSADRA-1322)
 * expose CfDef metadata in describe_keyspaces (CASSANDRA-1363)
 * restore use of mmap_index_only option (CASSANDRA-1241)
 * dropping a keyspace with no column families generated an error
   (CASSANDRA-1378)
 * rename RackAwareStrategy to OldNetworkTopologyStrategy, RackUnawareStrategy
   to SimpleStrategy, DatacenterShardStrategy to NetworkTopologyStrategy,
   AbstractRackAwareSnitch to AbstractNetworkTopologySnitch (CASSANDRA-1392)
 * merge StorageProxy.mutate, mutateBlocking (CASSANDRA-1396)
 * faster UUIDType, LongType comparisons (CASSANDRA-1386, 1393)
 * fix setting read_repair_chance from CLI addColumnFamily (CASSANDRA-1399)
 * fix updates to indexed columns (CASSANDRA-1373)
 * fix race condition leaving to FileNotFoundException (CASSANDRA-1382)
 * fix sharded lock hash on index write path (CASSANDRA-1402)
 * add support for GT/E, LT/E in subordinate index clauses (CASSANDRA-1401)
 * cfId counter got out of sync when CFs were added (CASSANDRA-1403)
 * less chatty schema updates (CASSANDRA-1389)
 * rename column family mbeans. 'type' will now include either
   'IndexColumnFamilies' or 'ColumnFamilies' depending on the CFS type.
   (CASSANDRA-1385)
 * disallow invalid keyspace and column family names. This includes name that
   matches a '^\w+' regex. (CASSANDRA-1377)
 * use JNA, if present, to take snapshots (CASSANDRA-1371)
 * truncate hints if starting 0.7 for the first time (CASSANDRA-1414)
 * fix FD leak in single-row slicepredicate queries (CASSANDRA-1416)
 * allow index expressions against columns that are not part of the
   SlicePredicate (CASSANDRA-1410)
 * config-converter properly handles snitches and framed support
   (CASSANDRA-1420)
 * remove keyspace argument from multiget_count (CASSANDRA-1422)
 * allow specifying cassandra.yaml location as (local or remote) URL
   (CASSANDRA-1126)
 * fix using DynamicEndpointSnitch with NetworkTopologyStrategy
   (CASSANDRA-1429)
 * Add CfDef.default_validation_class (CASSANDRA-891)
 * fix EstimatedHistogram.max (CASSANDRA-1413)
 * quorum read optimization (CASSANDRA-1622)
 * handle zero-length (or missing) rows during HH paging (CASSANDRA-1432)
 * include secondary indexes during schema migrations (CASSANDRA-1406)
 * fix commitlog header race during schema change (CASSANDRA-1435)
 * fix ColumnFamilyStoreMBeanIterator to use new type name (CASSANDRA-1433)
 * correct filename generated by xml->yaml converter (CASSANDRA-1419)
 * add CMSInitiatingOccupancyFraction=75 and UseCMSInitiatingOccupancyOnly
   to default JVM options
 * decrease jvm heap for cassandra-cli (CASSANDRA-1446)
 * ability to modify keyspaces and column family definitions on a live cluster
   (CASSANDRA-1285)
 * support for Hadoop Streaming [non-jvm map/reduce via stdin/out]
   (CASSANDRA-1368)
 * Move persistent sstable stats from the system table to an sstable component
   (CASSANDRA-1430)
 * remove failed bootstrap attempt from pending ranges when gossip times
   it out after 1h (CASSANDRA-1463)
 * eager-create tcp connections to other cluster members (CASSANDRA-1465)
 * enumerate stages and derive stage from message type instead of
   transmitting separately (CASSANDRA-1465)
 * apply reversed flag during collation from different data sources
   (CASSANDRA-1450)
 * make failure to remove commitlog segment non-fatal (CASSANDRA-1348)
 * correct ordering of drain operations so CL.recover is no longer
   necessary (CASSANDRA-1408)
 * removed keyspace from describe_splits method (CASSANDRA-1425)
 * rename check_schema_agreement to describe_schema_versions
   (CASSANDRA-1478)
 * fix QUORUM calculation for RF > 3 (CASSANDRA-1487)
 * remove tombstones during non-major compactions when bloom filter
   verifies that row does not exist in other sstables (CASSANDRA-1074)
 * nodes that coordinated a loadbalance in the past could not be seen by
   newly added nodes (CASSANDRA-1467)
 * exposed endpoint states (gossip details) via jmx (CASSANDRA-1467)
 * ensure that compacted sstables are not included when new readers are
   instantiated (CASSANDRA-1477)
 * by default, calculate heap size and memtable thresholds at runtime (CASSANDRA-1469)
 * fix races dealing with adding/dropping keyspaces and column families in
   rapid succession (CASSANDRA-1477)
 * clean up of Streaming system (CASSANDRA-1503, 1504, 1506)
 * add options to configure Thrift socket keepalive and buffer sizes (CASSANDRA-1426)
 * make contrib CassandraServiceDataCleaner recursive (CASSANDRA-1509)
 * min, max compaction threshold are configurable and persistent
   per-ColumnFamily (CASSANDRA-1468)
 * fix replaying the last mutation in a commitlog unnecessarily
   (CASSANDRA-1512)
 * invoke getDefaultUncaughtExceptionHandler from DTPE with the original
   exception rather than the ExecutionException wrapper (CASSANDRA-1226)
 * remove Clock from the Thrift (and Avro) API (CASSANDRA-1501)
 * Close intra-node sockets when connection is broken (CASSANDRA-1528)
 * RPM packaging spec file (CASSANDRA-786)
 * weighted request scheduler (CASSANDRA-1485)
 * treat expired columns as deleted (CASSANDRA-1539)
 * make IndexInterval configurable (CASSANDRA-1488)
 * add describe_snitch to Thrift API (CASSANDRA-1490)
 * MD5 authenticator compares plain text submitted password with MD5'd
   saved property, instead of vice versa (CASSANDRA-1447)
 * JMX MessagingService pending and completed counts (CASSANDRA-1533)
 * fix race condition processing repair responses (CASSANDRA-1511)
 * make repair blocking (CASSANDRA-1511)
 * create EndpointSnitchInfo and MBean to expose rack and DC (CASSANDRA-1491)
 * added option to contrib/word_count to output results back to Cassandra
   (CASSANDRA-1342)
 * rewrite Hadoop ColumnFamilyRecordWriter to pool connections, retry to
   multiple Cassandra nodes, and smooth impact on the Cassandra cluster
   by using smaller batch sizes (CASSANDRA-1434)
 * fix setting gc_grace_seconds via CLI (CASSANDRA-1549)
 * support TTL'd index values (CASSANDRA-1536)
 * make removetoken work like decommission (CASSANDRA-1216)
 * make cli comparator-aware and improve quote rules (CASSANDRA-1523,-1524)
 * make nodetool compact and cleanup blocking (CASSANDRA-1449)
 * add memtable, cache information to GCInspector logs (CASSANDRA-1558)
 * enable/disable HintedHandoff via JMX (CASSANDRA-1550)
 * Ignore stray files in the commit log directory (CASSANDRA-1547)
 * Disallow bootstrap to an in-use token (CASSANDRA-1561)


0.7-beta1
 * sstable versioning (CASSANDRA-389)
 * switched to slf4j logging (CASSANDRA-625)
 * add (optional) expiration time for column (CASSANDRA-699)
 * access levels for authentication/authorization (CASSANDRA-900)
 * add ReadRepairChance to CF definition (CASSANDRA-930)
 * fix heisenbug in system tests, especially common on OS X (CASSANDRA-944)
 * convert to byte[] keys internally and all public APIs (CASSANDRA-767)
 * ability to alter schema definitions on a live cluster (CASSANDRA-44)
 * renamed configuration file to cassandra.xml, and log4j.properties to
   log4j-server.properties, which must now be loaded from
   the classpath (which is how our scripts in bin/ have always done it)
   (CASSANDRA-971)
 * change get_count to require a SlicePredicate. create multi_get_count
   (CASSANDRA-744)
 * re-organized endpointsnitch implementations and added SimpleSnitch
   (CASSANDRA-994)
 * Added preload_row_cache option (CASSANDRA-946)
 * add CRC to commitlog header (CASSANDRA-999)
 * removed deprecated batch_insert and get_range_slice methods (CASSANDRA-1065)
 * add truncate thrift method (CASSANDRA-531)
 * http mini-interface using mx4j (CASSANDRA-1068)
 * optimize away copy of sliced row on memtable read path (CASSANDRA-1046)
 * replace constant-size 2GB mmaped segments and special casing for index
   entries spanning segment boundaries, with SegmentedFile that computes
   segments that always contain entire entries/rows (CASSANDRA-1117)
 * avoid reading large rows into memory during compaction (CASSANDRA-16)
 * added hadoop OutputFormat (CASSANDRA-1101)
 * efficient Streaming (no more anticompaction) (CASSANDRA-579)
 * split commitlog header into separate file and add size checksum to
   mutations (CASSANDRA-1179)
 * avoid allocating a new byte[] for each mutation on replay (CASSANDRA-1219)
 * revise HH schema to be per-endpoint (CASSANDRA-1142)
 * add joining/leaving status to nodetool ring (CASSANDRA-1115)
 * allow multiple repair sessions per node (CASSANDRA-1190)
 * optimize away MessagingService for local range queries (CASSANDRA-1261)
 * make framed transport the default so malformed requests can't OOM the
   server (CASSANDRA-475)
 * significantly faster reads from row cache (CASSANDRA-1267)
 * take advantage of row cache during range queries (CASSANDRA-1302)
 * make GCGraceSeconds a per-ColumnFamily value (CASSANDRA-1276)
 * keep persistent row size and column count statistics (CASSANDRA-1155)
 * add IntegerType (CASSANDRA-1282)
 * page within a single row during hinted handoff (CASSANDRA-1327)
 * push DatacenterShardStrategy configuration into keyspace definition,
   eliminating datacenter.properties. (CASSANDRA-1066)
 * optimize forward slices starting with '' and single-index-block name
   queries by skipping the column index (CASSANDRA-1338)
 * streaming refactor (CASSANDRA-1189)
 * faster comparison for UUID types (CASSANDRA-1043)
 * secondary index support (CASSANDRA-749 and subtasks)
 * make compaction buckets deterministic (CASSANDRA-1265)


0.6.6
 * Allow using DynamicEndpointSnitch with RackAwareStrategy (CASSANDRA-1429)
 * remove the remaining vestiges of the unfinished DatacenterShardStrategy
   (replaced by NetworkTopologyStrategy in 0.7)


0.6.5
 * fix key ordering in range query results with RandomPartitioner
   and ConsistencyLevel > ONE (CASSANDRA-1145)
 * fix for range query starting with the wrong token range (CASSANDRA-1042)
 * page within a single row during hinted handoff (CASSANDRA-1327)
 * fix compilation on non-sun JDKs (CASSANDRA-1061)
 * remove String.trim() call on row keys in batch mutations (CASSANDRA-1235)
 * Log summary of dropped messages instead of spamming log (CASSANDRA-1284)
 * add dynamic endpoint snitch (CASSANDRA-981)
 * fix streaming for keyspaces with hyphens in their name (CASSANDRA-1377)
 * fix errors in hard-coded bloom filter optKPerBucket by computing it
   algorithmically (CASSANDRA-1220
 * remove message deserialization stage, and uncap read/write stages
   so slow reads/writes don't block gossip processing (CASSANDRA-1358)
 * add jmx port configuration to Debian package (CASSANDRA-1202)
 * use mlockall via JNA, if present, to prevent Linux from swapping
   out parts of the JVM (CASSANDRA-1214)


0.6.4
 * avoid queuing multiple hint deliveries for the same endpoint
   (CASSANDRA-1229)
 * better performance for and stricter checking of UTF8 column names
   (CASSANDRA-1232)
 * extend option to lower compaction priority to hinted handoff
   as well (CASSANDRA-1260)
 * log errors in gossip instead of re-throwing (CASSANDRA-1289)
 * avoid aborting commitlog replay prematurely if a flushed-but-
   not-removed commitlog segment is encountered (CASSANDRA-1297)
 * fix duplicate rows being read during mapreduce (CASSANDRA-1142)
 * failure detection wasn't closing command sockets (CASSANDRA-1221)
 * cassandra-cli.bat works on windows (CASSANDRA-1236)
 * pre-emptively drop requests that cannot be processed within RPCTimeout
   (CASSANDRA-685)
 * add ack to Binary write verb and update CassandraBulkLoader
   to wait for acks for each row (CASSANDRA-1093)
 * added describe_partitioner Thrift method (CASSANDRA-1047)
 * Hadoop jobs no longer require the Cassandra storage-conf.xml
   (CASSANDRA-1280, CASSANDRA-1047)
 * log thread pool stats when GC is excessive (CASSANDRA-1275)
 * remove gossip message size limit (CASSANDRA-1138)
 * parallelize local and remote reads during multiget, and respect snitch
   when determining whether to do local read for CL.ONE (CASSANDRA-1317)
 * fix read repair to use requested consistency level on digest mismatch,
   rather than assuming QUORUM (CASSANDRA-1316)
 * process digest mismatch re-reads in parallel (CASSANDRA-1323)
 * switch hints CF comparator to BytesType (CASSANDRA-1274)


0.6.3
 * retry to make streaming connections up to 8 times. (CASSANDRA-1019)
 * reject describe_ring() calls on invalid keyspaces (CASSANDRA-1111)
 * fix cache size calculation for size of 100% (CASSANDRA-1129)
 * fix cache capacity only being recalculated once (CASSANDRA-1129)
 * remove hourly scan of all hints on the off chance that the gossiper
   missed a status change; instead, expose deliverHintsToEndpoint to JMX
   so it can be done manually, if necessary (CASSANDRA-1141)
 * don't reject reads at CL.ALL (CASSANDRA-1152)
 * reject deletions to supercolumns in CFs containing only standard
   columns (CASSANDRA-1139)
 * avoid preserving login information after client disconnects
   (CASSANDRA-1057)
 * prefer sun jdk to openjdk in debian init script (CASSANDRA-1174)
 * detect partioner config changes between restarts and fail fast
   (CASSANDRA-1146)
 * use generation time to resolve node token reassignment disagreements
   (CASSANDRA-1118)
 * restructure the startup ordering of Gossiper and MessageService to avoid
   timing anomalies (CASSANDRA-1160)
 * detect incomplete commit log hearders (CASSANDRA-1119)
 * force anti-entropy service to stream files on the stream stage to avoid
   sending streams out of order (CASSANDRA-1169)
 * remove inactive stream managers after AES streams files (CASSANDRA-1169)
 * allow removing entire row through batch_mutate Deletion (CASSANDRA-1027)
 * add JMX metrics for row-level bloom filter false positives (CASSANDRA-1212)
 * added a redhat init script to contrib (CASSANDRA-1201)
 * use midpoint when bootstrapping a new machine into range with not
   much data yet instead of random token (CASSANDRA-1112)
 * kill server on OOM in executor stage as well as Thrift (CASSANDRA-1226)
 * remove opportunistic repairs, when two machines with overlapping replica
   responsibilities happen to finish major compactions of the same CF near
   the same time.  repairs are now fully manual (CASSANDRA-1190)
 * add ability to lower compaction priority (default is no change from 0.6.2)
   (CASSANDRA-1181)


0.6.2
 * fix contrib/word_count build. (CASSANDRA-992)
 * split CommitLogExecutorService into BatchCommitLogExecutorService and
   PeriodicCommitLogExecutorService (CASSANDRA-1014)
 * add latency histograms to CFSMBean (CASSANDRA-1024)
 * make resolving timestamp ties deterministic by using value bytes
   as a tiebreaker (CASSANDRA-1039)
 * Add option to turn off Hinted Handoff (CASSANDRA-894)
 * fix windows startup (CASSANDRA-948)
 * make concurrent_reads, concurrent_writes configurable at runtime via JMX
   (CASSANDRA-1060)
 * disable GCInspector on non-Sun JVMs (CASSANDRA-1061)
 * fix tombstone handling in sstable rows with no other data (CASSANDRA-1063)
 * fix size of row in spanned index entries (CASSANDRA-1056)
 * install json2sstable, sstable2json, and sstablekeys to Debian package
 * StreamingService.StreamDestinations wouldn't empty itself after streaming
   finished (CASSANDRA-1076)
 * added Collections.shuffle(splits) before returning the splits in
   ColumnFamilyInputFormat (CASSANDRA-1096)
 * do not recalculate cache capacity post-compaction if it's been manually
   modified (CASSANDRA-1079)
 * better defaults for flush sorter + writer executor queue sizes
   (CASSANDRA-1100)
 * windows scripts for SSTableImport/Export (CASSANDRA-1051)
 * windows script for nodetool (CASSANDRA-1113)
 * expose PhiConvictThreshold (CASSANDRA-1053)
 * make repair of RF==1 a no-op (CASSANDRA-1090)
 * improve default JVM GC options (CASSANDRA-1014)
 * fix SlicePredicate serialization inside Hadoop jobs (CASSANDRA-1049)
 * close Thrift sockets in Hadoop ColumnFamilyRecordReader (CASSANDRA-1081)


0.6.1
 * fix NPE in sstable2json when no excluded keys are given (CASSANDRA-934)
 * keep the replica set constant throughout the read repair process
   (CASSANDRA-937)
 * allow querying getAllRanges with empty token list (CASSANDRA-933)
 * fix command line arguments inversion in clustertool (CASSANDRA-942)
 * fix race condition that could trigger a false-positive assertion
   during post-flush discard of old commitlog segments (CASSANDRA-936)
 * fix neighbor calculation for anti-entropy repair (CASSANDRA-924)
 * perform repair even for small entropy differences (CASSANDRA-924)
 * Use hostnames in CFInputFormat to allow Hadoop's naive string-based
   locality comparisons to work (CASSANDRA-955)
 * cache read-only BufferedRandomAccessFile length to avoid
   3 system calls per invocation (CASSANDRA-950)
 * nodes with IPv6 (and no IPv4) addresses could not join cluster
   (CASSANDRA-969)
 * Retrieve the correct number of undeleted columns, if any, from
   a supercolumn in a row that had been deleted previously (CASSANDRA-920)
 * fix index scans that cross the 2GB mmap boundaries for both mmap
   and standard i/o modes (CASSANDRA-866)
 * expose drain via nodetool (CASSANDRA-978)


0.6.0-RC1
 * JMX drain to flush memtables and run through commit log (CASSANDRA-880)
 * Bootstrapping can skip ranges under the right conditions (CASSANDRA-902)
 * fix merging row versions in range_slice for CL > ONE (CASSANDRA-884)
 * default write ConsistencyLeven chaned from ZERO to ONE
 * fix for index entries spanning mmap buffer boundaries (CASSANDRA-857)
 * use lexical comparison if time part of TimeUUIDs are the same
   (CASSANDRA-907)
 * bound read, mutation, and response stages to fix possible OOM
   during log replay (CASSANDRA-885)
 * Use microseconds-since-epoch (UTC) in cli, instead of milliseconds
 * Treat batch_mutate Deletion with null supercolumn as "apply this predicate
   to top level supercolumns" (CASSANDRA-834)
 * Streaming destination nodes do not update their JMX status (CASSANDRA-916)
 * Fix internal RPC timeout calculation (CASSANDRA-911)
 * Added Pig loadfunc to contrib/pig (CASSANDRA-910)


0.6.0-beta3
 * fix compaction bucketing bug (CASSANDRA-814)
 * update windows batch file (CASSANDRA-824)
 * deprecate KeysCachedFraction configuration directive in favor
   of KeysCached; move to unified-per-CF key cache (CASSANDRA-801)
 * add invalidateRowCache to ColumnFamilyStoreMBean (CASSANDRA-761)
 * send Handoff hints to natural locations to reduce load on
   remaining nodes in a failure scenario (CASSANDRA-822)
 * Add RowWarningThresholdInMB configuration option to warn before very
   large rows get big enough to threaten node stability, and -x option to
   be able to remove them with sstable2json if the warning is unheeded
   until it's too late (CASSANDRA-843)
 * Add logging of GC activity (CASSANDRA-813)
 * fix ConcurrentModificationException in commitlog discard (CASSANDRA-853)
 * Fix hardcoded row count in Hadoop RecordReader (CASSANDRA-837)
 * Add a jmx status to the streaming service and change several DEBUG
   messages to INFO (CASSANDRA-845)
 * fix classpath in cassandra-cli.bat for Windows (CASSANDRA-858)
 * allow re-specifying host, port to cassandra-cli if invalid ones
   are first tried (CASSANDRA-867)
 * fix race condition handling rpc timeout in the coordinator
   (CASSANDRA-864)
 * Remove CalloutLocation and StagingFileDirectory from storage-conf files
   since those settings are no longer used (CASSANDRA-878)
 * Parse a long from RowWarningThresholdInMB instead of an int (CASSANDRA-882)
 * Remove obsolete ControlPort code from DatabaseDescriptor (CASSANDRA-886)
 * move skipBytes side effect out of assert (CASSANDRA-899)
 * add "double getLoad" to StorageServiceMBean (CASSANDRA-898)
 * track row stats per CF at compaction time (CASSANDRA-870)
 * disallow CommitLogDirectory matching a DataFileDirectory (CASSANDRA-888)
 * default key cache size is 200k entries, changed from 10% (CASSANDRA-863)
 * add -Dcassandra-foreground=yes to cassandra.bat
 * exit if cluster name is changed unexpectedly (CASSANDRA-769)


0.6.0-beta1/beta2
 * add batch_mutate thrift command, deprecating batch_insert (CASSANDRA-336)
 * remove get_key_range Thrift API, deprecated in 0.5 (CASSANDRA-710)
 * add optional login() Thrift call for authentication (CASSANDRA-547)
 * support fat clients using gossiper and StorageProxy to perform
   replication in-process [jvm-only] (CASSANDRA-535)
 * support mmapped I/O for reads, on by default on 64bit JVMs
   (CASSANDRA-408, CASSANDRA-669)
 * improve insert concurrency, particularly during Hinted Handoff
   (CASSANDRA-658)
 * faster network code (CASSANDRA-675)
 * stress.py moved to contrib (CASSANDRA-635)
 * row caching [must be explicitly enabled per-CF in config] (CASSANDRA-678)
 * present a useful measure of compaction progress in JMX (CASSANDRA-599)
 * add bin/sstablekeys (CASSNADRA-679)
 * add ConsistencyLevel.ANY (CASSANDRA-687)
 * make removetoken remove nodes from gossip entirely (CASSANDRA-644)
 * add ability to set cache sizes at runtime (CASSANDRA-708)
 * report latency and cache hit rate statistics with lifetime totals
   instead of average over the last minute (CASSANDRA-702)
 * support get_range_slice for RandomPartitioner (CASSANDRA-745)
 * per-keyspace replication factory and replication strategy (CASSANDRA-620)
 * track latency in microseconds (CASSANDRA-733)
 * add describe_ Thrift methods, deprecating get_string_property and
   get_string_list_property
 * jmx interface for tracking operation mode and streams in general.
   (CASSANDRA-709)
 * keep memtables in sorted order to improve range query performance
   (CASSANDRA-799)
 * use while loop instead of recursion when trimming sstables compaction list
   to avoid blowing stack in pathological cases (CASSANDRA-804)
 * basic Hadoop map/reduce support (CASSANDRA-342)


0.5.1
 * ensure all files for an sstable are streamed to the same directory.
   (CASSANDRA-716)
 * more accurate load estimate for bootstrapping (CASSANDRA-762)
 * tolerate dead or unavailable bootstrap target on write (CASSANDRA-731)
 * allow larger numbers of keys (> 140M) in a sstable bloom filter
   (CASSANDRA-790)
 * include jvm argument improvements from CASSANDRA-504 in debian package
 * change streaming chunk size to 32MB to accomodate Windows XP limitations
   (was 64MB) (CASSANDRA-795)
 * fix get_range_slice returning results in the wrong order (CASSANDRA-781)


0.5.0 final
 * avoid attempting to delete temporary bootstrap files twice (CASSANDRA-681)
 * fix bogus NaN in nodeprobe cfstats output (CASSANDRA-646)
 * provide a policy for dealing with single thread executors w/ a full queue
   (CASSANDRA-694)
 * optimize inner read in MessagingService, vastly improving multiple-node
   performance (CASSANDRA-675)
 * wait for table flush before streaming data back to a bootstrapping node.
   (CASSANDRA-696)
 * keep track of bootstrapping sources by table so that bootstrapping doesn't
   give the indication of finishing early (CASSANDRA-673)


0.5.0 RC3
 * commit the correct version of the patch for CASSANDRA-663


0.5.0 RC2 (unreleased)
 * fix bugs in converting get_range_slice results to Thrift
   (CASSANDRA-647, CASSANDRA-649)
 * expose java.util.concurrent.TimeoutException in StorageProxy methods
   (CASSANDRA-600)
 * TcpConnectionManager was holding on to disconnected connections,
   giving the false indication they were being used. (CASSANDRA-651)
 * Remove duplicated write. (CASSANDRA-662)
 * Abort bootstrap if IP is already in the token ring (CASSANDRA-663)
 * increase default commitlog sync period, and wait for last sync to
   finish before submitting another (CASSANDRA-668)


0.5.0 RC1
 * Fix potential NPE in get_range_slice (CASSANDRA-623)
 * add CRC32 to commitlog entries (CASSANDRA-605)
 * fix data streaming on windows (CASSANDRA-630)
 * GC compacted sstables after cleanup and compaction (CASSANDRA-621)
 * Speed up anti-entropy validation (CASSANDRA-629)
 * Fix anti-entropy assertion error (CASSANDRA-639)
 * Fix pending range conflicts when bootstapping or moving
   multiple nodes at once (CASSANDRA-603)
 * Handle obsolete gossip related to node movement in the case where
   one or more nodes is down when the movement occurs (CASSANDRA-572)
 * Include dead nodes in gossip to avoid a variety of problems
   and fix HH to removed nodes (CASSANDRA-634)
 * return an InvalidRequestException for mal-formed SlicePredicates
   (CASSANDRA-643)
 * fix bug determining closest neighbor for use in multiple datacenters
   (CASSANDRA-648)
 * Vast improvements in anticompaction speed (CASSANDRA-607)
 * Speed up log replay and writes by avoiding redundant serializations
   (CASSANDRA-652)


0.5.0 beta 2
 * Bootstrap improvements (several tickets)
 * add nodeprobe repair anti-entropy feature (CASSANDRA-193, CASSANDRA-520)
 * fix possibility of partition when many nodes restart at once
   in clusters with multiple seeds (CASSANDRA-150)
 * fix NPE in get_range_slice when no data is found (CASSANDRA-578)
 * fix potential NPE in hinted handoff (CASSANDRA-585)
 * fix cleanup of local "system" keyspace (CASSANDRA-576)
 * improve computation of cluster load balance (CASSANDRA-554)
 * added super column read/write, column count, and column/row delete to
   cassandra-cli (CASSANDRA-567, CASSANDRA-594)
 * fix returning live subcolumns of deleted supercolumns (CASSANDRA-583)
 * respect JAVA_HOME in bin/ scripts (several tickets)
 * add StorageService.initClient for fat clients on the JVM (CASSANDRA-535)
   (see contrib/client_only for an example of use)
 * make consistency_level functional in get_range_slice (CASSANDRA-568)
 * optimize key deserialization for RandomPartitioner (CASSANDRA-581)
 * avoid GCing tombstones except on major compaction (CASSANDRA-604)
 * increase failure conviction threshold, resulting in less nodes
   incorrectly (and temporarily) marked as down (CASSANDRA-610)
 * respect memtable thresholds during log replay (CASSANDRA-609)
 * support ConsistencyLevel.ALL on read (CASSANDRA-584)
 * add nodeprobe removetoken command (CASSANDRA-564)


0.5.0 beta
 * Allow multiple simultaneous flushes, improving flush throughput
   on multicore systems (CASSANDRA-401)
 * Split up locks to improve write and read throughput on multicore systems
   (CASSANDRA-444, CASSANDRA-414)
 * More efficient use of memory during compaction (CASSANDRA-436)
 * autobootstrap option: when enabled, all non-seed nodes will attempt
   to bootstrap when started, until bootstrap successfully
   completes. -b option is removed.  (CASSANDRA-438)
 * Unless a token is manually specified in the configuration xml,
   a bootstraping node will use a token that gives it half the
   keys from the most-heavily-loaded node in the cluster,
   instead of generating a random token.
   (CASSANDRA-385, CASSANDRA-517)
 * Miscellaneous bootstrap fixes (several tickets)
 * Ability to change a node's token even after it has data on it
   (CASSANDRA-541)
 * Ability to decommission a live node from the ring (CASSANDRA-435)
 * Semi-automatic loadbalancing via nodeprobe (CASSANDRA-192)
 * Add ability to set compaction thresholds at runtime via
   JMX / nodeprobe.  (CASSANDRA-465)
 * Add "comment" field to ColumnFamily definition. (CASSANDRA-481)
 * Additional JMX metrics (CASSANDRA-482)
 * JSON based export and import tools (several tickets)
 * Hinted Handoff fixes (several tickets)
 * Add key cache to improve read performance (CASSANDRA-423)
 * Simplified construction of custom ReplicationStrategy classes
   (CASSANDRA-497)
 * Graphical application (Swing) for ring integrity verification and
   visualization was added to contrib (CASSANDRA-252)
 * Add DCQUORUM, DCQUORUMSYNC consistency levels and corresponding
   ReplicationStrategy / EndpointSnitch classes.  Experimental.
   (CASSANDRA-492)
 * Web client interface added to contrib (CASSANDRA-457)
 * More-efficient flush for Random, CollatedOPP partitioners
   for normal writes (CASSANDRA-446) and bulk load (CASSANDRA-420)
 * Add MemtableFlushAfterMinutes, a global replacement for the old
   per-CF FlushPeriodInMinutes setting (CASSANDRA-463)
 * optimizations to slice reading (CASSANDRA-350) and supercolumn
   queries (CASSANDRA-510)
 * force binding to given listenaddress for nodes with multiple
   interfaces (CASSANDRA-546)
 * stress.py benchmarking tool improvements (several tickets)
 * optimized replica placement code (CASSANDRA-525)
 * faster log replay on restart (CASSANDRA-539, CASSANDRA-540)
 * optimized local-node writes (CASSANDRA-558)
 * added get_range_slice, deprecating get_key_range (CASSANDRA-344)
 * expose TimedOutException to thrift (CASSANDRA-563)


0.4.2
 * Add validation disallowing null keys (CASSANDRA-486)
 * Fix race conditions in TCPConnectionManager (CASSANDRA-487)
 * Fix using non-utf8-aware comparison as a sanity check.
   (CASSANDRA-493)
 * Improve default garbage collector options (CASSANDRA-504)
 * Add "nodeprobe flush" (CASSANDRA-505)
 * remove NotFoundException from get_slice throws list (CASSANDRA-518)
 * fix get (not get_slice) of entire supercolumn (CASSANDRA-508)
 * fix null token during bootstrap (CASSANDRA-501)


0.4.1
 * Fix FlushPeriod columnfamily configuration regression
   (CASSANDRA-455)
 * Fix long column name support (CASSANDRA-460)
 * Fix for serializing a row that only contains tombstones
   (CASSANDRA-458)
 * Fix for discarding unneeded commitlog segments (CASSANDRA-459)
 * Add SnapshotBeforeCompaction configuration option (CASSANDRA-426)
 * Fix compaction abort under insufficient disk space (CASSANDRA-473)
 * Fix reading subcolumn slice from tombstoned CF (CASSANDRA-484)
 * Fix race condition in RVH causing occasional NPE (CASSANDRA-478)


0.4.0
 * fix get_key_range problems when a node is down (CASSANDRA-440)
   and add UnavailableException to more Thrift methods
 * Add example EndPointSnitch contrib code (several tickets)


0.4.0 RC2
 * fix SSTable generation clash during compaction (CASSANDRA-418)
 * reject method calls with null parameters (CASSANDRA-308)
 * properly order ranges in nodeprobe output (CASSANDRA-421)
 * fix logging of certain errors on executor threads (CASSANDRA-425)


0.4.0 RC1
 * Bootstrap feature is live; use -b on startup (several tickets)
 * Added multiget api (CASSANDRA-70)
 * fix Deadlock with SelectorManager.doProcess and TcpConnection.write
   (CASSANDRA-392)
 * remove key cache b/c of concurrency bugs in third-party
   CLHM library (CASSANDRA-405)
 * update non-major compaction logic to use two threshold values
   (CASSANDRA-407)
 * add periodic / batch commitlog sync modes (several tickets)
 * inline BatchMutation into batch_insert params (CASSANDRA-403)
 * allow setting the logging level at runtime via mbean (CASSANDRA-402)
 * change default comparator to BytesType (CASSANDRA-400)
 * add forwards-compatible ConsistencyLevel parameter to get_key_range
   (CASSANDRA-322)
 * r/m special case of blocking for local destination when writing with
   ConsistencyLevel.ZERO (CASSANDRA-399)
 * Fixes to make BinaryMemtable [bulk load interface] useful (CASSANDRA-337);
   see contrib/bmt_example for an example of using it.
 * More JMX properties added (several tickets)
 * Thrift changes (several tickets)
    - Merged _super get methods with the normal ones; return values
      are now of ColumnOrSuperColumn.
    - Similarly, merged batch_insert_super into batch_insert.



0.4.0 beta
 * On-disk data format has changed to allow billions of keys/rows per
   node instead of only millions
 * Multi-keyspace support
 * Scan all sstables for all queries to avoid situations where
   different types of operation on the same ColumnFamily could
   disagree on what data was present
 * Snapshot support via JMX
 * Thrift API has changed a _lot_:
    - removed time-sorted CFs; instead, user-defined comparators
      may be defined on the column names, which are now byte arrays.
      Default comparators are provided for UTF8, Bytes, Ascii, Long (i64),
      and UUID types.
    - removed colon-delimited strings in thrift api in favor of explicit
      structs such as ColumnPath, ColumnParent, etc.  Also normalized
      thrift struct and argument naming.
    - Added columnFamily argument to get_key_range.
    - Change signature of get_slice to accept starting and ending
      columns as well as an offset.  (This allows use of indexes.)
      Added "ascending" flag to allow reasonably-efficient reverse
      scans as well.  Removed get_slice_by_range as redundant.
    - get_key_range operates on one CF at a time
    - changed `block` boolean on insert methods to ConsistencyLevel enum,
      with options of NONE, ONE, QUORUM, and ALL.
    - added similar consistency_level parameter to read methods
    - column-name-set slice with no names given now returns zero columns
      instead of all of them.  ("all" can run your server out of memory.
      use a range-based slice with a high max column count instead.)
 * Removed the web interface. Node information can now be obtained by
   using the newly introduced nodeprobe utility.
 * More JMX stats
 * Remove magic values from internals (e.g. special key to indicate
   when to flush memtables)
 * Rename configuration "table" to "keyspace"
 * Moved to crash-only design; no more shutdown (just kill the process)
 * Lots of bug fixes

Full list of issues resolved in 0.4 is at https://issues.apache.org/jira/secure/IssueNavigator.jspa?reset=true&&pid=12310865&fixfor=12313862&resolution=1&sorter/field=issuekey&sorter/order=DESC


0.3.0 RC3
 * Fix potential deadlock under load in TCPConnection.
   (CASSANDRA-220)


0.3.0 RC2
 * Fix possible data loss when server is stopped after replaying
   log but before new inserts force memtable flush.
   (CASSANDRA-204)
 * Added BUGS file


0.3.0 RC1
 * Range queries on keys, including user-defined key collation
 * Remove support
 * Workarounds for a weird bug in JDK select/register that seems
   particularly common on VM environments. Cassandra should deploy
   fine on EC2 now
 * Much improved infrastructure: the beginnings of a decent test suite
   ("ant test" for unit tests; "nosetests" for system tests), code
   coverage reporting, etc.
 * Expanded node status reporting via JMX
 * Improved error reporting/logging on both server and client
 * Reduced memory footprint in default configuration
 * Combined blocking and non-blocking versions of insert APIs
 * Added FlushPeriodInMinutes configuration parameter to force
   flushing of infrequently-updated ColumnFamilies<|MERGE_RESOLUTION|>--- conflicted
+++ resolved
@@ -1,4 +1,3 @@
-<<<<<<< HEAD
 3.11.3
  * Fix New SASI view creation during Index Redistribution (CASSANDRA-14055)
  * Remove string formatting lines from BufferPool hot path (CASSANDRA-14416)
@@ -16,10 +15,7 @@
  * RateBasedBackPressure unnecessarily invokes a lock on the Guava RateLimiter (CASSANDRA-14163)
  * Fix wildcard GROUP BY queries (CASSANDRA-14209)
 Merged from 3.0:
-=======
-3.0.17
  * Cleanup StartupClusterConnectivityChecker and PING Verb (CASSANDRA-14447)
->>>>>>> 06b3521a
  * Fix deprecated repair error notifications from 3.x clusters to legacy JMX clients (CASSANDRA-13121)
  * Cassandra not starting when using enhanced startup scripts in windows (CASSANDRA-14418)
  * Fix progress stats and units in compactionstats (CASSANDRA-12244)
