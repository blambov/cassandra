--- conflicted
+++ resolved
@@ -5,11 +5,6 @@
 1.0.0-rc1
  * Update CQL to generate microsecond timestamps by default (CASSANDRA-3227)
  * Fix counting CFMetadata towards Memtable liveRatio (CASSANDRA-3023)
-<<<<<<< HEAD
- * Log message when a full repair operation completes (CASSANDRA-3207)
- * Fix streamOutSession keeping sstables references forever if the remote end
-   dies (CASSANDRA-3216)
-=======
  * Kill server on wrapped OOME such as from FileChannel.map (CASSANDRA-3201)
  * remove unnecessary copy when adding to row cache (CASSANDRA-3223)
  * Log message when a full repair operation completes (CASSANDRA-3207)
@@ -19,7 +14,6 @@
    true) and set default badness threshold to 0.1 (CASSANDRA-3229)
  * Base choice of random or "balanced" token on bootstrap on whether
    schema definitions were found (CASSANDRA-3219)
->>>>>>> 59217ad0
 
 
 1.0.0-beta1
