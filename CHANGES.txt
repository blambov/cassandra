<<<<<<< HEAD
3.7
Merged from 2.2:
 * cqlsh: correctly handle non-ascii chars in error messages (CASSANDRA-11626)

3.6
 * Enhanced Compaction Logging (CASSANDRA-10805)
 * Make prepared statement cache size configurable (CASSANDRA-11555)
 * Integrated JMX authentication and authorization (CASSANDRA-10091)
 * Add units to stress ouput (CASSANDRA-11352)
 * Fix PER PARTITION LIMIT for single and multi partitions queries (CASSANDRA-11603)
 * Add uncompressed chunk cache for RandomAccessReader (CASSANDRA-5863)
 * Clarify ClusteringPrefix hierarchy (CASSANDRA-11213)
 * Always perform collision check before joining ring (CASSANDRA-10134)
 * SSTableWriter output discrepancy (CASSANDRA-11646)
 * Fix potential timeout in NativeTransportService.testConcurrentDestroys (CASSANDRA-10756)
 * Support large partitions on the 3.0 sstable format (CASSANDRA-11206)
 * Add support to rebuild from specific range (CASSANDRA-10406)
 * Optimize the overlapping lookup by calculating all the
   bounds in advance (CASSANDRA-11571)
 * Support json/yaml output in noetool tablestats (CASSANDRA-5977)
 * (stress) Add datacenter option to -node options (CASSANDRA-11591)
 * Fix handling of empty slices (CASSANDRA-11513)
 * Make number of cores used by cqlsh COPY visible to testing code (CASSANDRA-11437)
 * Allow filtering on clustering columns for queries without secondary indexes (CASSANDRA-11310)
 * Refactor Restriction hierarchy (CASSANDRA-11354)
 * Eliminate allocations in R/W path (CASSANDRA-11421)
 * Update Netty to 4.0.36 (CASSANDRA-11567)
 * Fix PER PARTITION LIMIT for queries requiring post-query ordering (CASSANDRA-11556)
 * Allow instantiation of UDTs and tuples in UDFs (CASSANDRA-10818)
 * Support UDT in CQLSSTableWriter (CASSANDRA-10624)
 * Support for non-frozen user-defined types, updating
   individual fields of user-defined types (CASSANDRA-7423)
 * Make LZ4 compression level configurable (CASSANDRA-11051)
 * Allow per-partition LIMIT clause in CQL (CASSANDRA-7017)
 * Make custom filtering more extensible with UserExpression (CASSANDRA-11295)
 * Improve field-checking and error reporting in cassandra.yaml (CASSANDRA-10649)
 * Print CAS stats in nodetool proxyhistograms (CASSANDRA-11507)
 * More user friendly error when providing an invalid token to nodetool (CASSANDRA-9348)
 * Add static column support to SASI index (CASSANDRA-11183)
 * Support EQ/PREFIX queries in SASI CONTAINS mode without tokenization (CASSANDRA-11434)
 * Support LIKE operator in prepared statements (CASSANDRA-11456)
 * Add a command to see if a Materialized View has finished building (CASSANDRA-9967)
 * Log endpoint and port associated with streaming operation (CASSANDRA-8777)
 * Print sensible units for all log messages (CASSANDRA-9692)
 * Upgrade Netty to version 4.0.34 (CASSANDRA-11096)
 * Break the CQL grammar into separate Parser and Lexer (CASSANDRA-11372)
 * Compress only inter-dc traffic by default (CASSANDRA-8888)
 * Add metrics to track write amplification (CASSANDRA-11420)
 * cassandra-stress: cannot handle "value-less" tables (CASSANDRA-7739)
 * Add/drop multiple columns in one ALTER TABLE statement (CASSANDRA-10411)
 * Add require_endpoint_verification opt for internode encryption (CASSANDRA-9220)
 * Add auto import java.util for UDF code block (CASSANDRA-11392)
 * Add --hex-format option to nodetool getsstables (CASSANDRA-11337)
 * sstablemetadata should print sstable min/max token (CASSANDRA-7159)
 * Do not wrap CassandraException in TriggerExecutor (CASSANDRA-9421)
 * COPY TO should have higher double precision (CASSANDRA-11255)
 * Stress should exit with non-zero status after failure (CASSANDRA-10340)
 * Add client to cqlsh SHOW_SESSION (CASSANDRA-8958)
 * Fix nodetool tablestats keyspace level metrics (CASSANDRA-11226)
 * Store repair options in parent_repair_history (CASSANDRA-11244)
 * Print current leveling in sstableofflinerelevel (CASSANDRA-9588)
 * Change repair message for keyspaces with RF 1 (CASSANDRA-11203)
 * Remove hard-coded SSL cipher suites and protocols (CASSANDRA-10508)
 * Improve concurrency in CompactionStrategyManager (CASSANDRA-10099)
 * (cqlsh) interpret CQL type for formatting blobs (CASSANDRA-11274)
 * Refuse to start and print txn log information in case of disk
   corruption (CASSANDRA-10112)
 * Resolve some eclipse-warnings (CASSANDRA-11086)
 * (cqlsh) Show static columns in a different color (CASSANDRA-11059)
 * Allow to remove TTLs on table with default_time_to_live (CASSANDRA-11207)
Merged from 3.0:
=======
3.0.7
 * Refactor Materialized View code (CASSANDRA-11475)
 * Update Java Driver (CASSANDRA-11615)
 
3.0.6
>>>>>>> 06870372
 * Disallow creating view with a static column (CASSANDRA-11602)
 * Reduce the amount of object allocations caused by the getFunctions methods (CASSANDRA-11593)
 * Potential error replaying commitlog with smallint/tinyint/date/time types (CASSANDRA-11618)
 * Fix queries with filtering on counter columns (CASSANDRA-11629)
 * Improve tombstone printing in sstabledump (CASSANDRA-11655)
 * Fix paging for range queries where all clustering columns are specified (CASSANDRA-11669)
 * Don't require HEAP_NEW_SIZE to be set when using G1 (CASSANDRA-11600)
 * Fix sstabledump not showing cells after tombstone marker (CASSANDRA-11654)
 * Ignore all LocalStrategy keyspaces for streaming and other related
   operations (CASSANDRA-11627)
 * Ensure columnfilter covers indexed columns for thrift 2i queries (CASSANDRA-11523)
 * Only open one sstable scanner per sstable (CASSANDRA-11412)
 * Option to specify ProtocolVersion in cassandra-stress (CASSANDRA-11410)
 * ArithmeticException in avgFunctionForDecimal (CASSANDRA-11485)
 * LogAwareFileLister should only use OLD sstable files in current folder to determine disk consistency (CASSANDRA-11470)
 * Notify indexers of expired rows during compaction (CASSANDRA-11329)
 * Properly respond with ProtocolError when a v1/v2 native protocol
   header is received (CASSANDRA-11464)
 * Validate that num_tokens and initial_token are consistent with one another (CASSANDRA-10120)
Merged from 2.2:
 * Exit JVM if JMX server fails to startup (CASSANDRA-11540)
 * Produce a heap dump when exiting on OOM (CASSANDRA-9861)
 * Restore ability to filter on clustering columns when using a 2i (CASSANDRA-11510)
 * JSON datetime formatting needs timezone (CASSANDRA-11137)
 * Fix is_dense recalculation for Thrift-updated tables (CASSANDRA-11502)
 * Remove unnescessary file existence check during anticompaction (CASSANDRA-11660)
 * Add missing files to debian packages (CASSANDRA-11642)
 * Avoid calling Iterables::concat in loops during ModificationStatement::getFunctions (CASSANDRA-11621)
 * cqlsh: COPY FROM should use regular inserts for single statement batches and
   report errors correctly if workers processes crash on initialization (CASSANDRA-11474)
 * Always close cluster with connection in CqlRecordWriter (CASSANDRA-11553)
 * Allow only DISTINCT queries with partition keys restrictions (CASSANDRA-11339)
 * CqlConfigHelper no longer requires both a keystore and truststore to work (CASSANDRA-11532)
 * Make deprecated repair methods backward-compatible with previous notification service (CASSANDRA-11430)
 * IncomingStreamingConnection version check message wrong (CASSANDRA-11462)
Merged from 2.1:
 * cqlsh COPY FROM fails for null values with non-prepared statements (CASSANDRA-11631)
 * Make cython optional in pylib/setup.py (CASSANDRA-11630)
 * Change order of directory searching for cassandra.in.sh to favor local one (CASSANDRA-11628)
 * cqlsh COPY FROM fails with []{} chars in UDT/tuple fields/values (CASSANDRA-11633)
 * clqsh: COPY FROM throws TypeError with Cython extensions enabled (CASSANDRA-11574)
 * cqlsh: COPY FROM ignores NULL values in conversion (CASSANDRA-11549)
 * Validate levels when building LeveledScanner to avoid overlaps with orphaned sstables (CASSANDRA-9935)


3.5
 * StaticTokenTreeBuilder should respect posibility of duplicate tokens (CASSANDRA-11525)
 * Correctly fix potential assertion error during compaction (CASSANDRA-11353)
 * Avoid index segment stitching in RAM which lead to OOM on big SSTable files (CASSANDRA-11383)
 * Fix clustering and row filters for LIKE queries on clustering columns (CASSANDRA-11397)
Merged from 3.0:
 * Fix rare NPE on schema upgrade from 2.x to 3.x (CASSANDRA-10943)
 * Improve backoff policy for cqlsh COPY FROM (CASSANDRA-11320)
 * Improve IF NOT EXISTS check in CREATE INDEX (CASSANDRA-11131)
 * Upgrade ohc to 0.4.3
 * Enable SO_REUSEADDR for JMX RMI server sockets (CASSANDRA-11093)
 * Allocate merkletrees with the correct size (CASSANDRA-11390)
 * Support streaming pre-3.0 sstables (CASSANDRA-10990)
 * Add backpressure to compressed or encrypted commit log (CASSANDRA-10971)
 * SSTableExport supports secondary index tables (CASSANDRA-11330)
 * Fix sstabledump to include missing info in debug output (CASSANDRA-11321)
 * Establish and implement canonical bulk reading workload(s) (CASSANDRA-10331)
 * Fix paging for IN queries on tables without clustering columns (CASSANDRA-11208)
 * Remove recursive call from CompositesSearcher (CASSANDRA-11304)
 * Fix filtering on non-primary key columns for queries without index (CASSANDRA-6377)
 * Fix sstableloader fail when using materialized view (CASSANDRA-11275)
Merged from 2.2:
 * DatabaseDescriptor should log stacktrace in case of Eception during seed provider creation (CASSANDRA-11312)
 * Use canonical path for directory in SSTable descriptor (CASSANDRA-10587)
 * Add cassandra-stress keystore option (CASSANDRA-9325)
 * Dont mark sstables as repairing with sub range repairs (CASSANDRA-11451)
 * Notify when sstables change after cancelling compaction (CASSANDRA-11373)
 * cqlsh: COPY FROM should check that explicit column names are valid (CASSANDRA-11333)
 * Add -Dcassandra.start_gossip startup option (CASSANDRA-10809)
 * Fix UTF8Validator.validate() for modified UTF-8 (CASSANDRA-10748)
 * Clarify that now() function is calculated on the coordinator node in CQL documentation (CASSANDRA-10900)
 * Fix bloom filter sizing with LCS (CASSANDRA-11344)
 * (cqlsh) Fix error when result is 0 rows with EXPAND ON (CASSANDRA-11092)
 * Add missing newline at end of bin/cqlsh (CASSANDRA-11325)
 * Unresolved hostname leads to replace being ignored (CASSANDRA-11210)
 * Only log yaml config once, at startup (CASSANDRA-11217)
 * Reference leak with parallel repairs on the same table (CASSANDRA-11215)
Merged from 2.1:
 * Add a -j parameter to scrub/cleanup/upgradesstables to state how
   many threads to use (CASSANDRA-11179)
 * COPY FROM on large datasets: fix progress report and debug performance (CASSANDRA-11053)
 * InvalidateKeys should have a weak ref to key cache (CASSANDRA-11176)


3.4
 * (cqlsh) add cqlshrc option to always connect using ssl (CASSANDRA-10458)
 * Cleanup a few resource warnings (CASSANDRA-11085)
 * Allow custom tracing implementations (CASSANDRA-10392)
 * Extract LoaderOptions to be able to be used from outside (CASSANDRA-10637)
 * fix OnDiskIndexTest to properly treat empty ranges (CASSANDRA-11205)
 * fix TrackerTest to handle new notifications (CASSANDRA-11178)
 * add SASI validation for partitioner and complex columns (CASSANDRA-11169)
 * Add caching of encrypted credentials in PasswordAuthenticator (CASSANDRA-7715)
 * fix SASI memtable switching on flush (CASSANDRA-11159)
 * Remove duplicate offline compaction tracking (CASSANDRA-11148)
 * fix EQ semantics of analyzed SASI indexes (CASSANDRA-11130)
 * Support long name output for nodetool commands (CASSANDRA-7950)
 * Encrypted hints (CASSANDRA-11040)
 * SASI index options validation (CASSANDRA-11136)
 * Optimize disk seek using min/max column name meta data when the LIMIT clause is used
   (CASSANDRA-8180)
 * Add LIKE support to CQL3 (CASSANDRA-11067)
 * Generic Java UDF types (CASSANDRA-10819)
 * cqlsh: Include sub-second precision in timestamps by default (CASSANDRA-10428)
 * Set javac encoding to utf-8 (CASSANDRA-11077)
 * Integrate SASI index into Cassandra (CASSANDRA-10661)
 * Add --skip-flush option to nodetool snapshot
 * Skip values for non-queried columns (CASSANDRA-10657)
 * Add support for secondary indexes on static columns (CASSANDRA-8103)
 * CommitLogUpgradeTestMaker creates broken commit logs (CASSANDRA-11051)
 * Add metric for number of dropped mutations (CASSANDRA-10866)
 * Simplify row cache invalidation code (CASSANDRA-10396)
 * Support user-defined compaction through nodetool (CASSANDRA-10660)
 * Stripe view locks by key and table ID to reduce contention (CASSANDRA-10981)
 * Add nodetool gettimeout and settimeout commands (CASSANDRA-10953)
 * Add 3.0 metadata to sstablemetadata output (CASSANDRA-10838)
Merged from 3.0:
 * MV should only query complex columns included in the view (CASSANDRA-11069)
 * Failed aggregate creation breaks server permanently (CASSANDRA-11064)
 * Add sstabledump tool (CASSANDRA-7464)
 * Introduce backpressure for hints (CASSANDRA-10972)
 * Fix ClusteringPrefix not being able to read tombstone range boundaries (CASSANDRA-11158)
 * Prevent logging in sandboxed state (CASSANDRA-11033)
 * Disallow drop/alter operations of UDTs used by UDAs (CASSANDRA-10721)
 * Add query time validation method on Index (CASSANDRA-11043)
 * Avoid potential AssertionError in mixed version cluster (CASSANDRA-11128)
 * Properly handle hinted handoff after topology changes (CASSANDRA-5902)
 * AssertionError when listing sstable files on inconsistent disk state (CASSANDRA-11156)
 * Fix wrong rack counting and invalid conditions check for TokenAllocation
   (CASSANDRA-11139)
 * Avoid creating empty hint files (CASSANDRA-11090)
 * Fix leak detection strong reference loop using weak reference (CASSANDRA-11120)
 * Configurie BatchlogManager to stop delayed tasks on shutdown (CASSANDRA-11062)
 * Hadoop integration is incompatible with Cassandra Driver 3.0.0 (CASSANDRA-11001)
 * Add dropped_columns to the list of schema table so it gets handled
   properly (CASSANDRA-11050)
 * Fix NPE when using forceRepairRangeAsync without DC (CASSANDRA-11239)
Merged from 2.2:
 * Preserve order for preferred SSL cipher suites (CASSANDRA-11164)
 * Range.compareTo() violates the contract of Comparable (CASSANDRA-11216)
 * Avoid NPE when serializing ErrorMessage with null message (CASSANDRA-11167)
 * Replacing an aggregate with a new version doesn't reset INITCOND (CASSANDRA-10840)
 * (cqlsh) cqlsh cannot be called through symlink (CASSANDRA-11037)
 * fix ohc and java-driver pom dependencies in build.xml (CASSANDRA-10793)
 * Protect from keyspace dropped during repair (CASSANDRA-11065)
 * Handle adding fields to a UDT in SELECT JSON and toJson() (CASSANDRA-11146)
 * Better error message for cleanup (CASSANDRA-10991)
 * cqlsh pg-style-strings broken if line ends with ';' (CASSANDRA-11123)
 * Always persist upsampled index summaries (CASSANDRA-10512)
 * (cqlsh) Fix inconsistent auto-complete (CASSANDRA-10733)
 * Make SELECT JSON and toJson() threadsafe (CASSANDRA-11048)
 * Fix SELECT on tuple relations for mixed ASC/DESC clustering order (CASSANDRA-7281)
 * Use cloned TokenMetadata in size estimates to avoid race against membership check
   (CASSANDRA-10736)
 * (cqlsh) Support utf-8/cp65001 encoding on Windows (CASSANDRA-11030)
 * Fix paging on DISTINCT queries repeats result when first row in partition changes
   (CASSANDRA-10010)
 * (cqlsh) Support timezone conversion using pytz (CASSANDRA-10397)
 * cqlsh: change default encoding to UTF-8 (CASSANDRA-11124)
Merged from 2.1:
 * Checking if an unlogged batch is local is inefficient (CASSANDRA-11529)
 * Fix out-of-space error treatment in memtable flushing (CASSANDRA-11448).
 * Don't do defragmentation if reading from repaired sstables (CASSANDRA-10342)
 * Fix streaming_socket_timeout_in_ms not enforced (CASSANDRA-11286)
 * Avoid dropping message too quickly due to missing unit conversion (CASSANDRA-11302)
 * Don't remove FailureDetector history on removeEndpoint (CASSANDRA-10371)
 * Only notify if repair status changed (CASSANDRA-11172)
 * Use logback setting for 'cassandra -v' command (CASSANDRA-10767)
 * Fix sstableloader to unthrottle streaming by default (CASSANDRA-9714)
 * Fix incorrect warning in 'nodetool status' (CASSANDRA-10176)
 * Properly release sstable ref when doing offline scrub (CASSANDRA-10697)
 * Improve nodetool status performance for large cluster (CASSANDRA-7238)
 * Gossiper#isEnabled is not thread safe (CASSANDRA-11116)
 * Avoid major compaction mixing repaired and unrepaired sstables in DTCS (CASSANDRA-11113)
 * Make it clear what DTCS timestamp_resolution is used for (CASSANDRA-11041)
 * (cqlsh) Display milliseconds when datetime overflows (CASSANDRA-10625)


3.3
 * Avoid infinite loop if owned range is smaller than number of
   data dirs (CASSANDRA-11034)
 * Avoid bootstrap hanging when existing nodes have no data to stream (CASSANDRA-11010)
Merged from 3.0:
 * Remove double initialization of newly added tables (CASSANDRA-11027)
 * Filter keys searcher results by target range (CASSANDRA-11104)
 * Fix deserialization of legacy read commands (CASSANDRA-11087)
 * Fix incorrect computation of deletion time in sstable metadata (CASSANDRA-11102)
 * Avoid memory leak when collecting sstable metadata (CASSANDRA-11026)
 * Mutations do not block for completion under view lock contention (CASSANDRA-10779)
 * Invalidate legacy schema tables when unloading them (CASSANDRA-11071)
 * (cqlsh) handle INSERT and UPDATE statements with LWT conditions correctly
   (CASSANDRA-11003)
 * Fix DISTINCT queries in mixed version clusters (CASSANDRA-10762)
 * Migrate build status for indexes along with legacy schema (CASSANDRA-11046)
 * Ensure SSTables for legacy KEYS indexes can be read (CASSANDRA-11045)
 * Added support for IBM zSystems architecture (CASSANDRA-11054)
 * Update CQL documentation (CASSANDRA-10899)
 * Check the column name, not cell name, for dropped columns when reading
   legacy sstables (CASSANDRA-11018)
 * Don't attempt to index clustering values of static rows (CASSANDRA-11021)
 * Remove checksum files after replaying hints (CASSANDRA-10947)
 * Support passing base table metadata to custom 2i validation (CASSANDRA-10924)
 * Ensure stale index entries are purged during reads (CASSANDRA-11013)
 * (cqlsh) Also apply --connect-timeout to control connection
   timeout (CASSANDRA-10959)
 * Fix AssertionError when removing from list using UPDATE (CASSANDRA-10954)
 * Fix UnsupportedOperationException when reading old sstable with range
   tombstone (CASSANDRA-10743)
 * MV should use the maximum timestamp of the primary key (CASSANDRA-10910)
 * Fix potential assertion error during compaction (CASSANDRA-10944)
Merged from 2.2:
 * maxPurgeableTimestamp needs to check memtables too (CASSANDRA-9949)
 * Apply change to compaction throughput in real time (CASSANDRA-10025)
 * (cqlsh) encode input correctly when saving history
 * Fix potential NPE on ORDER BY queries with IN (CASSANDRA-10955)
 * Start L0 STCS-compactions even if there is a L0 -> L1 compaction
   going (CASSANDRA-10979)
 * Make UUID LSB unique per process (CASSANDRA-7925)
 * Avoid NPE when performing sstable tasks (scrub etc.) (CASSANDRA-10980)
 * Make sure client gets tombstone overwhelmed warning (CASSANDRA-9465)
 * Fix error streaming section more than 2GB (CASSANDRA-10961)
 * Histogram buckets exposed in jmx are sorted incorrectly (CASSANDRA-10975)
 * Enable GC logging by default (CASSANDRA-10140)
 * Optimize pending range computation (CASSANDRA-9258)
 * Skip commit log and saved cache directories in SSTable version startup check (CASSANDRA-10902)
 * drop/alter user should be case sensitive (CASSANDRA-10817)
Merged from 2.1:
 * test_bulk_round_trip_blogposts is failing occasionally (CASSANDRA-10938)
 * Fix isJoined return true only after becoming cluster member (CASANDRA-11007)
 * Fix bad gossip generation seen in long-running clusters (CASSANDRA-10969)
 * Avoid NPE when incremental repair fails (CASSANDRA-10909)
 * Unmark sstables compacting once they are done in cleanup/scrub/upgradesstables (CASSANDRA-10829)
 * Allow simultaneous bootstrapping with strict consistency when no vnodes are used (CASSANDRA-11005)
 * Log a message when major compaction does not result in a single file (CASSANDRA-10847)
 * (cqlsh) fix cqlsh_copy_tests when vnodes are disabled (CASSANDRA-10997)
 * (cqlsh) Add request timeout option to cqlsh (CASSANDRA-10686)
 * Avoid AssertionError while submitting hint with LWT (CASSANDRA-10477)
 * If CompactionMetadata is not in stats file, use index summary instead (CASSANDRA-10676)
 * Retry sending gossip syn multiple times during shadow round (CASSANDRA-8072)
 * Fix pending range calculation during moves (CASSANDRA-10887)
 * Sane default (200Mbps) for inter-DC streaming througput (CASSANDRA-8708)



3.2
 * Make sure tokens don't exist in several data directories (CASSANDRA-6696)
 * Add requireAuthorization method to IAuthorizer (CASSANDRA-10852)
 * Move static JVM options to conf/jvm.options file (CASSANDRA-10494)
 * Fix CassandraVersion to accept x.y version string (CASSANDRA-10931)
 * Add forceUserDefinedCleanup to allow more flexible cleanup (CASSANDRA-10708)
 * (cqlsh) allow setting TTL with COPY (CASSANDRA-9494)
 * Fix counting of received sstables in streaming (CASSANDRA-10949)
 * Implement hints compression (CASSANDRA-9428)
 * Fix potential assertion error when reading static columns (CASSANDRA-10903)
 * Fix EstimatedHistogram creation in nodetool tablehistograms (CASSANDRA-10859)
 * Establish bootstrap stream sessions sequentially (CASSANDRA-6992)
 * Sort compactionhistory output by timestamp (CASSANDRA-10464)
 * More efficient BTree removal (CASSANDRA-9991)
 * Make tablehistograms accept the same syntax as tablestats (CASSANDRA-10149)
 * Group pending compactions based on table (CASSANDRA-10718)
 * Add compressor name in sstablemetadata output (CASSANDRA-9879)
 * Fix type casting for counter columns (CASSANDRA-10824)
 * Prevent running Cassandra as root (CASSANDRA-8142)
 * bound maximum in-flight commit log replay mutation bytes to 64 megabytes (CASSANDRA-8639)
 * Normalize all scripts (CASSANDRA-10679)
 * Make compression ratio much more accurate (CASSANDRA-10225)
 * Optimize building of Clustering object when only one is created (CASSANDRA-10409)
 * Make index building pluggable (CASSANDRA-10681)
 * Add sstable flush observer (CASSANDRA-10678)
 * Improve NTS endpoints calculation (CASSANDRA-10200)
 * Improve performance of the folderSize function (CASSANDRA-10677)
 * Add support for type casting in selection clause (CASSANDRA-10310)
 * Added graphing option to cassandra-stress (CASSANDRA-7918)
 * Abort in-progress queries that time out (CASSANDRA-7392)
 * Add transparent data encryption core classes (CASSANDRA-9945)
Merged from 3.0:
 * Better handling of SSL connection errors inter-node (CASSANDRA-10816)
 * Avoid NoSuchElementException when executing empty batch (CASSANDRA-10711)
 * Avoid building PartitionUpdate in toString (CASSANDRA-10897)
 * Reduce heap spent when receiving many SSTables (CASSANDRA-10797)
 * Add back support for 3rd party auth providers to bulk loader (CASSANDRA-10873)
 * Eliminate the dependency on jgrapht for UDT resolution (CASSANDRA-10653)
 * (Hadoop) Close Clusters and Sessions in Hadoop Input/Output classes (CASSANDRA-10837)
 * Fix sstableloader not working with upper case keyspace name (CASSANDRA-10806)
Merged from 2.2:
 * jemalloc detection fails due to quoting issues in regexv (CASSANDRA-10946)
 * (cqlsh) show correct column names for empty result sets (CASSANDRA-9813)
 * Add new types to Stress (CASSANDRA-9556)
 * Add property to allow listening on broadcast interface (CASSANDRA-9748)
Merged from 2.1:
 * Match cassandra-loader options in COPY FROM (CASSANDRA-9303)
 * Fix binding to any address in CqlBulkRecordWriter (CASSANDRA-9309)
 * cqlsh fails to decode utf-8 characters for text typed columns (CASSANDRA-10875)
 * Log error when stream session fails (CASSANDRA-9294)
 * Fix bugs in commit log archiving startup behavior (CASSANDRA-10593)
 * (cqlsh) further optimise COPY FROM (CASSANDRA-9302)
 * Allow CREATE TABLE WITH ID (CASSANDRA-9179)
 * Make Stress compiles within eclipse (CASSANDRA-10807)
 * Cassandra Daemon should print JVM arguments (CASSANDRA-10764)
 * Allow cancellation of index summary redistribution (CASSANDRA-8805)


3.1.1
Merged from 3.0:
  * Fix upgrade data loss due to range tombstone deleting more data than then should
    (CASSANDRA-10822)


3.1
Merged from 3.0:
 * Avoid MV race during node decommission (CASSANDRA-10674)
 * Disable reloading of GossipingPropertyFileSnitch (CASSANDRA-9474)
 * Handle single-column deletions correction in materialized views
   when the column is part of the view primary key (CASSANDRA-10796)
 * Fix issue with datadir migration on upgrade (CASSANDRA-10788)
 * Fix bug with range tombstones on reverse queries and test coverage for
   AbstractBTreePartition (CASSANDRA-10059)
 * Remove 64k limit on collection elements (CASSANDRA-10374)
 * Remove unclear Indexer.indexes() method (CASSANDRA-10690)
 * Fix NPE on stream read error (CASSANDRA-10771)
 * Normalize cqlsh DESC output (CASSANDRA-10431)
 * Rejects partition range deletions when columns are specified (CASSANDRA-10739)
 * Fix error when saving cached key for old format sstable (CASSANDRA-10778)
 * Invalidate prepared statements on DROP INDEX (CASSANDRA-10758)
 * Fix SELECT statement with IN restrictions on partition key,
   ORDER BY and LIMIT (CASSANDRA-10729)
 * Improve stress performance over 1k threads (CASSANDRA-7217)
 * Wait for migration responses to complete before bootstrapping (CASSANDRA-10731)
 * Unable to create a function with argument of type Inet (CASSANDRA-10741)
 * Fix backward incompatibiliy in CqlInputFormat (CASSANDRA-10717)
 * Correctly preserve deletion info on updated rows when notifying indexers
   of single-row deletions (CASSANDRA-10694)
 * Notify indexers of partition delete during cleanup (CASSANDRA-10685)
 * Keep the file open in trySkipCache (CASSANDRA-10669)
 * Updated trigger example (CASSANDRA-10257)
Merged from 2.2:
 * Verify tables in pseudo-system keyspaces at startup (CASSANDRA-10761)
 * Fix IllegalArgumentException in DataOutputBuffer.reallocate for large buffers (CASSANDRA-10592)
 * Show CQL help in cqlsh in web browser (CASSANDRA-7225)
 * Serialize on disk the proper SSTable compression ratio (CASSANDRA-10775)
 * Reject index queries while the index is building (CASSANDRA-8505)
 * CQL.textile syntax incorrectly includes optional keyspace for aggregate SFUNC and FINALFUNC (CASSANDRA-10747)
 * Fix JSON update with prepared statements (CASSANDRA-10631)
 * Don't do anticompaction after subrange repair (CASSANDRA-10422)
 * Fix SimpleDateType type compatibility (CASSANDRA-10027)
 * (Hadoop) fix splits calculation (CASSANDRA-10640)
 * (Hadoop) ensure that Cluster instances are always closed (CASSANDRA-10058)
Merged from 2.1:
 * Fix Stress profile parsing on Windows (CASSANDRA-10808)
 * Fix incremental repair hang when replica is down (CASSANDRA-10288)
 * Optimize the way we check if a token is repaired in anticompaction (CASSANDRA-10768)
 * Add proper error handling to stream receiver (CASSANDRA-10774)
 * Warn or fail when changing cluster topology live (CASSANDRA-10243)
 * Status command in debian/ubuntu init script doesn't work (CASSANDRA-10213)
 * Some DROP ... IF EXISTS incorrectly result in exceptions on non-existing KS (CASSANDRA-10658)
 * DeletionTime.compareTo wrong in rare cases (CASSANDRA-10749)
 * Force encoding when computing statement ids (CASSANDRA-10755)
 * Properly reject counters as map keys (CASSANDRA-10760)
 * Fix the sstable-needs-cleanup check (CASSANDRA-10740)
 * (cqlsh) Print column names before COPY operation (CASSANDRA-8935)
 * Fix CompressedInputStream for proper cleanup (CASSANDRA-10012)
 * (cqlsh) Support counters in COPY commands (CASSANDRA-9043)
 * Try next replica if not possible to connect to primary replica on
   ColumnFamilyRecordReader (CASSANDRA-2388)
 * Limit window size in DTCS (CASSANDRA-10280)
 * sstableloader does not use MAX_HEAP_SIZE env parameter (CASSANDRA-10188)
 * (cqlsh) Improve COPY TO performance and error handling (CASSANDRA-9304)
 * Create compression chunk for sending file only (CASSANDRA-10680)
 * Forbid compact clustering column type changes in ALTER TABLE (CASSANDRA-8879)
 * Reject incremental repair with subrange repair (CASSANDRA-10422)
 * Add a nodetool command to refresh size_estimates (CASSANDRA-9579)
 * Invalidate cache after stream receive task is completed (CASSANDRA-10341)
 * Reject counter writes in CQLSSTableWriter (CASSANDRA-10258)
 * Remove superfluous COUNTER_MUTATION stage mapping (CASSANDRA-10605)


3.0
 * Fix AssertionError while flushing memtable due to materialized views
   incorrectly inserting empty rows (CASSANDRA-10614)
 * Store UDA initcond as CQL literal in the schema table, instead of a blob (CASSANDRA-10650)
 * Don't use -1 for the position of partition key in schema (CASSANDRA-10491)
 * Fix distinct queries in mixed version cluster (CASSANDRA-10573)
 * Skip sstable on clustering in names query (CASSANDRA-10571)
 * Remove value skipping as it breaks read-repair (CASSANDRA-10655)
 * Fix bootstrapping with MVs (CASSANDRA-10621)
 * Make sure EACH_QUORUM reads are using NTS (CASSANDRA-10584)
 * Fix MV replica filtering for non-NetworkTopologyStrategy (CASSANDRA-10634)
 * (Hadoop) fix CIF describeSplits() not handling 0 size estimates (CASSANDRA-10600)
 * Fix reading of legacy sstables (CASSANDRA-10590)
 * Use CQL type names in schema metadata tables (CASSANDRA-10365)
 * Guard batchlog replay against integer division by zero (CASSANDRA-9223)
 * Fix bug when adding a column to thrift with the same name than a primary key (CASSANDRA-10608)
 * Add client address argument to IAuthenticator::newSaslNegotiator (CASSANDRA-8068)
 * Fix implementation of LegacyLayout.LegacyBoundComparator (CASSANDRA-10602)
 * Don't use 'names query' read path for counters (CASSANDRA-10572)
 * Fix backward compatibility for counters (CASSANDRA-10470)
 * Remove memory_allocator paramter from cassandra.yaml (CASSANDRA-10581,10628)
 * Execute the metadata reload task of all registered indexes on CFS::reload (CASSANDRA-10604)
 * Fix thrift cas operations with defined columns (CASSANDRA-10576)
 * Fix PartitionUpdate.operationCount()for updates with static column operations (CASSANDRA-10606)
 * Fix thrift get() queries with defined columns (CASSANDRA-10586)
 * Fix marking of indexes as built and removed (CASSANDRA-10601)
 * Skip initialization of non-registered 2i instances, remove Index::getIndexName (CASSANDRA-10595)
 * Fix batches on multiple tables (CASSANDRA-10554)
 * Ensure compaction options are validated when updating KeyspaceMetadata (CASSANDRA-10569)
 * Flatten Iterator Transformation Hierarchy (CASSANDRA-9975)
 * Remove token generator (CASSANDRA-5261)
 * RolesCache should not be created for any authenticator that does not requireAuthentication (CASSANDRA-10562)
 * Fix LogTransaction checking only a single directory for files (CASSANDRA-10421)
 * Fix handling of range tombstones when reading old format sstables (CASSANDRA-10360)
 * Aggregate with Initial Condition fails with C* 3.0 (CASSANDRA-10367)
Merged from 2.2:
 * (cqlsh) show partial trace if incomplete after max_trace_wait (CASSANDRA-7645)
 * Use most up-to-date version of schema for system tables (CASSANDRA-10652)
 * Deprecate memory_allocator in cassandra.yaml (CASSANDRA-10581,10628)
 * Expose phi values from failure detector via JMX and tweak debug
   and trace logging (CASSANDRA-9526)
 * Fix IllegalArgumentException in DataOutputBuffer.reallocate for large buffers (CASSANDRA-10592)
Merged from 2.1:
 * Shutdown compaction in drain to prevent leak (CASSANDRA-10079)
 * (cqlsh) fix COPY using wrong variable name for time_format (CASSANDRA-10633)
 * Do not run SizeEstimatesRecorder if a node is not a member of the ring (CASSANDRA-9912)
 * Improve handling of dead nodes in gossip (CASSANDRA-10298)
 * Fix logback-tools.xml incorrectly configured for outputing to System.err
   (CASSANDRA-9937)
 * Fix streaming to catch exception so retry not fail (CASSANDRA-10557)
 * Add validation method to PerRowSecondaryIndex (CASSANDRA-10092)
 * Support encrypted and plain traffic on the same port (CASSANDRA-10559)
 * Do STCS in DTCS windows (CASSANDRA-10276)
 * Avoid repetition of JVM_OPTS in debian package (CASSANDRA-10251)
 * Fix potential NPE from handling result of SIM.highestSelectivityIndex (CASSANDRA-10550)
 * Fix paging issues with partitions containing only static columns data (CASSANDRA-10381)
 * Fix conditions on static columns (CASSANDRA-10264)
 * AssertionError: attempted to delete non-existing file CommitLog (CASSANDRA-10377)
 * Fix sorting for queries with an IN condition on partition key columns (CASSANDRA-10363)


3.0-rc2
 * Fix SELECT DISTINCT queries between 2.2.2 nodes and 3.0 nodes (CASSANDRA-10473)
 * Remove circular references in SegmentedFile (CASSANDRA-10543)
 * Ensure validation of indexed values only occurs once per-partition (CASSANDRA-10536)
 * Fix handling of static columns for range tombstones in thrift (CASSANDRA-10174)
 * Support empty ColumnFilter for backward compatility on empty IN (CASSANDRA-10471)
 * Remove Pig support (CASSANDRA-10542)
 * Fix LogFile throws Exception when assertion is disabled (CASSANDRA-10522)
 * Revert CASSANDRA-7486, make CMS default GC, move GC config to
   conf/jvm.options (CASSANDRA-10403)
 * Fix TeeingAppender causing some logs to be truncated/empty (CASSANDRA-10447)
 * Allow EACH_QUORUM for reads (CASSANDRA-9602)
 * Fix potential ClassCastException while upgrading (CASSANDRA-10468)
 * Fix NPE in MVs on update (CASSANDRA-10503)
 * Only include modified cell data in indexing deltas (CASSANDRA-10438)
 * Do not load keyspace when creating sstable writer (CASSANDRA-10443)
 * If node is not yet gossiping write all MV updates to batchlog only (CASSANDRA-10413)
 * Re-populate token metadata after commit log recovery (CASSANDRA-10293)
 * Provide additional metrics for materialized views (CASSANDRA-10323)
 * Flush system schema tables after local schema changes (CASSANDRA-10429)
Merged from 2.2:
 * Reduce contention getting instances of CompositeType (CASSANDRA-10433)
 * Fix the regression when using LIMIT with aggregates (CASSANDRA-10487)
 * Avoid NoClassDefFoundError during DataDescriptor initialization on windows (CASSANDRA-10412)
 * Preserve case of quoted Role & User names (CASSANDRA-10394)
 * cqlsh pg-style-strings broken (CASSANDRA-10484)
 * cqlsh prompt includes name of keyspace after failed `use` statement (CASSANDRA-10369)
Merged from 2.1:
 * (cqlsh) Distinguish negative and positive infinity in output (CASSANDRA-10523)
 * (cqlsh) allow custom time_format for COPY TO (CASSANDRA-8970)
 * Don't allow startup if the node's rack has changed (CASSANDRA-10242)
 * (cqlsh) show partial trace if incomplete after max_trace_wait (CASSANDRA-7645)
 * Allow LOCAL_JMX to be easily overridden (CASSANDRA-10275)
 * Mark nodes as dead even if they've already left (CASSANDRA-10205)


3.0.0-rc1
 * Fix mixed version read request compatibility for compact static tables
   (CASSANDRA-10373)
 * Fix paging of DISTINCT with static and IN (CASSANDRA-10354)
 * Allow MATERIALIZED VIEW's SELECT statement to restrict primary key
   columns (CASSANDRA-9664)
 * Move crc_check_chance out of compression options (CASSANDRA-9839)
 * Fix descending iteration past end of BTreeSearchIterator (CASSANDRA-10301)
 * Transfer hints to a different node on decommission (CASSANDRA-10198)
 * Check partition keys for CAS operations during stmt validation (CASSANDRA-10338)
 * Add custom query expressions to SELECT (CASSANDRA-10217)
 * Fix minor bugs in MV handling (CASSANDRA-10362)
 * Allow custom indexes with 0,1 or multiple target columns (CASSANDRA-10124)
 * Improve MV schema representation (CASSANDRA-9921)
 * Add flag to enable/disable coordinator batchlog for MV writes (CASSANDRA-10230)
 * Update cqlsh COPY for new internal driver serialization interface (CASSANDRA-10318)
 * Give index implementations more control over rebuild operations (CASSANDRA-10312)
 * Update index file format (CASSANDRA-10314)
 * Add "shadowable" row tombstones to deal with mv timestamp issues (CASSANDRA-10261)
 * CFS.loadNewSSTables() broken for pre-3.0 sstables
 * Cache selected index in read command to reduce lookups (CASSANDRA-10215)
 * Small optimizations of sstable index serialization (CASSANDRA-10232)
 * Support for both encrypted and unencrypted native transport connections (CASSANDRA-9590)
Merged from 2.2:
 * Configurable page size in cqlsh (CASSANDRA-9855)
 * Defer default role manager setup until all nodes are on 2.2+ (CASSANDRA-9761)
 * Handle missing RoleManager in config after upgrade to 2.2 (CASSANDRA-10209)
Merged from 2.1:
 * Bulk Loader API could not tolerate even node failure (CASSANDRA-10347)
 * Avoid misleading pushed notifications when multiple nodes
   share an rpc_address (CASSANDRA-10052)
 * Fix dropping undroppable when message queue is full (CASSANDRA-10113)
 * Fix potential ClassCastException during paging (CASSANDRA-10352)
 * Prevent ALTER TYPE from creating circular references (CASSANDRA-10339)
 * Fix cache handling of 2i and base tables (CASSANDRA-10155, 10359)
 * Fix NPE in nodetool compactionhistory (CASSANDRA-9758)
 * (Pig) support BulkOutputFormat as a URL parameter (CASSANDRA-7410)
 * BATCH statement is broken in cqlsh (CASSANDRA-10272)
 * (cqlsh) Make cqlsh PEP8 Compliant (CASSANDRA-10066)
 * (cqlsh) Fix error when starting cqlsh with --debug (CASSANDRA-10282)
 * Scrub, Cleanup and Upgrade do not unmark compacting until all operations
   have completed, regardless of the occurence of exceptions (CASSANDRA-10274)


3.0.0-beta2
 * Fix columns returned by AbstractBtreePartitions (CASSANDRA-10220)
 * Fix backward compatibility issue due to AbstractBounds serialization bug (CASSANDRA-9857)
 * Fix startup error when upgrading nodes (CASSANDRA-10136)
 * Base table PRIMARY KEY can be assumed to be NOT NULL in MV creation (CASSANDRA-10147)
 * Improve batchlog write patch (CASSANDRA-9673)
 * Re-apply MaterializedView updates on commitlog replay (CASSANDRA-10164)
 * Require AbstractType.isByteOrderComparable declaration in constructor (CASSANDRA-9901)
 * Avoid digest mismatch on upgrade to 3.0 (CASSANDRA-9554)
 * Fix Materialized View builder when adding multiple MVs (CASSANDRA-10156)
 * Choose better poolingOptions for protocol v4 in cassandra-stress (CASSANDRA-10182)
 * Fix LWW bug affecting Materialized Views (CASSANDRA-10197)
 * Ensures frozen sets and maps are always sorted (CASSANDRA-10162)
 * Don't deadlock when flushing CFS backed custom indexes (CASSANDRA-10181)
 * Fix double flushing of secondary index tables (CASSANDRA-10180)
 * Fix incorrect handling of range tombstones in thrift (CASSANDRA-10046)
 * Only use batchlog when paired materialized view replica is remote (CASSANDRA-10061)
 * Reuse TemporalRow when updating multiple MaterializedViews (CASSANDRA-10060)
 * Validate gc_grace_seconds for batchlog writes and MVs (CASSANDRA-9917)
 * Fix sstablerepairedset (CASSANDRA-10132)
Merged from 2.2:
 * Cancel transaction for sstables we wont redistribute index summary
   for (CASSANDRA-10270)
 * Retry snapshot deletion after compaction and gc on Windows (CASSANDRA-10222)
 * Fix failure to start with space in directory path on Windows (CASSANDRA-10239)
 * Fix repair hang when snapshot failed (CASSANDRA-10057)
 * Fall back to 1/4 commitlog volume for commitlog_total_space on small disks
   (CASSANDRA-10199)
Merged from 2.1:
 * Added configurable warning threshold for GC duration (CASSANDRA-8907)
 * Fix handling of streaming EOF (CASSANDRA-10206)
 * Only check KeyCache when it is enabled
 * Change streaming_socket_timeout_in_ms default to 1 hour (CASSANDRA-8611)
 * (cqlsh) update list of CQL keywords (CASSANDRA-9232)
 * Add nodetool gettraceprobability command (CASSANDRA-10234)
Merged from 2.0:
 * Fix rare race where older gossip states can be shadowed (CASSANDRA-10366)
 * Fix consolidating racks violating the RF contract (CASSANDRA-10238)
 * Disallow decommission when node is in drained state (CASSANDRA-8741)


2.2.1
 * Fix race during construction of commit log (CASSANDRA-10049)
 * Fix LeveledCompactionStrategyTest (CASSANDRA-9757)
 * Fix broken UnbufferedDataOutputStreamPlus.writeUTF (CASSANDRA-10203)
 * (cqlsh) default load-from-file encoding to utf-8 (CASSANDRA-9898)
 * Avoid returning Permission.NONE when failing to query users table (CASSANDRA-10168)
 * (cqlsh) add CLEAR command (CASSANDRA-10086)
 * Support string literals as Role names for compatibility (CASSANDRA-10135)
Merged from 2.1:
 * Only check KeyCache when it is enabled
 * Change streaming_socket_timeout_in_ms default to 1 hour (CASSANDRA-8611)
 * (cqlsh) update list of CQL keywords (CASSANDRA-9232)


3.0.0-beta1
 * Redesign secondary index API (CASSANDRA-9459, 7771, 9041)
 * Fix throwing ReadFailure instead of ReadTimeout on range queries (CASSANDRA-10125)
 * Rewrite hinted handoff (CASSANDRA-6230)
 * Fix query on static compact tables (CASSANDRA-10093)
 * Fix race during construction of commit log (CASSANDRA-10049)
 * Add option to only purge repaired tombstones (CASSANDRA-6434)
 * Change authorization handling for MVs (CASSANDRA-9927)
 * Add custom JMX enabled executor for UDF sandbox (CASSANDRA-10026)
 * Fix row deletion bug for Materialized Views (CASSANDRA-10014)
 * Support mixed-version clusters with Cassandra 2.1 and 2.2 (CASSANDRA-9704)
 * Fix multiple slices on RowSearchers (CASSANDRA-10002)
 * Fix bug in merging of collections (CASSANDRA-10001)
 * Optimize batchlog replay to avoid full scans (CASSANDRA-7237)
 * Repair improvements when using vnodes (CASSANDRA-5220)
 * Disable scripted UDFs by default (CASSANDRA-9889)
 * Bytecode inspection for Java-UDFs (CASSANDRA-9890)
 * Use byte to serialize MT hash length (CASSANDRA-9792)
 * Replace usage of Adler32 with CRC32 (CASSANDRA-8684)
 * Fix migration to new format from 2.1 SSTable (CASSANDRA-10006)
 * SequentialWriter should extend BufferedDataOutputStreamPlus (CASSANDRA-9500)
 * Use the same repairedAt timestamp within incremental repair session (CASSANDRA-9111)
Merged from 2.2:
 * Allow count(*) and count(1) to be use as normal aggregation (CASSANDRA-10114)
 * An NPE is thrown if the column name is unknown for an IN relation (CASSANDRA-10043)
 * Apply commit_failure_policy to more errors on startup (CASSANDRA-9749)
 * Fix histogram overflow exception (CASSANDRA-9973)
 * Route gossip messages over dedicated socket (CASSANDRA-9237)
 * Add checksum to saved cache files (CASSANDRA-9265)
 * Log warning when using an aggregate without partition key (CASSANDRA-9737)
Merged from 2.1:
 * (cqlsh) Allow encoding to be set through command line (CASSANDRA-10004)
 * Add new JMX methods to change local compaction strategy (CASSANDRA-9965)
 * Write hints for paxos commits (CASSANDRA-7342)
 * (cqlsh) Fix timestamps before 1970 on Windows, always
   use UTC for timestamp display (CASSANDRA-10000)
 * (cqlsh) Avoid overwriting new config file with old config
   when both exist (CASSANDRA-9777)
 * Release snapshot selfRef when doing snapshot repair (CASSANDRA-9998)
 * Cannot replace token does not exist - DN node removed as Fat Client (CASSANDRA-9871)
Merged from 2.0:
 * Don't cast expected bf size to an int (CASSANDRA-9959)
 * Make getFullyExpiredSSTables less expensive (CASSANDRA-9882)


3.0.0-alpha1
 * Implement proper sandboxing for UDFs (CASSANDRA-9402)
 * Simplify (and unify) cleanup of compaction leftovers (CASSANDRA-7066)
 * Allow extra schema definitions in cassandra-stress yaml (CASSANDRA-9850)
 * Metrics should use up to date nomenclature (CASSANDRA-9448)
 * Change CREATE/ALTER TABLE syntax for compression (CASSANDRA-8384)
 * Cleanup crc and adler code for java 8 (CASSANDRA-9650)
 * Storage engine refactor (CASSANDRA-8099, 9743, 9746, 9759, 9781, 9808, 9825,
   9848, 9705, 9859, 9867, 9874, 9828, 9801)
 * Update Guava to 18.0 (CASSANDRA-9653)
 * Bloom filter false positive ratio is not honoured (CASSANDRA-8413)
 * New option for cassandra-stress to leave a ratio of columns null (CASSANDRA-9522)
 * Change hinted_handoff_enabled yaml setting, JMX (CASSANDRA-9035)
 * Add algorithmic token allocation (CASSANDRA-7032)
 * Add nodetool command to replay batchlog (CASSANDRA-9547)
 * Make file buffer cache independent of paths being read (CASSANDRA-8897)
 * Remove deprecated legacy Hadoop code (CASSANDRA-9353)
 * Decommissioned nodes will not rejoin the cluster (CASSANDRA-8801)
 * Change gossip stabilization to use endpoit size (CASSANDRA-9401)
 * Change default garbage collector to G1 (CASSANDRA-7486)
 * Populate TokenMetadata early during startup (CASSANDRA-9317)
 * Undeprecate cache recentHitRate (CASSANDRA-6591)
 * Add support for selectively varint encoding fields (CASSANDRA-9499, 9865)
 * Materialized Views (CASSANDRA-6477)
Merged from 2.2:
 * Avoid grouping sstables for anticompaction with DTCS (CASSANDRA-9900)
 * UDF / UDA execution time in trace (CASSANDRA-9723)
 * Fix broken internode SSL (CASSANDRA-9884)
Merged from 2.1:
 * Add new JMX methods to change local compaction strategy (CASSANDRA-9965)
 * Fix handling of enable/disable autocompaction (CASSANDRA-9899)
 * Add consistency level to tracing ouput (CASSANDRA-9827)
 * Remove repair snapshot leftover on startup (CASSANDRA-7357)
 * Use random nodes for batch log when only 2 racks (CASSANDRA-8735)
 * Ensure atomicity inside thrift and stream session (CASSANDRA-7757)
 * Fix nodetool info error when the node is not joined (CASSANDRA-9031)
Merged from 2.0:
 * Log when messages are dropped due to cross_node_timeout (CASSANDRA-9793)
 * Don't track hotness when opening from snapshot for validation (CASSANDRA-9382)


2.2.0
 * Allow the selection of columns together with aggregates (CASSANDRA-9767)
 * Fix cqlsh copy methods and other windows specific issues (CASSANDRA-9795)
 * Don't wrap byte arrays in SequentialWriter (CASSANDRA-9797)
 * sum() and avg() functions missing for smallint and tinyint types (CASSANDRA-9671)
 * Revert CASSANDRA-9542 (allow native functions in UDA) (CASSANDRA-9771)
Merged from 2.1:
 * Fix MarshalException when upgrading superColumn family (CASSANDRA-9582)
 * Fix broken logging for "empty" flushes in Memtable (CASSANDRA-9837)
 * Handle corrupt files on startup (CASSANDRA-9686)
 * Fix clientutil jar and tests (CASSANDRA-9760)
 * (cqlsh) Allow the SSL protocol version to be specified through the
    config file or environment variables (CASSANDRA-9544)
Merged from 2.0:
 * Add tool to find why expired sstables are not getting dropped (CASSANDRA-10015)
 * Remove erroneous pending HH tasks from tpstats/jmx (CASSANDRA-9129)
 * Don't cast expected bf size to an int (CASSANDRA-9959)
 * checkForEndpointCollision fails for legitimate collisions (CASSANDRA-9765)
 * Complete CASSANDRA-8448 fix (CASSANDRA-9519)
 * Don't include auth credentials in debug log (CASSANDRA-9682)
 * Can't transition from write survey to normal mode (CASSANDRA-9740)
 * Scrub (recover) sstables even when -Index.db is missing (CASSANDRA-9591)
 * Fix growing pending background compaction (CASSANDRA-9662)


2.2.0-rc2
 * Re-enable memory-mapped I/O on Windows (CASSANDRA-9658)
 * Warn when an extra-large partition is compacted (CASSANDRA-9643)
 * (cqlsh) Allow setting the initial connection timeout (CASSANDRA-9601)
 * BulkLoader has --transport-factory option but does not use it (CASSANDRA-9675)
 * Allow JMX over SSL directly from nodetool (CASSANDRA-9090)
 * Update cqlsh for UDFs (CASSANDRA-7556)
 * Change Windows kernel default timer resolution (CASSANDRA-9634)
 * Deprected sstable2json and json2sstable (CASSANDRA-9618)
 * Allow native functions in user-defined aggregates (CASSANDRA-9542)
 * Don't repair system_distributed by default (CASSANDRA-9621)
 * Fix mixing min, max, and count aggregates for blob type (CASSANRA-9622)
 * Rename class for DATE type in Java driver (CASSANDRA-9563)
 * Duplicate compilation of UDFs on coordinator (CASSANDRA-9475)
 * Fix connection leak in CqlRecordWriter (CASSANDRA-9576)
 * Mlockall before opening system sstables & remove boot_without_jna option (CASSANDRA-9573)
 * Add functions to convert timeuuid to date or time, deprecate dateOf and unixTimestampOf (CASSANDRA-9229)
 * Make sure we cancel non-compacting sstables from LifecycleTransaction (CASSANDRA-9566)
 * Fix deprecated repair JMX API (CASSANDRA-9570)
 * Add logback metrics (CASSANDRA-9378)
 * Update and refactor ant test/test-compression to run the tests in parallel (CASSANDRA-9583)
 * Fix upgrading to new directory for secondary index (CASSANDRA-9687)
Merged from 2.1:
 * (cqlsh) Fix bad check for CQL compatibility when DESCRIBE'ing
   COMPACT STORAGE tables with no clustering columns
 * Eliminate strong self-reference chains in sstable ref tidiers (CASSANDRA-9656)
 * Ensure StreamSession uses canonical sstable reader instances (CASSANDRA-9700) 
 * Ensure memtable book keeping is not corrupted in the event we shrink usage (CASSANDRA-9681)
 * Update internal python driver for cqlsh (CASSANDRA-9064)
 * Fix IndexOutOfBoundsException when inserting tuple with too many
   elements using the string literal notation (CASSANDRA-9559)
 * Enable describe on indices (CASSANDRA-7814)
 * Fix incorrect result for IN queries where column not found (CASSANDRA-9540)
 * ColumnFamilyStore.selectAndReference may block during compaction (CASSANDRA-9637)
 * Fix bug in cardinality check when compacting (CASSANDRA-9580)
 * Fix memory leak in Ref due to ConcurrentLinkedQueue.remove() behaviour (CASSANDRA-9549)
 * Make rebuild only run one at a time (CASSANDRA-9119)
Merged from 2.0:
 * Avoid NPE in AuthSuccess#decode (CASSANDRA-9727)
 * Add listen_address to system.local (CASSANDRA-9603)
 * Bug fixes to resultset metadata construction (CASSANDRA-9636)
 * Fix setting 'durable_writes' in ALTER KEYSPACE (CASSANDRA-9560)
 * Avoids ballot clash in Paxos (CASSANDRA-9649)
 * Improve trace messages for RR (CASSANDRA-9479)
 * Fix suboptimal secondary index selection when restricted
   clustering column is also indexed (CASSANDRA-9631)
 * (cqlsh) Add min_threshold to DTCS option autocomplete (CASSANDRA-9385)
 * Fix error message when attempting to create an index on a column
   in a COMPACT STORAGE table with clustering columns (CASSANDRA-9527)
 * 'WITH WITH' in alter keyspace statements causes NPE (CASSANDRA-9565)
 * Expose some internals of SelectStatement for inspection (CASSANDRA-9532)
 * ArrivalWindow should use primitives (CASSANDRA-9496)
 * Periodically submit background compaction tasks (CASSANDRA-9592)
 * Set HAS_MORE_PAGES flag to false when PagingState is null (CASSANDRA-9571)


2.2.0-rc1
 * Compressed commit log should measure compressed space used (CASSANDRA-9095)
 * Fix comparison bug in CassandraRoleManager#collectRoles (CASSANDRA-9551)
 * Add tinyint,smallint,time,date support for UDFs (CASSANDRA-9400)
 * Deprecates SSTableSimpleWriter and SSTableSimpleUnsortedWriter (CASSANDRA-9546)
 * Empty INITCOND treated as null in aggregate (CASSANDRA-9457)
 * Remove use of Cell in Thrift MapReduce classes (CASSANDRA-8609)
 * Integrate pre-release Java Driver 2.2-rc1, custom build (CASSANDRA-9493)
 * Clean up gossiper logic for old versions (CASSANDRA-9370)
 * Fix custom payload coding/decoding to match the spec (CASSANDRA-9515)
 * ant test-all results incomplete when parsed (CASSANDRA-9463)
 * Disallow frozen<> types in function arguments and return types for
   clarity (CASSANDRA-9411)
 * Static Analysis to warn on unsafe use of Autocloseable instances (CASSANDRA-9431)
 * Update commitlog archiving examples now that commitlog segments are
   not recycled (CASSANDRA-9350)
 * Extend Transactional API to sstable lifecycle management (CASSANDRA-8568)
 * (cqlsh) Add support for native protocol 4 (CASSANDRA-9399)
 * Ensure that UDF and UDAs are keyspace-isolated (CASSANDRA-9409)
 * Revert CASSANDRA-7807 (tracing completion client notifications) (CASSANDRA-9429)
 * Add ability to stop compaction by ID (CASSANDRA-7207)
 * Let CassandraVersion handle SNAPSHOT version (CASSANDRA-9438)
Merged from 2.1:
 * (cqlsh) Fix using COPY through SOURCE or -f (CASSANDRA-9083)
 * Fix occasional lack of `system` keyspace in schema tables (CASSANDRA-8487)
 * Use ProtocolError code instead of ServerError code for native protocol
   error responses to unsupported protocol versions (CASSANDRA-9451)
 * Default commitlog_sync_batch_window_in_ms changed to 2ms (CASSANDRA-9504)
 * Fix empty partition assertion in unsorted sstable writing tools (CASSANDRA-9071)
 * Ensure truncate without snapshot cannot produce corrupt responses (CASSANDRA-9388) 
 * Consistent error message when a table mixes counter and non-counter
   columns (CASSANDRA-9492)
 * Avoid getting unreadable keys during anticompaction (CASSANDRA-9508)
 * (cqlsh) Better float precision by default (CASSANDRA-9224)
 * Improve estimated row count (CASSANDRA-9107)
 * Optimize range tombstone memory footprint (CASSANDRA-8603)
 * Use configured gcgs in anticompaction (CASSANDRA-9397)
Merged from 2.0:
 * Don't accumulate more range than necessary in RangeTombstone.Tracker (CASSANDRA-9486)
 * Add broadcast and rpc addresses to system.local (CASSANDRA-9436)
 * Always mark sstable suspect when corrupted (CASSANDRA-9478)
 * Add database users and permissions to CQL3 documentation (CASSANDRA-7558)
 * Allow JVM_OPTS to be passed to standalone tools (CASSANDRA-5969)
 * Fix bad condition in RangeTombstoneList (CASSANDRA-9485)
 * Fix potential StackOverflow when setting CrcCheckChance over JMX (CASSANDRA-9488)
 * Fix null static columns in pages after the first, paged reversed
   queries (CASSANDRA-8502)
 * Fix counting cache serialization in request metrics (CASSANDRA-9466)
 * Add option not to validate atoms during scrub (CASSANDRA-9406)


2.2.0-beta1
 * Introduce Transactional API for internal state changes (CASSANDRA-8984)
 * Add a flag in cassandra.yaml to enable UDFs (CASSANDRA-9404)
 * Better support of null for UDF (CASSANDRA-8374)
 * Use ecj instead of javassist for UDFs (CASSANDRA-8241)
 * faster async logback configuration for tests (CASSANDRA-9376)
 * Add `smallint` and `tinyint` data types (CASSANDRA-8951)
 * Avoid thrift schema creation when native driver is used in stress tool (CASSANDRA-9374)
 * Make Functions.declared thread-safe
 * Add client warnings to native protocol v4 (CASSANDRA-8930)
 * Allow roles cache to be invalidated (CASSANDRA-8967)
 * Upgrade Snappy (CASSANDRA-9063)
 * Don't start Thrift rpc by default (CASSANDRA-9319)
 * Only stream from unrepaired sstables with incremental repair (CASSANDRA-8267)
 * Aggregate UDFs allow SFUNC return type to differ from STYPE if FFUNC specified (CASSANDRA-9321)
 * Remove Thrift dependencies in bundled tools (CASSANDRA-8358)
 * Disable memory mapping of hsperfdata file for JVM statistics (CASSANDRA-9242)
 * Add pre-startup checks to detect potential incompatibilities (CASSANDRA-8049)
 * Distinguish between null and unset in protocol v4 (CASSANDRA-7304)
 * Add user/role permissions for user-defined functions (CASSANDRA-7557)
 * Allow cassandra config to be updated to restart daemon without unloading classes (CASSANDRA-9046)
 * Don't initialize compaction writer before checking if iter is empty (CASSANDRA-9117)
 * Don't execute any functions at prepare-time (CASSANDRA-9037)
 * Share file handles between all instances of a SegmentedFile (CASSANDRA-8893)
 * Make it possible to major compact LCS (CASSANDRA-7272)
 * Make FunctionExecutionException extend RequestExecutionException
   (CASSANDRA-9055)
 * Add support for SELECT JSON, INSERT JSON syntax and new toJson(), fromJson()
   functions (CASSANDRA-7970)
 * Optimise max purgeable timestamp calculation in compaction (CASSANDRA-8920)
 * Constrain internode message buffer sizes, and improve IO class hierarchy (CASSANDRA-8670) 
 * New tool added to validate all sstables in a node (CASSANDRA-5791)
 * Push notification when tracing completes for an operation (CASSANDRA-7807)
 * Delay "node up" and "node added" notifications until native protocol server is started (CASSANDRA-8236)
 * Compressed Commit Log (CASSANDRA-6809)
 * Optimise IntervalTree (CASSANDRA-8988)
 * Add a key-value payload for third party usage (CASSANDRA-8553, 9212)
 * Bump metrics-reporter-config dependency for metrics 3.0 (CASSANDRA-8149)
 * Partition intra-cluster message streams by size, not type (CASSANDRA-8789)
 * Add WriteFailureException to native protocol, notify coordinator of
   write failures (CASSANDRA-8592)
 * Convert SequentialWriter to nio (CASSANDRA-8709)
 * Add role based access control (CASSANDRA-7653, 8650, 7216, 8760, 8849, 8761, 8850)
 * Record client ip address in tracing sessions (CASSANDRA-8162)
 * Indicate partition key columns in response metadata for prepared
   statements (CASSANDRA-7660)
 * Merge UUIDType and TimeUUIDType parse logic (CASSANDRA-8759)
 * Avoid memory allocation when searching index summary (CASSANDRA-8793)
 * Optimise (Time)?UUIDType Comparisons (CASSANDRA-8730)
 * Make CRC32Ex into a separate maven dependency (CASSANDRA-8836)
 * Use preloaded jemalloc w/ Unsafe (CASSANDRA-8714, 9197)
 * Avoid accessing partitioner through StorageProxy (CASSANDRA-8244, 8268)
 * Upgrade Metrics library and remove depricated metrics (CASSANDRA-5657)
 * Serializing Row cache alternative, fully off heap (CASSANDRA-7438)
 * Duplicate rows returned when in clause has repeated values (CASSANDRA-6706)
 * Make CassandraException unchecked, extend RuntimeException (CASSANDRA-8560)
 * Support direct buffer decompression for reads (CASSANDRA-8464)
 * DirectByteBuffer compatible LZ4 methods (CASSANDRA-7039)
 * Group sstables for anticompaction correctly (CASSANDRA-8578)
 * Add ReadFailureException to native protocol, respond
   immediately when replicas encounter errors while handling
   a read request (CASSANDRA-7886)
 * Switch CommitLogSegment from RandomAccessFile to nio (CASSANDRA-8308)
 * Allow mixing token and partition key restrictions (CASSANDRA-7016)
 * Support index key/value entries on map collections (CASSANDRA-8473)
 * Modernize schema tables (CASSANDRA-8261)
 * Support for user-defined aggregation functions (CASSANDRA-8053)
 * Fix NPE in SelectStatement with empty IN values (CASSANDRA-8419)
 * Refactor SelectStatement, return IN results in natural order instead
   of IN value list order and ignore duplicate values in partition key IN restrictions (CASSANDRA-7981)
 * Support UDTs, tuples, and collections in user-defined
   functions (CASSANDRA-7563)
 * Fix aggregate fn results on empty selection, result column name,
   and cqlsh parsing (CASSANDRA-8229)
 * Mark sstables as repaired after full repair (CASSANDRA-7586)
 * Extend Descriptor to include a format value and refactor reader/writer
   APIs (CASSANDRA-7443)
 * Integrate JMH for microbenchmarks (CASSANDRA-8151)
 * Keep sstable levels when bootstrapping (CASSANDRA-7460)
 * Add Sigar library and perform basic OS settings check on startup (CASSANDRA-7838)
 * Support for aggregation functions (CASSANDRA-4914)
 * Remove cassandra-cli (CASSANDRA-7920)
 * Accept dollar quoted strings in CQL (CASSANDRA-7769)
 * Make assassinate a first class command (CASSANDRA-7935)
 * Support IN clause on any partition key column (CASSANDRA-7855)
 * Support IN clause on any clustering column (CASSANDRA-4762)
 * Improve compaction logging (CASSANDRA-7818)
 * Remove YamlFileNetworkTopologySnitch (CASSANDRA-7917)
 * Do anticompaction in groups (CASSANDRA-6851)
 * Support user-defined functions (CASSANDRA-7395, 7526, 7562, 7740, 7781, 7929,
   7924, 7812, 8063, 7813, 7708)
 * Permit configurable timestamps with cassandra-stress (CASSANDRA-7416)
 * Move sstable RandomAccessReader to nio2, which allows using the
   FILE_SHARE_DELETE flag on Windows (CASSANDRA-4050)
 * Remove CQL2 (CASSANDRA-5918)
 * Optimize fetching multiple cells by name (CASSANDRA-6933)
 * Allow compilation in java 8 (CASSANDRA-7028)
 * Make incremental repair default (CASSANDRA-7250)
 * Enable code coverage thru JaCoCo (CASSANDRA-7226)
 * Switch external naming of 'column families' to 'tables' (CASSANDRA-4369) 
 * Shorten SSTable path (CASSANDRA-6962)
 * Use unsafe mutations for most unit tests (CASSANDRA-6969)
 * Fix race condition during calculation of pending ranges (CASSANDRA-7390)
 * Fail on very large batch sizes (CASSANDRA-8011)
 * Improve concurrency of repair (CASSANDRA-6455, 8208, 9145)
 * Select optimal CRC32 implementation at runtime (CASSANDRA-8614)
 * Evaluate MurmurHash of Token once per query (CASSANDRA-7096)
 * Generalize progress reporting (CASSANDRA-8901)
 * Resumable bootstrap streaming (CASSANDRA-8838, CASSANDRA-8942)
 * Allow scrub for secondary index (CASSANDRA-5174)
 * Save repair data to system table (CASSANDRA-5839)
 * fix nodetool names that reference column families (CASSANDRA-8872)
 Merged from 2.1:
 * Warn on misuse of unlogged batches (CASSANDRA-9282)
 * Failure detector detects and ignores local pauses (CASSANDRA-9183)
 * Add utility class to support for rate limiting a given log statement (CASSANDRA-9029)
 * Add missing consistency levels to cassandra-stess (CASSANDRA-9361)
 * Fix commitlog getCompletedTasks to not increment (CASSANDRA-9339)
 * Fix for harmless exceptions logged as ERROR (CASSANDRA-8564)
 * Delete processed sstables in sstablesplit/sstableupgrade (CASSANDRA-8606)
 * Improve sstable exclusion from partition tombstones (CASSANDRA-9298)
 * Validate the indexed column rather than the cell's contents for 2i (CASSANDRA-9057)
 * Add support for top-k custom 2i queries (CASSANDRA-8717)
 * Fix error when dropping table during compaction (CASSANDRA-9251)
 * cassandra-stress supports validation operations over user profiles (CASSANDRA-8773)
 * Add support for rate limiting log messages (CASSANDRA-9029)
 * Log the partition key with tombstone warnings (CASSANDRA-8561)
 * Reduce runWithCompactionsDisabled poll interval to 1ms (CASSANDRA-9271)
 * Fix PITR commitlog replay (CASSANDRA-9195)
 * GCInspector logs very different times (CASSANDRA-9124)
 * Fix deleting from an empty list (CASSANDRA-9198)
 * Update tuple and collection types that use a user-defined type when that UDT
   is modified (CASSANDRA-9148, CASSANDRA-9192)
 * Use higher timeout for prepair and snapshot in repair (CASSANDRA-9261)
 * Fix anticompaction blocking ANTI_ENTROPY stage (CASSANDRA-9151)
 * Repair waits for anticompaction to finish (CASSANDRA-9097)
 * Fix streaming not holding ref when stream error (CASSANDRA-9295)
 * Fix canonical view returning early opened SSTables (CASSANDRA-9396)
Merged from 2.0:
 * (cqlsh) Add LOGIN command to switch users (CASSANDRA-7212)
 * Clone SliceQueryFilter in AbstractReadCommand implementations (CASSANDRA-8940)
 * Push correct protocol notification for DROP INDEX (CASSANDRA-9310)
 * token-generator - generated tokens too long (CASSANDRA-9300)
 * Fix counting of tombstones for TombstoneOverwhelmingException (CASSANDRA-9299)
 * Fix ReconnectableSnitch reconnecting to peers during upgrade (CASSANDRA-6702)
 * Include keyspace and table name in error log for collections over the size
   limit (CASSANDRA-9286)
 * Avoid potential overlap in LCS with single-partition sstables (CASSANDRA-9322)
 * Log warning message when a table is queried before the schema has fully
   propagated (CASSANDRA-9136)
 * Overload SecondaryIndex#indexes to accept the column definition (CASSANDRA-9314)
 * (cqlsh) Add SERIAL and LOCAL_SERIAL consistency levels (CASSANDRA-8051)
 * Fix index selection during rebuild with certain table layouts (CASSANDRA-9281)
 * Fix partition-level-delete-only workload accounting (CASSANDRA-9194)
 * Allow scrub to handle corrupted compressed chunks (CASSANDRA-9140)
 * Fix assertion error when resetlocalschema is run during repair (CASSANDRA-9249)
 * Disable single sstable tombstone compactions for DTCS by default (CASSANDRA-9234)
 * IncomingTcpConnection thread is not named (CASSANDRA-9262)
 * Close incoming connections when MessagingService is stopped (CASSANDRA-9238)
 * Fix streaming hang when retrying (CASSANDRA-9132)


2.1.5
 * Re-add deprecated cold_reads_to_omit param for backwards compat (CASSANDRA-9203)
 * Make anticompaction visible in compactionstats (CASSANDRA-9098)
 * Improve nodetool getendpoints documentation about the partition
   key parameter (CASSANDRA-6458)
 * Don't check other keyspaces for schema changes when an user-defined
   type is altered (CASSANDRA-9187)
 * Add generate-idea-files target to build.xml (CASSANDRA-9123)
 * Allow takeColumnFamilySnapshot to take a list of tables (CASSANDRA-8348)
 * Limit major sstable operations to their canonical representation (CASSANDRA-8669)
 * cqlsh: Add tests for INSERT and UPDATE tab completion (CASSANDRA-9125)
 * cqlsh: quote column names when needed in COPY FROM inserts (CASSANDRA-9080)
 * Do not load read meter for offline operations (CASSANDRA-9082)
 * cqlsh: Make CompositeType data readable (CASSANDRA-8919)
 * cqlsh: Fix display of triggers (CASSANDRA-9081)
 * Fix NullPointerException when deleting or setting an element by index on
   a null list collection (CASSANDRA-9077)
 * Buffer bloom filter serialization (CASSANDRA-9066)
 * Fix anti-compaction target bloom filter size (CASSANDRA-9060)
 * Make FROZEN and TUPLE unreserved keywords in CQL (CASSANDRA-9047)
 * Prevent AssertionError from SizeEstimatesRecorder (CASSANDRA-9034)
 * Avoid overwriting index summaries for sstables with an older format that
   does not support downsampling; rebuild summaries on startup when this
   is detected (CASSANDRA-8993)
 * Fix potential data loss in CompressedSequentialWriter (CASSANDRA-8949)
 * Make PasswordAuthenticator number of hashing rounds configurable (CASSANDRA-8085)
 * Fix AssertionError when binding nested collections in DELETE (CASSANDRA-8900)
 * Check for overlap with non-early sstables in LCS (CASSANDRA-8739)
 * Only calculate max purgable timestamp if we have to (CASSANDRA-8914)
 * (cqlsh) Greatly improve performance of COPY FROM (CASSANDRA-8225)
 * IndexSummary effectiveIndexInterval is now a guideline, not a rule (CASSANDRA-8993)
 * Use correct bounds for page cache eviction of compressed files (CASSANDRA-8746)
 * SSTableScanner enforces its bounds (CASSANDRA-8946)
 * Cleanup cell equality (CASSANDRA-8947)
 * Introduce intra-cluster message coalescing (CASSANDRA-8692)
 * DatabaseDescriptor throws NPE when rpc_interface is used (CASSANDRA-8839)
 * Don't check if an sstable is live for offline compactions (CASSANDRA-8841)
 * Don't set clientMode in SSTableLoader (CASSANDRA-8238)
 * Fix SSTableRewriter with disabled early open (CASSANDRA-8535)
 * Fix cassandra-stress so it respects the CL passed in user mode (CASSANDRA-8948)
 * Fix rare NPE in ColumnDefinition#hasIndexOption() (CASSANDRA-8786)
 * cassandra-stress reports per-operation statistics, plus misc (CASSANDRA-8769)
 * Add SimpleDate (cql date) and Time (cql time) types (CASSANDRA-7523)
 * Use long for key count in cfstats (CASSANDRA-8913)
 * Make SSTableRewriter.abort() more robust to failure (CASSANDRA-8832)
 * Remove cold_reads_to_omit from STCS (CASSANDRA-8860)
 * Make EstimatedHistogram#percentile() use ceil instead of floor (CASSANDRA-8883)
 * Fix top partitions reporting wrong cardinality (CASSANDRA-8834)
 * Fix rare NPE in KeyCacheSerializer (CASSANDRA-8067)
 * Pick sstables for validation as late as possible inc repairs (CASSANDRA-8366)
 * Fix commitlog getPendingTasks to not increment (CASSANDRA-8862)
 * Fix parallelism adjustment in range and secondary index queries
   when the first fetch does not satisfy the limit (CASSANDRA-8856)
 * Check if the filtered sstables is non-empty in STCS (CASSANDRA-8843)
 * Upgrade java-driver used for cassandra-stress (CASSANDRA-8842)
 * Fix CommitLog.forceRecycleAllSegments() memory access error (CASSANDRA-8812)
 * Improve assertions in Memory (CASSANDRA-8792)
 * Fix SSTableRewriter cleanup (CASSANDRA-8802)
 * Introduce SafeMemory for CompressionMetadata.Writer (CASSANDRA-8758)
 * 'nodetool info' prints exception against older node (CASSANDRA-8796)
 * Ensure SSTableReader.last corresponds exactly with the file end (CASSANDRA-8750)
 * Make SSTableWriter.openEarly more robust and obvious (CASSANDRA-8747)
 * Enforce SSTableReader.first/last (CASSANDRA-8744)
 * Cleanup SegmentedFile API (CASSANDRA-8749)
 * Avoid overlap with early compaction replacement (CASSANDRA-8683)
 * Safer Resource Management++ (CASSANDRA-8707)
 * Write partition size estimates into a system table (CASSANDRA-7688)
 * cqlsh: Fix keys() and full() collection indexes in DESCRIBE output
   (CASSANDRA-8154)
 * Show progress of streaming in nodetool netstats (CASSANDRA-8886)
 * IndexSummaryBuilder utilises offheap memory, and shares data between
   each IndexSummary opened from it (CASSANDRA-8757)
 * markCompacting only succeeds if the exact SSTableReader instances being 
   marked are in the live set (CASSANDRA-8689)
 * cassandra-stress support for varint (CASSANDRA-8882)
 * Fix Adler32 digest for compressed sstables (CASSANDRA-8778)
 * Add nodetool statushandoff/statusbackup (CASSANDRA-8912)
 * Use stdout for progress and stats in sstableloader (CASSANDRA-8982)
 * Correctly identify 2i datadir from older versions (CASSANDRA-9116)
Merged from 2.0:
 * Ignore gossip SYNs after shutdown (CASSANDRA-9238)
 * Avoid overflow when calculating max sstable size in LCS (CASSANDRA-9235)
 * Make sstable blacklisting work with compression (CASSANDRA-9138)
 * Do not attempt to rebuild indexes if no index accepts any column (CASSANDRA-9196)
 * Don't initiate snitch reconnection for dead states (CASSANDRA-7292)
 * Fix ArrayIndexOutOfBoundsException in CQLSSTableWriter (CASSANDRA-8978)
 * Add shutdown gossip state to prevent timeouts during rolling restarts (CASSANDRA-8336)
 * Fix running with java.net.preferIPv6Addresses=true (CASSANDRA-9137)
 * Fix failed bootstrap/replace attempts being persisted in system.peers (CASSANDRA-9180)
 * Flush system.IndexInfo after marking index built (CASSANDRA-9128)
 * Fix updates to min/max_compaction_threshold through cassandra-cli
   (CASSANDRA-8102)
 * Don't include tmp files when doing offline relevel (CASSANDRA-9088)
 * Use the proper CAS WriteType when finishing a previous round during Paxos
   preparation (CASSANDRA-8672)
 * Avoid race in cancelling compactions (CASSANDRA-9070)
 * More aggressive check for expired sstables in DTCS (CASSANDRA-8359)
 * Fix ignored index_interval change in ALTER TABLE statements (CASSANDRA-7976)
 * Do more aggressive compaction in old time windows in DTCS (CASSANDRA-8360)
 * java.lang.AssertionError when reading saved cache (CASSANDRA-8740)
 * "disk full" when running cleanup (CASSANDRA-9036)
 * Lower logging level from ERROR to DEBUG when a scheduled schema pull
   cannot be completed due to a node being down (CASSANDRA-9032)
 * Fix MOVED_NODE client event (CASSANDRA-8516)
 * Allow overriding MAX_OUTSTANDING_REPLAY_COUNT (CASSANDRA-7533)
 * Fix malformed JMX ObjectName containing IPv6 addresses (CASSANDRA-9027)
 * (cqlsh) Allow increasing CSV field size limit through
   cqlshrc config option (CASSANDRA-8934)
 * Stop logging range tombstones when exceeding the threshold
   (CASSANDRA-8559)
 * Fix NullPointerException when nodetool getendpoints is run
   against invalid keyspaces or tables (CASSANDRA-8950)
 * Allow specifying the tmp dir (CASSANDRA-7712)
 * Improve compaction estimated tasks estimation (CASSANDRA-8904)
 * Fix duplicate up/down messages sent to native clients (CASSANDRA-7816)
 * Expose commit log archive status via JMX (CASSANDRA-8734)
 * Provide better exceptions for invalid replication strategy parameters
   (CASSANDRA-8909)
 * Fix regression in mixed single and multi-column relation support for
   SELECT statements (CASSANDRA-8613)
 * Add ability to limit number of native connections (CASSANDRA-8086)
 * Fix CQLSSTableWriter throwing exception and spawning threads
   (CASSANDRA-8808)
 * Fix MT mismatch between empty and GC-able data (CASSANDRA-8979)
 * Fix incorrect validation when snapshotting single table (CASSANDRA-8056)
 * Add offline tool to relevel sstables (CASSANDRA-8301)
 * Preserve stream ID for more protocol errors (CASSANDRA-8848)
 * Fix combining token() function with multi-column relations on
   clustering columns (CASSANDRA-8797)
 * Make CFS.markReferenced() resistant to bad refcounting (CASSANDRA-8829)
 * Fix StreamTransferTask abort/complete bad refcounting (CASSANDRA-8815)
 * Fix AssertionError when querying a DESC clustering ordered
   table with ASC ordering and paging (CASSANDRA-8767)
 * AssertionError: "Memory was freed" when running cleanup (CASSANDRA-8716)
 * Make it possible to set max_sstable_age to fractional days (CASSANDRA-8406)
 * Fix some multi-column relations with indexes on some clustering
   columns (CASSANDRA-8275)
 * Fix memory leak in SSTableSimple*Writer and SSTableReader.validate()
   (CASSANDRA-8748)
 * Throw OOM if allocating memory fails to return a valid pointer (CASSANDRA-8726)
 * Fix SSTableSimpleUnsortedWriter ConcurrentModificationException (CASSANDRA-8619)
 * 'nodetool info' prints exception against older node (CASSANDRA-8796)
 * Ensure SSTableSimpleUnsortedWriter.close() terminates if
   disk writer has crashed (CASSANDRA-8807)


2.1.4
 * Bind JMX to localhost unless explicitly configured otherwise (CASSANDRA-9085)


2.1.3
 * Fix HSHA/offheap_objects corruption (CASSANDRA-8719)
 * Upgrade libthrift to 0.9.2 (CASSANDRA-8685)
 * Don't use the shared ref in sstableloader (CASSANDRA-8704)
 * Purge internal prepared statements if related tables or
   keyspaces are dropped (CASSANDRA-8693)
 * (cqlsh) Handle unicode BOM at start of files (CASSANDRA-8638)
 * Stop compactions before exiting offline tools (CASSANDRA-8623)
 * Update tools/stress/README.txt to match current behaviour (CASSANDRA-7933)
 * Fix schema from Thrift conversion with empty metadata (CASSANDRA-8695)
 * Safer Resource Management (CASSANDRA-7705)
 * Make sure we compact highly overlapping cold sstables with
   STCS (CASSANDRA-8635)
 * rpc_interface and listen_interface generate NPE on startup when specified
   interface doesn't exist (CASSANDRA-8677)
 * Fix ArrayIndexOutOfBoundsException in nodetool cfhistograms (CASSANDRA-8514)
 * Switch from yammer metrics for nodetool cf/proxy histograms (CASSANDRA-8662)
 * Make sure we don't add tmplink files to the compaction
   strategy (CASSANDRA-8580)
 * (cqlsh) Handle maps with blob keys (CASSANDRA-8372)
 * (cqlsh) Handle DynamicCompositeType schemas correctly (CASSANDRA-8563)
 * Duplicate rows returned when in clause has repeated values (CASSANDRA-6706)
 * Add tooling to detect hot partitions (CASSANDRA-7974)
 * Fix cassandra-stress user-mode truncation of partition generation (CASSANDRA-8608)
 * Only stream from unrepaired sstables during inc repair (CASSANDRA-8267)
 * Don't allow starting multiple inc repairs on the same sstables (CASSANDRA-8316)
 * Invalidate prepared BATCH statements when related tables
   or keyspaces are dropped (CASSANDRA-8652)
 * Fix missing results in secondary index queries on collections
   with ALLOW FILTERING (CASSANDRA-8421)
 * Expose EstimatedHistogram metrics for range slices (CASSANDRA-8627)
 * (cqlsh) Escape clqshrc passwords properly (CASSANDRA-8618)
 * Fix NPE when passing wrong argument in ALTER TABLE statement (CASSANDRA-8355)
 * Pig: Refactor and deprecate CqlStorage (CASSANDRA-8599)
 * Don't reuse the same cleanup strategy for all sstables (CASSANDRA-8537)
 * Fix case-sensitivity of index name on CREATE and DROP INDEX
   statements (CASSANDRA-8365)
 * Better detection/logging for corruption in compressed sstables (CASSANDRA-8192)
 * Use the correct repairedAt value when closing writer (CASSANDRA-8570)
 * (cqlsh) Handle a schema mismatch being detected on startup (CASSANDRA-8512)
 * Properly calculate expected write size during compaction (CASSANDRA-8532)
 * Invalidate affected prepared statements when a table's columns
   are altered (CASSANDRA-7910)
 * Stress - user defined writes should populate sequentally (CASSANDRA-8524)
 * Fix regression in SSTableRewriter causing some rows to become unreadable 
   during compaction (CASSANDRA-8429)
 * Run major compactions for repaired/unrepaired in parallel (CASSANDRA-8510)
 * (cqlsh) Fix compression options in DESCRIBE TABLE output when compression
   is disabled (CASSANDRA-8288)
 * (cqlsh) Fix DESCRIBE output after keyspaces are altered (CASSANDRA-7623)
 * Make sure we set lastCompactedKey correctly (CASSANDRA-8463)
 * (cqlsh) Fix output of CONSISTENCY command (CASSANDRA-8507)
 * (cqlsh) Fixed the handling of LIST statements (CASSANDRA-8370)
 * Make sstablescrub check leveled manifest again (CASSANDRA-8432)
 * Check first/last keys in sstable when giving out positions (CASSANDRA-8458)
 * Disable mmap on Windows (CASSANDRA-6993)
 * Add missing ConsistencyLevels to cassandra-stress (CASSANDRA-8253)
 * Add auth support to cassandra-stress (CASSANDRA-7985)
 * Fix ArrayIndexOutOfBoundsException when generating error message
   for some CQL syntax errors (CASSANDRA-8455)
 * Scale memtable slab allocation logarithmically (CASSANDRA-7882)
 * cassandra-stress simultaneous inserts over same seed (CASSANDRA-7964)
 * Reduce cassandra-stress sampling memory requirements (CASSANDRA-7926)
 * Ensure memtable flush cannot expire commit log entries from its future (CASSANDRA-8383)
 * Make read "defrag" async to reclaim memtables (CASSANDRA-8459)
 * Remove tmplink files for offline compactions (CASSANDRA-8321)
 * Reduce maxHintsInProgress (CASSANDRA-8415)
 * BTree updates may call provided update function twice (CASSANDRA-8018)
 * Release sstable references after anticompaction (CASSANDRA-8386)
 * Handle abort() in SSTableRewriter properly (CASSANDRA-8320)
 * Centralize shared executors (CASSANDRA-8055)
 * Fix filtering for CONTAINS (KEY) relations on frozen collection
   clustering columns when the query is restricted to a single
   partition (CASSANDRA-8203)
 * Do more aggressive entire-sstable TTL expiry checks (CASSANDRA-8243)
 * Add more log info if readMeter is null (CASSANDRA-8238)
 * add check of the system wall clock time at startup (CASSANDRA-8305)
 * Support for frozen collections (CASSANDRA-7859)
 * Fix overflow on histogram computation (CASSANDRA-8028)
 * Have paxos reuse the timestamp generation of normal queries (CASSANDRA-7801)
 * Fix incremental repair not remove parent session on remote (CASSANDRA-8291)
 * Improve JBOD disk utilization (CASSANDRA-7386)
 * Log failed host when preparing incremental repair (CASSANDRA-8228)
 * Force config client mode in CQLSSTableWriter (CASSANDRA-8281)
 * Fix sstableupgrade throws exception (CASSANDRA-8688)
 * Fix hang when repairing empty keyspace (CASSANDRA-8694)
Merged from 2.0:
 * Fix IllegalArgumentException in dynamic snitch (CASSANDRA-8448)
 * Add support for UPDATE ... IF EXISTS (CASSANDRA-8610)
 * Fix reversal of list prepends (CASSANDRA-8733)
 * Prevent non-zero default_time_to_live on tables with counters
   (CASSANDRA-8678)
 * Fix SSTableSimpleUnsortedWriter ConcurrentModificationException
   (CASSANDRA-8619)
 * Round up time deltas lower than 1ms in BulkLoader (CASSANDRA-8645)
 * Add batch remove iterator to ABSC (CASSANDRA-8414, 8666)
 * Round up time deltas lower than 1ms in BulkLoader (CASSANDRA-8645)
 * Fix isClientMode check in Keyspace (CASSANDRA-8687)
 * Use more efficient slice size for querying internal secondary
   index tables (CASSANDRA-8550)
 * Fix potentially returning deleted rows with range tombstone (CASSANDRA-8558)
 * Check for available disk space before starting a compaction (CASSANDRA-8562)
 * Fix DISTINCT queries with LIMITs or paging when some partitions
   contain only tombstones (CASSANDRA-8490)
 * Introduce background cache refreshing to permissions cache
   (CASSANDRA-8194)
 * Fix race condition in StreamTransferTask that could lead to
   infinite loops and premature sstable deletion (CASSANDRA-7704)
 * Add an extra version check to MigrationTask (CASSANDRA-8462)
 * Ensure SSTableWriter cleans up properly after failure (CASSANDRA-8499)
 * Increase bf true positive count on key cache hit (CASSANDRA-8525)
 * Move MeteredFlusher to its own thread (CASSANDRA-8485)
 * Fix non-distinct results in DISTNCT queries on static columns when
   paging is enabled (CASSANDRA-8087)
 * Move all hints related tasks to hints internal executor (CASSANDRA-8285)
 * Fix paging for multi-partition IN queries (CASSANDRA-8408)
 * Fix MOVED_NODE topology event never being emitted when a node
   moves its token (CASSANDRA-8373)
 * Fix validation of indexes in COMPACT tables (CASSANDRA-8156)
 * Avoid StackOverflowError when a large list of IN values
   is used for a clustering column (CASSANDRA-8410)
 * Fix NPE when writetime() or ttl() calls are wrapped by
   another function call (CASSANDRA-8451)
 * Fix NPE after dropping a keyspace (CASSANDRA-8332)
 * Fix error message on read repair timeouts (CASSANDRA-7947)
 * Default DTCS base_time_seconds changed to 60 (CASSANDRA-8417)
 * Refuse Paxos operation with more than one pending endpoint (CASSANDRA-8346, 8640)
 * Throw correct exception when trying to bind a keyspace or table
   name (CASSANDRA-6952)
 * Make HHOM.compact synchronized (CASSANDRA-8416)
 * cancel latency-sampling task when CF is dropped (CASSANDRA-8401)
 * don't block SocketThread for MessagingService (CASSANDRA-8188)
 * Increase quarantine delay on replacement (CASSANDRA-8260)
 * Expose off-heap memory usage stats (CASSANDRA-7897)
 * Ignore Paxos commits for truncated tables (CASSANDRA-7538)
 * Validate size of indexed column values (CASSANDRA-8280)
 * Make LCS split compaction results over all data directories (CASSANDRA-8329)
 * Fix some failing queries that use multi-column relations
   on COMPACT STORAGE tables (CASSANDRA-8264)
 * Fix InvalidRequestException with ORDER BY (CASSANDRA-8286)
 * Disable SSLv3 for POODLE (CASSANDRA-8265)
 * Fix millisecond timestamps in Tracing (CASSANDRA-8297)
 * Include keyspace name in error message when there are insufficient
   live nodes to stream from (CASSANDRA-8221)
 * Avoid overlap in L1 when L0 contains many nonoverlapping
   sstables (CASSANDRA-8211)
 * Improve PropertyFileSnitch logging (CASSANDRA-8183)
 * Add DC-aware sequential repair (CASSANDRA-8193)
 * Use live sstables in snapshot repair if possible (CASSANDRA-8312)
 * Fix hints serialized size calculation (CASSANDRA-8587)


2.1.2
 * (cqlsh) parse_for_table_meta errors out on queries with undefined
   grammars (CASSANDRA-8262)
 * (cqlsh) Fix SELECT ... TOKEN() function broken in C* 2.1.1 (CASSANDRA-8258)
 * Fix Cassandra crash when running on JDK8 update 40 (CASSANDRA-8209)
 * Optimize partitioner tokens (CASSANDRA-8230)
 * Improve compaction of repaired/unrepaired sstables (CASSANDRA-8004)
 * Make cache serializers pluggable (CASSANDRA-8096)
 * Fix issues with CONTAINS (KEY) queries on secondary indexes
   (CASSANDRA-8147)
 * Fix read-rate tracking of sstables for some queries (CASSANDRA-8239)
 * Fix default timestamp in QueryOptions (CASSANDRA-8246)
 * Set socket timeout when reading remote version (CASSANDRA-8188)
 * Refactor how we track live size (CASSANDRA-7852)
 * Make sure unfinished compaction files are removed (CASSANDRA-8124)
 * Fix shutdown when run as Windows service (CASSANDRA-8136)
 * Fix DESCRIBE TABLE with custom indexes (CASSANDRA-8031)
 * Fix race in RecoveryManagerTest (CASSANDRA-8176)
 * Avoid IllegalArgumentException while sorting sstables in
   IndexSummaryManager (CASSANDRA-8182)
 * Shutdown JVM on file descriptor exhaustion (CASSANDRA-7579)
 * Add 'die' policy for commit log and disk failure (CASSANDRA-7927)
 * Fix installing as service on Windows (CASSANDRA-8115)
 * Fix CREATE TABLE for CQL2 (CASSANDRA-8144)
 * Avoid boxing in ColumnStats min/max trackers (CASSANDRA-8109)
Merged from 2.0:
 * Correctly handle non-text column names in cql3 (CASSANDRA-8178)
 * Fix deletion for indexes on primary key columns (CASSANDRA-8206)
 * Add 'nodetool statusgossip' (CASSANDRA-8125)
 * Improve client notification that nodes are ready for requests (CASSANDRA-7510)
 * Handle negative timestamp in writetime method (CASSANDRA-8139)
 * Pig: Remove errant LIMIT clause in CqlNativeStorage (CASSANDRA-8166)
 * Throw ConfigurationException when hsha is used with the default
   rpc_max_threads setting of 'unlimited' (CASSANDRA-8116)
 * Allow concurrent writing of the same table in the same JVM using
   CQLSSTableWriter (CASSANDRA-7463)
 * Fix totalDiskSpaceUsed calculation (CASSANDRA-8205)


2.1.1
 * Fix spin loop in AtomicSortedColumns (CASSANDRA-7546)
 * Dont notify when replacing tmplink files (CASSANDRA-8157)
 * Fix validation with multiple CONTAINS clause (CASSANDRA-8131)
 * Fix validation of collections in TriggerExecutor (CASSANDRA-8146)
 * Fix IllegalArgumentException when a list of IN values containing tuples
   is passed as a single arg to a prepared statement with the v1 or v2
   protocol (CASSANDRA-8062)
 * Fix ClassCastException in DISTINCT query on static columns with
   query paging (CASSANDRA-8108)
 * Fix NPE on null nested UDT inside a set (CASSANDRA-8105)
 * Fix exception when querying secondary index on set items or map keys
   when some clustering columns are specified (CASSANDRA-8073)
 * Send proper error response when there is an error during native
   protocol message decode (CASSANDRA-8118)
 * Gossip should ignore generation numbers too far in the future (CASSANDRA-8113)
 * Fix NPE when creating a table with frozen sets, lists (CASSANDRA-8104)
 * Fix high memory use due to tracking reads on incrementally opened sstable
   readers (CASSANDRA-8066)
 * Fix EXECUTE request with skipMetadata=false returning no metadata
   (CASSANDRA-8054)
 * Allow concurrent use of CQLBulkOutputFormat (CASSANDRA-7776)
 * Shutdown JVM on OOM (CASSANDRA-7507)
 * Upgrade netty version and enable epoll event loop (CASSANDRA-7761)
 * Don't duplicate sstables smaller than split size when using
   the sstablesplitter tool (CASSANDRA-7616)
 * Avoid re-parsing already prepared statements (CASSANDRA-7923)
 * Fix some Thrift slice deletions and updates of COMPACT STORAGE
   tables with some clustering columns omitted (CASSANDRA-7990)
 * Fix filtering for CONTAINS on sets (CASSANDRA-8033)
 * Properly track added size (CASSANDRA-7239)
 * Allow compilation in java 8 (CASSANDRA-7208)
 * Fix Assertion error on RangeTombstoneList diff (CASSANDRA-8013)
 * Release references to overlapping sstables during compaction (CASSANDRA-7819)
 * Send notification when opening compaction results early (CASSANDRA-8034)
 * Make native server start block until properly bound (CASSANDRA-7885)
 * (cqlsh) Fix IPv6 support (CASSANDRA-7988)
 * Ignore fat clients when checking for endpoint collision (CASSANDRA-7939)
 * Make sstablerepairedset take a list of files (CASSANDRA-7995)
 * (cqlsh) Tab completeion for indexes on map keys (CASSANDRA-7972)
 * (cqlsh) Fix UDT field selection in select clause (CASSANDRA-7891)
 * Fix resource leak in event of corrupt sstable
 * (cqlsh) Add command line option for cqlshrc file path (CASSANDRA-7131)
 * Provide visibility into prepared statements churn (CASSANDRA-7921, CASSANDRA-7930)
 * Invalidate prepared statements when their keyspace or table is
   dropped (CASSANDRA-7566)
 * cassandra-stress: fix support for NetworkTopologyStrategy (CASSANDRA-7945)
 * Fix saving caches when a table is dropped (CASSANDRA-7784)
 * Add better error checking of new stress profile (CASSANDRA-7716)
 * Use ThreadLocalRandom and remove FBUtilities.threadLocalRandom (CASSANDRA-7934)
 * Prevent operator mistakes due to simultaneous bootstrap (CASSANDRA-7069)
 * cassandra-stress supports whitelist mode for node config (CASSANDRA-7658)
 * GCInspector more closely tracks GC; cassandra-stress and nodetool report it (CASSANDRA-7916)
 * nodetool won't output bogus ownership info without a keyspace (CASSANDRA-7173)
 * Add human readable option to nodetool commands (CASSANDRA-5433)
 * Don't try to set repairedAt on old sstables (CASSANDRA-7913)
 * Add metrics for tracking PreparedStatement use (CASSANDRA-7719)
 * (cqlsh) tab-completion for triggers (CASSANDRA-7824)
 * (cqlsh) Support for query paging (CASSANDRA-7514)
 * (cqlsh) Show progress of COPY operations (CASSANDRA-7789)
 * Add syntax to remove multiple elements from a map (CASSANDRA-6599)
 * Support non-equals conditions in lightweight transactions (CASSANDRA-6839)
 * Add IF [NOT] EXISTS to create/drop triggers (CASSANDRA-7606)
 * (cqlsh) Display the current logged-in user (CASSANDRA-7785)
 * (cqlsh) Don't ignore CTRL-C during COPY FROM execution (CASSANDRA-7815)
 * (cqlsh) Order UDTs according to cross-type dependencies in DESCRIBE
   output (CASSANDRA-7659)
 * (cqlsh) Fix handling of CAS statement results (CASSANDRA-7671)
 * (cqlsh) COPY TO/FROM improvements (CASSANDRA-7405)
 * Support list index operations with conditions (CASSANDRA-7499)
 * Add max live/tombstoned cells to nodetool cfstats output (CASSANDRA-7731)
 * Validate IPv6 wildcard addresses properly (CASSANDRA-7680)
 * (cqlsh) Error when tracing query (CASSANDRA-7613)
 * Avoid IOOBE when building SyntaxError message snippet (CASSANDRA-7569)
 * SSTableExport uses correct validator to create string representation of partition
   keys (CASSANDRA-7498)
 * Avoid NPEs when receiving type changes for an unknown keyspace (CASSANDRA-7689)
 * Add support for custom 2i validation (CASSANDRA-7575)
 * Pig support for hadoop CqlInputFormat (CASSANDRA-6454)
 * Add duration mode to cassandra-stress (CASSANDRA-7468)
 * Add listen_interface and rpc_interface options (CASSANDRA-7417)
 * Improve schema merge performance (CASSANDRA-7444)
 * Adjust MT depth based on # of partition validating (CASSANDRA-5263)
 * Optimise NativeCell comparisons (CASSANDRA-6755)
 * Configurable client timeout for cqlsh (CASSANDRA-7516)
 * Include snippet of CQL query near syntax error in messages (CASSANDRA-7111)
 * Make repair -pr work with -local (CASSANDRA-7450)
 * Fix error in sstableloader with -cph > 1 (CASSANDRA-8007)
 * Fix snapshot repair error on indexed tables (CASSANDRA-8020)
 * Do not exit nodetool repair when receiving JMX NOTIF_LOST (CASSANDRA-7909)
 * Stream to private IP when available (CASSANDRA-8084)
Merged from 2.0:
 * Reject conditions on DELETE unless full PK is given (CASSANDRA-6430)
 * Properly reject the token function DELETE (CASSANDRA-7747)
 * Force batchlog replay before decommissioning a node (CASSANDRA-7446)
 * Fix hint replay with many accumulated expired hints (CASSANDRA-6998)
 * Fix duplicate results in DISTINCT queries on static columns with query
   paging (CASSANDRA-8108)
 * Add DateTieredCompactionStrategy (CASSANDRA-6602)
 * Properly validate ascii and utf8 string literals in CQL queries (CASSANDRA-8101)
 * (cqlsh) Fix autocompletion for alter keyspace (CASSANDRA-8021)
 * Create backup directories for commitlog archiving during startup (CASSANDRA-8111)
 * Reduce totalBlockFor() for LOCAL_* consistency levels (CASSANDRA-8058)
 * Fix merging schemas with re-dropped keyspaces (CASSANDRA-7256)
 * Fix counters in supercolumns during live upgrades from 1.2 (CASSANDRA-7188)
 * Notify DT subscribers when a column family is truncated (CASSANDRA-8088)
 * Add sanity check of $JAVA on startup (CASSANDRA-7676)
 * Schedule fat client schema pull on join (CASSANDRA-7993)
 * Don't reset nodes' versions when closing IncomingTcpConnections
   (CASSANDRA-7734)
 * Record the real messaging version in all cases in OutboundTcpConnection
   (CASSANDRA-8057)
 * SSL does not work in cassandra-cli (CASSANDRA-7899)
 * Fix potential exception when using ReversedType in DynamicCompositeType
   (CASSANDRA-7898)
 * Better validation of collection values (CASSANDRA-7833)
 * Track min/max timestamps correctly (CASSANDRA-7969)
 * Fix possible overflow while sorting CL segments for replay (CASSANDRA-7992)
 * Increase nodetool Xmx (CASSANDRA-7956)
 * Archive any commitlog segments present at startup (CASSANDRA-6904)
 * CrcCheckChance should adjust based on live CFMetadata not 
   sstable metadata (CASSANDRA-7978)
 * token() should only accept columns in the partitioning
   key order (CASSANDRA-6075)
 * Add method to invalidate permission cache via JMX (CASSANDRA-7977)
 * Allow propagating multiple gossip states atomically (CASSANDRA-6125)
 * Log exceptions related to unclean native protocol client disconnects
   at DEBUG or INFO (CASSANDRA-7849)
 * Allow permissions cache to be set via JMX (CASSANDRA-7698)
 * Include schema_triggers CF in readable system resources (CASSANDRA-7967)
 * Fix RowIndexEntry to report correct serializedSize (CASSANDRA-7948)
 * Make CQLSSTableWriter sync within partitions (CASSANDRA-7360)
 * Potentially use non-local replicas in CqlConfigHelper (CASSANDRA-7906)
 * Explicitly disallow mixing multi-column and single-column
   relations on clustering columns (CASSANDRA-7711)
 * Better error message when condition is set on PK column (CASSANDRA-7804)
 * Don't send schema change responses and events for no-op DDL
   statements (CASSANDRA-7600)
 * (Hadoop) fix cluster initialisation for a split fetching (CASSANDRA-7774)
 * Throw InvalidRequestException when queries contain relations on entire
   collection columns (CASSANDRA-7506)
 * (cqlsh) enable CTRL-R history search with libedit (CASSANDRA-7577)
 * (Hadoop) allow ACFRW to limit nodes to local DC (CASSANDRA-7252)
 * (cqlsh) cqlsh should automatically disable tracing when selecting
   from system_traces (CASSANDRA-7641)
 * (Hadoop) Add CqlOutputFormat (CASSANDRA-6927)
 * Don't depend on cassandra config for nodetool ring (CASSANDRA-7508)
 * (cqlsh) Fix failing cqlsh formatting tests (CASSANDRA-7703)
 * Fix IncompatibleClassChangeError from hadoop2 (CASSANDRA-7229)
 * Add 'nodetool sethintedhandoffthrottlekb' (CASSANDRA-7635)
 * (cqlsh) Add tab-completion for CREATE/DROP USER IF [NOT] EXISTS (CASSANDRA-7611)
 * Catch errors when the JVM pulls the rug out from GCInspector (CASSANDRA-5345)
 * cqlsh fails when version number parts are not int (CASSANDRA-7524)
 * Fix NPE when table dropped during streaming (CASSANDRA-7946)
 * Fix wrong progress when streaming uncompressed (CASSANDRA-7878)
 * Fix possible infinite loop in creating repair range (CASSANDRA-7983)
 * Fix unit in nodetool for streaming throughput (CASSANDRA-7375)
Merged from 1.2:
 * Don't index tombstones (CASSANDRA-7828)
 * Improve PasswordAuthenticator default super user setup (CASSANDRA-7788)


2.1.0
 * (cqlsh) Removed "ALTER TYPE <name> RENAME TO <name>" from tab-completion
   (CASSANDRA-7895)
 * Fixed IllegalStateException in anticompaction (CASSANDRA-7892)
 * cqlsh: DESCRIBE support for frozen UDTs, tuples (CASSANDRA-7863)
 * Avoid exposing internal classes over JMX (CASSANDRA-7879)
 * Add null check for keys when freezing collection (CASSANDRA-7869)
 * Improve stress workload realism (CASSANDRA-7519)
Merged from 2.0:
 * Configure system.paxos with LeveledCompactionStrategy (CASSANDRA-7753)
 * Fix ALTER clustering column type from DateType to TimestampType when
   using DESC clustering order (CASSANRDA-7797)
 * Throw EOFException if we run out of chunks in compressed datafile
   (CASSANDRA-7664)
 * Fix PRSI handling of CQL3 row markers for row cleanup (CASSANDRA-7787)
 * Fix dropping collection when it's the last regular column (CASSANDRA-7744)
 * Make StreamReceiveTask thread safe and gc friendly (CASSANDRA-7795)
 * Validate empty cell names from counter updates (CASSANDRA-7798)
Merged from 1.2:
 * Don't allow compacted sstables to be marked as compacting (CASSANDRA-7145)
 * Track expired tombstones (CASSANDRA-7810)


2.1.0-rc7
 * Add frozen keyword and require UDT to be frozen (CASSANDRA-7857)
 * Track added sstable size correctly (CASSANDRA-7239)
 * (cqlsh) Fix case insensitivity (CASSANDRA-7834)
 * Fix failure to stream ranges when moving (CASSANDRA-7836)
 * Correctly remove tmplink files (CASSANDRA-7803)
 * (cqlsh) Fix column name formatting for functions, CAS operations,
   and UDT field selections (CASSANDRA-7806)
 * (cqlsh) Fix COPY FROM handling of null/empty primary key
   values (CASSANDRA-7792)
 * Fix ordering of static cells (CASSANDRA-7763)
Merged from 2.0:
 * Forbid re-adding dropped counter columns (CASSANDRA-7831)
 * Fix CFMetaData#isThriftCompatible() for PK-only tables (CASSANDRA-7832)
 * Always reject inequality on the partition key without token()
   (CASSANDRA-7722)
 * Always send Paxos commit to all replicas (CASSANDRA-7479)
 * Make disruptor_thrift_server invocation pool configurable (CASSANDRA-7594)
 * Make repair no-op when RF=1 (CASSANDRA-7864)


2.1.0-rc6
 * Fix OOM issue from netty caching over time (CASSANDRA-7743)
 * json2sstable couldn't import JSON for CQL table (CASSANDRA-7477)
 * Invalidate all caches on table drop (CASSANDRA-7561)
 * Skip strict endpoint selection for ranges if RF == nodes (CASSANRA-7765)
 * Fix Thrift range filtering without 2ary index lookups (CASSANDRA-7741)
 * Add tracing entries about concurrent range requests (CASSANDRA-7599)
 * (cqlsh) Fix DESCRIBE for NTS keyspaces (CASSANDRA-7729)
 * Remove netty buffer ref-counting (CASSANDRA-7735)
 * Pass mutated cf to index updater for use by PRSI (CASSANDRA-7742)
 * Include stress yaml example in release and deb (CASSANDRA-7717)
 * workaround for netty issue causing corrupted data off the wire (CASSANDRA-7695)
 * cqlsh DESC CLUSTER fails retrieving ring information (CASSANDRA-7687)
 * Fix binding null values inside UDT (CASSANDRA-7685)
 * Fix UDT field selection with empty fields (CASSANDRA-7670)
 * Bogus deserialization of static cells from sstable (CASSANDRA-7684)
 * Fix NPE on compaction leftover cleanup for dropped table (CASSANDRA-7770)
Merged from 2.0:
 * Fix race condition in StreamTransferTask that could lead to
   infinite loops and premature sstable deletion (CASSANDRA-7704)
 * (cqlsh) Wait up to 10 sec for a tracing session (CASSANDRA-7222)
 * Fix NPE in FileCacheService.sizeInBytes (CASSANDRA-7756)
 * Remove duplicates from StorageService.getJoiningNodes (CASSANDRA-7478)
 * Clone token map outside of hot gossip loops (CASSANDRA-7758)
 * Fix MS expiring map timeout for Paxos messages (CASSANDRA-7752)
 * Do not flush on truncate if durable_writes is false (CASSANDRA-7750)
 * Give CRR a default input_cql Statement (CASSANDRA-7226)
 * Better error message when adding a collection with the same name
   than a previously dropped one (CASSANDRA-6276)
 * Fix validation when adding static columns (CASSANDRA-7730)
 * (Thrift) fix range deletion of supercolumns (CASSANDRA-7733)
 * Fix potential AssertionError in RangeTombstoneList (CASSANDRA-7700)
 * Validate arguments of blobAs* functions (CASSANDRA-7707)
 * Fix potential AssertionError with 2ndary indexes (CASSANDRA-6612)
 * Avoid logging CompactionInterrupted at ERROR (CASSANDRA-7694)
 * Minor leak in sstable2jon (CASSANDRA-7709)
 * Add cassandra.auto_bootstrap system property (CASSANDRA-7650)
 * Update java driver (for hadoop) (CASSANDRA-7618)
 * Remove CqlPagingRecordReader/CqlPagingInputFormat (CASSANDRA-7570)
 * Support connecting to ipv6 jmx with nodetool (CASSANDRA-7669)


2.1.0-rc5
 * Reject counters inside user types (CASSANDRA-7672)
 * Switch to notification-based GCInspector (CASSANDRA-7638)
 * (cqlsh) Handle nulls in UDTs and tuples correctly (CASSANDRA-7656)
 * Don't use strict consistency when replacing (CASSANDRA-7568)
 * Fix min/max cell name collection on 2.0 SSTables with range
   tombstones (CASSANDRA-7593)
 * Tolerate min/max cell names of different lengths (CASSANDRA-7651)
 * Filter cached results correctly (CASSANDRA-7636)
 * Fix tracing on the new SEPExecutor (CASSANDRA-7644)
 * Remove shuffle and taketoken (CASSANDRA-7601)
 * Clean up Windows batch scripts (CASSANDRA-7619)
 * Fix native protocol drop user type notification (CASSANDRA-7571)
 * Give read access to system.schema_usertypes to all authenticated users
   (CASSANDRA-7578)
 * (cqlsh) Fix cqlsh display when zero rows are returned (CASSANDRA-7580)
 * Get java version correctly when JAVA_TOOL_OPTIONS is set (CASSANDRA-7572)
 * Fix NPE when dropping index from non-existent keyspace, AssertionError when
   dropping non-existent index with IF EXISTS (CASSANDRA-7590)
 * Fix sstablelevelresetter hang (CASSANDRA-7614)
 * (cqlsh) Fix deserialization of blobs (CASSANDRA-7603)
 * Use "keyspace updated" schema change message for UDT changes in v1 and
   v2 protocols (CASSANDRA-7617)
 * Fix tracing of range slices and secondary index lookups that are local
   to the coordinator (CASSANDRA-7599)
 * Set -Dcassandra.storagedir for all tool shell scripts (CASSANDRA-7587)
 * Don't swap max/min col names when mutating sstable metadata (CASSANDRA-7596)
 * (cqlsh) Correctly handle paged result sets (CASSANDRA-7625)
 * (cqlsh) Improve waiting for a trace to complete (CASSANDRA-7626)
 * Fix tracing of concurrent range slices and 2ary index queries (CASSANDRA-7626)
 * Fix scrub against collection type (CASSANDRA-7665)
Merged from 2.0:
 * Set gc_grace_seconds to seven days for system schema tables (CASSANDRA-7668)
 * SimpleSeedProvider no longer caches seeds forever (CASSANDRA-7663)
 * Always flush on truncate (CASSANDRA-7511)
 * Fix ReversedType(DateType) mapping to native protocol (CASSANDRA-7576)
 * Always merge ranges owned by a single node (CASSANDRA-6930)
 * Track max/min timestamps for range tombstones (CASSANDRA-7647)
 * Fix NPE when listing saved caches dir (CASSANDRA-7632)


2.1.0-rc4
 * Fix word count hadoop example (CASSANDRA-7200)
 * Updated memtable_cleanup_threshold and memtable_flush_writers defaults 
   (CASSANDRA-7551)
 * (Windows) fix startup when WMI memory query fails (CASSANDRA-7505)
 * Anti-compaction proceeds if any part of the repair failed (CASSANDRA-7521)
 * Add missing table name to DROP INDEX responses and notifications (CASSANDRA-7539)
 * Bump CQL version to 3.2.0 and update CQL documentation (CASSANDRA-7527)
 * Fix configuration error message when running nodetool ring (CASSANDRA-7508)
 * Support conditional updates, tuple type, and the v3 protocol in cqlsh (CASSANDRA-7509)
 * Handle queries on multiple secondary index types (CASSANDRA-7525)
 * Fix cqlsh authentication with v3 native protocol (CASSANDRA-7564)
 * Fix NPE when unknown prepared statement ID is used (CASSANDRA-7454)
Merged from 2.0:
 * (Windows) force range-based repair to non-sequential mode (CASSANDRA-7541)
 * Fix range merging when DES scores are zero (CASSANDRA-7535)
 * Warn when SSL certificates have expired (CASSANDRA-7528)
 * Fix error when doing reversed queries with static columns (CASSANDRA-7490)
Merged from 1.2:
 * Set correct stream ID on responses when non-Exception Throwables
   are thrown while handling native protocol messages (CASSANDRA-7470)


2.1.0-rc3
 * Consider expiry when reconciling otherwise equal cells (CASSANDRA-7403)
 * Introduce CQL support for stress tool (CASSANDRA-6146)
 * Fix ClassCastException processing expired messages (CASSANDRA-7496)
 * Fix prepared marker for collections inside UDT (CASSANDRA-7472)
 * Remove left-over populate_io_cache_on_flush and replicate_on_write
   uses (CASSANDRA-7493)
 * (Windows) handle spaces in path names (CASSANDRA-7451)
 * Ensure writes have completed after dropping a table, before recycling
   commit log segments (CASSANDRA-7437)
 * Remove left-over rows_per_partition_to_cache (CASSANDRA-7493)
 * Fix error when CONTAINS is used with a bind marker (CASSANDRA-7502)
 * Properly reject unknown UDT field (CASSANDRA-7484)
Merged from 2.0:
 * Fix CC#collectTimeOrderedData() tombstone optimisations (CASSANDRA-7394)
 * Support DISTINCT for static columns and fix behaviour when DISTINC is
   not use (CASSANDRA-7305).
 * Workaround JVM NPE on JMX bind failure (CASSANDRA-7254)
 * Fix race in FileCacheService RemovalListener (CASSANDRA-7278)
 * Fix inconsistent use of consistencyForCommit that allowed LOCAL_QUORUM
   operations to incorrect become full QUORUM (CASSANDRA-7345)
 * Properly handle unrecognized opcodes and flags (CASSANDRA-7440)
 * (Hadoop) close CqlRecordWriter clients when finished (CASSANDRA-7459)
 * Commit disk failure policy (CASSANDRA-7429)
 * Make sure high level sstables get compacted (CASSANDRA-7414)
 * Fix AssertionError when using empty clustering columns and static columns
   (CASSANDRA-7455)
 * Add option to disable STCS in L0 (CASSANDRA-6621)
 * Upgrade to snappy-java 1.0.5.2 (CASSANDRA-7476)


2.1.0-rc2
 * Fix heap size calculation for CompoundSparseCellName and 
   CompoundSparseCellName.WithCollection (CASSANDRA-7421)
 * Allow counter mutations in UNLOGGED batches (CASSANDRA-7351)
 * Modify reconcile logic to always pick a tombstone over a counter cell
   (CASSANDRA-7346)
 * Avoid incremental compaction on Windows (CASSANDRA-7365)
 * Fix exception when querying a composite-keyed table with a collection index
   (CASSANDRA-7372)
 * Use node's host id in place of counter ids (CASSANDRA-7366)
 * Fix error when doing reversed queries with static columns (CASSANDRA-7490)
 * Backport CASSANDRA-6747 (CASSANDRA-7560)
 * Track max/min timestamps for range tombstones (CASSANDRA-7647)
 * Fix NPE when listing saved caches dir (CASSANDRA-7632)
 * Fix sstableloader unable to connect encrypted node (CASSANDRA-7585)
Merged from 1.2:
 * Clone token map outside of hot gossip loops (CASSANDRA-7758)
 * Add stop method to EmbeddedCassandraService (CASSANDRA-7595)
 * Support connecting to ipv6 jmx with nodetool (CASSANDRA-7669)
 * Set gc_grace_seconds to seven days for system schema tables (CASSANDRA-7668)
 * SimpleSeedProvider no longer caches seeds forever (CASSANDRA-7663)
 * Set correct stream ID on responses when non-Exception Throwables
   are thrown while handling native protocol messages (CASSANDRA-7470)
 * Fix row size miscalculation in LazilyCompactedRow (CASSANDRA-7543)
 * Fix race in background compaction check (CASSANDRA-7745)
 * Don't clear out range tombstones during compaction (CASSANDRA-7808)


2.1.0-rc1
 * Revert flush directory (CASSANDRA-6357)
 * More efficient executor service for fast operations (CASSANDRA-4718)
 * Move less common tools into a new cassandra-tools package (CASSANDRA-7160)
 * Support more concurrent requests in native protocol (CASSANDRA-7231)
 * Add tab-completion to debian nodetool packaging (CASSANDRA-6421)
 * Change concurrent_compactors defaults (CASSANDRA-7139)
 * Add PowerShell Windows launch scripts (CASSANDRA-7001)
 * Make commitlog archive+restore more robust (CASSANDRA-6974)
 * Fix marking commitlogsegments clean (CASSANDRA-6959)
 * Add snapshot "manifest" describing files included (CASSANDRA-6326)
 * Parallel streaming for sstableloader (CASSANDRA-3668)
 * Fix bugs in supercolumns handling (CASSANDRA-7138)
 * Fix ClassClassException on composite dense tables (CASSANDRA-7112)
 * Cleanup and optimize collation and slice iterators (CASSANDRA-7107)
 * Upgrade NBHM lib (CASSANDRA-7128)
 * Optimize netty server (CASSANDRA-6861)
 * Fix repair hang when given CF does not exist (CASSANDRA-7189)
 * Allow c* to be shutdown in an embedded mode (CASSANDRA-5635)
 * Add server side batching to native transport (CASSANDRA-5663)
 * Make batchlog replay asynchronous (CASSANDRA-6134)
 * remove unused classes (CASSANDRA-7197)
 * Limit user types to the keyspace they are defined in (CASSANDRA-6643)
 * Add validate method to CollectionType (CASSANDRA-7208)
 * New serialization format for UDT values (CASSANDRA-7209, CASSANDRA-7261)
 * Fix nodetool netstats (CASSANDRA-7270)
 * Fix potential ClassCastException in HintedHandoffManager (CASSANDRA-7284)
 * Use prepared statements internally (CASSANDRA-6975)
 * Fix broken paging state with prepared statement (CASSANDRA-7120)
 * Fix IllegalArgumentException in CqlStorage (CASSANDRA-7287)
 * Allow nulls/non-existant fields in UDT (CASSANDRA-7206)
 * Add Thrift MultiSliceRequest (CASSANDRA-6757, CASSANDRA-7027)
 * Handle overlapping MultiSlices (CASSANDRA-7279)
 * Fix DataOutputTest on Windows (CASSANDRA-7265)
 * Embedded sets in user defined data-types are not updating (CASSANDRA-7267)
 * Add tuple type to CQL/native protocol (CASSANDRA-7248)
 * Fix CqlPagingRecordReader on tables with few rows (CASSANDRA-7322)
Merged from 2.0:
 * Copy compaction options to make sure they are reloaded (CASSANDRA-7290)
 * Add option to do more aggressive tombstone compactions (CASSANDRA-6563)
 * Don't try to compact already-compacting files in HHOM (CASSANDRA-7288)
 * Always reallocate buffers in HSHA (CASSANDRA-6285)
 * (Hadoop) support authentication in CqlRecordReader (CASSANDRA-7221)
 * (Hadoop) Close java driver Cluster in CQLRR.close (CASSANDRA-7228)
 * Warn when 'USING TIMESTAMP' is used on a CAS BATCH (CASSANDRA-7067)
 * return all cpu values from BackgroundActivityMonitor.readAndCompute (CASSANDRA-7183)
 * Correctly delete scheduled range xfers (CASSANDRA-7143)
 * return all cpu values from BackgroundActivityMonitor.readAndCompute (CASSANDRA-7183)  
 * reduce garbage creation in calculatePendingRanges (CASSANDRA-7191)
 * fix c* launch issues on Russian os's due to output of linux 'free' cmd (CASSANDRA-6162)
 * Fix disabling autocompaction (CASSANDRA-7187)
 * Fix potential NumberFormatException when deserializing IntegerType (CASSANDRA-7088)
 * cqlsh can't tab-complete disabling compaction (CASSANDRA-7185)
 * cqlsh: Accept and execute CQL statement(s) from command-line parameter (CASSANDRA-7172)
 * Fix IllegalStateException in CqlPagingRecordReader (CASSANDRA-7198)
 * Fix the InvertedIndex trigger example (CASSANDRA-7211)
 * Add --resolve-ip option to 'nodetool ring' (CASSANDRA-7210)
 * reduce garbage on codec flag deserialization (CASSANDRA-7244) 
 * Fix duplicated error messages on directory creation error at startup (CASSANDRA-5818)
 * Proper null handle for IF with map element access (CASSANDRA-7155)
 * Improve compaction visibility (CASSANDRA-7242)
 * Correctly delete scheduled range xfers (CASSANDRA-7143)
 * Make batchlog replica selection rack-aware (CASSANDRA-6551)
 * Fix CFMetaData#getColumnDefinitionFromColumnName() (CASSANDRA-7074)
 * Fix writetime/ttl functions for static columns (CASSANDRA-7081)
 * Suggest CTRL-C or semicolon after three blank lines in cqlsh (CASSANDRA-7142)
 * Fix 2ndary index queries with DESC clustering order (CASSANDRA-6950)
 * Invalid key cache entries on DROP (CASSANDRA-6525)
 * Fix flapping RecoveryManagerTest (CASSANDRA-7084)
 * Add missing iso8601 patterns for date strings (CASSANDRA-6973)
 * Support selecting multiple rows in a partition using IN (CASSANDRA-6875)
 * Add authentication support to shuffle (CASSANDRA-6484)
 * Swap local and global default read repair chances (CASSANDRA-7320)
 * Add conditional CREATE/DROP USER support (CASSANDRA-7264)
 * Cqlsh counts non-empty lines for "Blank lines" warning (CASSANDRA-7325)
Merged from 1.2:
 * Add Cloudstack snitch (CASSANDRA-7147)
 * Update system.peers correctly when relocating tokens (CASSANDRA-7126)
 * Add Google Compute Engine snitch (CASSANDRA-7132)
 * remove duplicate query for local tokens (CASSANDRA-7182)
 * exit CQLSH with error status code if script fails (CASSANDRA-6344)
 * Fix bug with some IN queries missig results (CASSANDRA-7105)
 * Fix availability validation for LOCAL_ONE CL (CASSANDRA-7319)
 * Hint streaming can cause decommission to fail (CASSANDRA-7219)


2.1.0-beta2
 * Increase default CL space to 8GB (CASSANDRA-7031)
 * Add range tombstones to read repair digests (CASSANDRA-6863)
 * Fix BTree.clear for large updates (CASSANDRA-6943)
 * Fail write instead of logging a warning when unable to append to CL
   (CASSANDRA-6764)
 * Eliminate possibility of CL segment appearing twice in active list 
   (CASSANDRA-6557)
 * Apply DONTNEED fadvise to commitlog segments (CASSANDRA-6759)
 * Switch CRC component to Adler and include it for compressed sstables 
   (CASSANDRA-4165)
 * Allow cassandra-stress to set compaction strategy options (CASSANDRA-6451)
 * Add broadcast_rpc_address option to cassandra.yaml (CASSANDRA-5899)
 * Auto reload GossipingPropertyFileSnitch config (CASSANDRA-5897)
 * Fix overflow of memtable_total_space_in_mb (CASSANDRA-6573)
 * Fix ABTC NPE and apply update function correctly (CASSANDRA-6692)
 * Allow nodetool to use a file or prompt for password (CASSANDRA-6660)
 * Fix AIOOBE when concurrently accessing ABSC (CASSANDRA-6742)
 * Fix assertion error in ALTER TYPE RENAME (CASSANDRA-6705)
 * Scrub should not always clear out repaired status (CASSANDRA-5351)
 * Improve handling of range tombstone for wide partitions (CASSANDRA-6446)
 * Fix ClassCastException for compact table with composites (CASSANDRA-6738)
 * Fix potentially repairing with wrong nodes (CASSANDRA-6808)
 * Change caching option syntax (CASSANDRA-6745)
 * Fix stress to do proper counter reads (CASSANDRA-6835)
 * Fix help message for stress counter_write (CASSANDRA-6824)
 * Fix stress smart Thrift client to pick servers correctly (CASSANDRA-6848)
 * Add logging levels (minimal, normal or verbose) to stress tool (CASSANDRA-6849)
 * Fix race condition in Batch CLE (CASSANDRA-6860)
 * Improve cleanup/scrub/upgradesstables failure handling (CASSANDRA-6774)
 * ByteBuffer write() methods for serializing sstables (CASSANDRA-6781)
 * Proper compare function for CollectionType (CASSANDRA-6783)
 * Update native server to Netty 4 (CASSANDRA-6236)
 * Fix off-by-one error in stress (CASSANDRA-6883)
 * Make OpOrder AutoCloseable (CASSANDRA-6901)
 * Remove sync repair JMX interface (CASSANDRA-6900)
 * Add multiple memory allocation options for memtables (CASSANDRA-6689, 6694)
 * Remove adjusted op rate from stress output (CASSANDRA-6921)
 * Add optimized CF.hasColumns() implementations (CASSANDRA-6941)
 * Serialize batchlog mutations with the version of the target node
   (CASSANDRA-6931)
 * Optimize CounterColumn#reconcile() (CASSANDRA-6953)
 * Properly remove 1.2 sstable support in 2.1 (CASSANDRA-6869)
 * Lock counter cells, not partitions (CASSANDRA-6880)
 * Track presence of legacy counter shards in sstables (CASSANDRA-6888)
 * Ensure safe resource cleanup when replacing sstables (CASSANDRA-6912)
 * Add failure handler to async callback (CASSANDRA-6747)
 * Fix AE when closing SSTable without releasing reference (CASSANDRA-7000)
 * Clean up IndexInfo on keyspace/table drops (CASSANDRA-6924)
 * Only snapshot relative SSTables when sequential repair (CASSANDRA-7024)
 * Require nodetool rebuild_index to specify index names (CASSANDRA-7038)
 * fix cassandra stress errors on reads with native protocol (CASSANDRA-7033)
 * Use OpOrder to guard sstable references for reads (CASSANDRA-6919)
 * Preemptive opening of compaction result (CASSANDRA-6916)
 * Multi-threaded scrub/cleanup/upgradesstables (CASSANDRA-5547)
 * Optimize cellname comparison (CASSANDRA-6934)
 * Native protocol v3 (CASSANDRA-6855)
 * Optimize Cell liveness checks and clean up Cell (CASSANDRA-7119)
 * Support consistent range movements (CASSANDRA-2434)
 * Display min timestamp in sstablemetadata viewer (CASSANDRA-6767)
Merged from 2.0:
 * Avoid race-prone second "scrub" of system keyspace (CASSANDRA-6797)
 * Pool CqlRecordWriter clients by inetaddress rather than Range
   (CASSANDRA-6665)
 * Fix compaction_history timestamps (CASSANDRA-6784)
 * Compare scores of full replica ordering in DES (CASSANDRA-6683)
 * fix CME in SessionInfo updateProgress affecting netstats (CASSANDRA-6577)
 * Allow repairing between specific replicas (CASSANDRA-6440)
 * Allow per-dc enabling of hints (CASSANDRA-6157)
 * Add compatibility for Hadoop 0.2.x (CASSANDRA-5201)
 * Fix EstimatedHistogram races (CASSANDRA-6682)
 * Failure detector correctly converts initial value to nanos (CASSANDRA-6658)
 * Add nodetool taketoken to relocate vnodes (CASSANDRA-4445)
 * Expose bulk loading progress over JMX (CASSANDRA-4757)
 * Correctly handle null with IF conditions and TTL (CASSANDRA-6623)
 * Account for range/row tombstones in tombstone drop
   time histogram (CASSANDRA-6522)
 * Stop CommitLogSegment.close() from calling sync() (CASSANDRA-6652)
 * Make commitlog failure handling configurable (CASSANDRA-6364)
 * Avoid overlaps in LCS (CASSANDRA-6688)
 * Improve support for paginating over composites (CASSANDRA-4851)
 * Fix count(*) queries in a mixed cluster (CASSANDRA-6707)
 * Improve repair tasks(snapshot, differencing) concurrency (CASSANDRA-6566)
 * Fix replaying pre-2.0 commit logs (CASSANDRA-6714)
 * Add static columns to CQL3 (CASSANDRA-6561)
 * Optimize single partition batch statements (CASSANDRA-6737)
 * Disallow post-query re-ordering when paging (CASSANDRA-6722)
 * Fix potential paging bug with deleted columns (CASSANDRA-6748)
 * Fix NPE on BulkLoader caused by losing StreamEvent (CASSANDRA-6636)
 * Fix truncating compression metadata (CASSANDRA-6791)
 * Add CMSClassUnloadingEnabled JVM option (CASSANDRA-6541)
 * Catch memtable flush exceptions during shutdown (CASSANDRA-6735)
 * Fix upgradesstables NPE for non-CF-based indexes (CASSANDRA-6645)
 * Fix UPDATE updating PRIMARY KEY columns implicitly (CASSANDRA-6782)
 * Fix IllegalArgumentException when updating from 1.2 with SuperColumns
   (CASSANDRA-6733)
 * FBUtilities.singleton() should use the CF comparator (CASSANDRA-6778)
 * Fix CQLSStableWriter.addRow(Map<String, Object>) (CASSANDRA-6526)
 * Fix HSHA server introducing corrupt data (CASSANDRA-6285)
 * Fix CAS conditions for COMPACT STORAGE tables (CASSANDRA-6813)
 * Starting threads in OutboundTcpConnectionPool constructor causes race conditions (CASSANDRA-7177)
 * Allow overriding cassandra-rackdc.properties file (CASSANDRA-7072)
 * Set JMX RMI port to 7199 (CASSANDRA-7087)
 * Use LOCAL_QUORUM for data reads at LOCAL_SERIAL (CASSANDRA-6939)
 * Log a warning for large batches (CASSANDRA-6487)
 * Put nodes in hibernate when join_ring is false (CASSANDRA-6961)
 * Avoid early loading of non-system keyspaces before compaction-leftovers 
   cleanup at startup (CASSANDRA-6913)
 * Restrict Windows to parallel repairs (CASSANDRA-6907)
 * (Hadoop) Allow manually specifying start/end tokens in CFIF (CASSANDRA-6436)
 * Fix NPE in MeteredFlusher (CASSANDRA-6820)
 * Fix race processing range scan responses (CASSANDRA-6820)
 * Allow deleting snapshots from dropped keyspaces (CASSANDRA-6821)
 * Add uuid() function (CASSANDRA-6473)
 * Omit tombstones from schema digests (CASSANDRA-6862)
 * Include correct consistencyLevel in LWT timeout (CASSANDRA-6884)
 * Lower chances for losing new SSTables during nodetool refresh and
   ColumnFamilyStore.loadNewSSTables (CASSANDRA-6514)
 * Add support for DELETE ... IF EXISTS to CQL3 (CASSANDRA-5708)
 * Update hadoop_cql3_word_count example (CASSANDRA-6793)
 * Fix handling of RejectedExecution in sync Thrift server (CASSANDRA-6788)
 * Log more information when exceeding tombstone_warn_threshold (CASSANDRA-6865)
 * Fix truncate to not abort due to unreachable fat clients (CASSANDRA-6864)
 * Fix schema concurrency exceptions (CASSANDRA-6841)
 * Fix leaking validator FH in StreamWriter (CASSANDRA-6832)
 * Fix saving triggers to schema (CASSANDRA-6789)
 * Fix trigger mutations when base mutation list is immutable (CASSANDRA-6790)
 * Fix accounting in FileCacheService to allow re-using RAR (CASSANDRA-6838)
 * Fix static counter columns (CASSANDRA-6827)
 * Restore expiring->deleted (cell) compaction optimization (CASSANDRA-6844)
 * Fix CompactionManager.needsCleanup (CASSANDRA-6845)
 * Correctly compare BooleanType values other than 0 and 1 (CASSANDRA-6779)
 * Read message id as string from earlier versions (CASSANDRA-6840)
 * Properly use the Paxos consistency for (non-protocol) batch (CASSANDRA-6837)
 * Add paranoid disk failure option (CASSANDRA-6646)
 * Improve PerRowSecondaryIndex performance (CASSANDRA-6876)
 * Extend triggers to support CAS updates (CASSANDRA-6882)
 * Static columns with IF NOT EXISTS don't always work as expected (CASSANDRA-6873)
 * Fix paging with SELECT DISTINCT (CASSANDRA-6857)
 * Fix UnsupportedOperationException on CAS timeout (CASSANDRA-6923)
 * Improve MeteredFlusher handling of MF-unaffected column families
   (CASSANDRA-6867)
 * Add CqlRecordReader using native pagination (CASSANDRA-6311)
 * Add QueryHandler interface (CASSANDRA-6659)
 * Track liveRatio per-memtable, not per-CF (CASSANDRA-6945)
 * Make sure upgradesstables keeps sstable level (CASSANDRA-6958)
 * Fix LIMIT with static columns (CASSANDRA-6956)
 * Fix clash with CQL column name in thrift validation (CASSANDRA-6892)
 * Fix error with super columns in mixed 1.2-2.0 clusters (CASSANDRA-6966)
 * Fix bad skip of sstables on slice query with composite start/finish (CASSANDRA-6825)
 * Fix unintended update with conditional statement (CASSANDRA-6893)
 * Fix map element access in IF (CASSANDRA-6914)
 * Avoid costly range calculations for range queries on system keyspaces
   (CASSANDRA-6906)
 * Fix SSTable not released if stream session fails (CASSANDRA-6818)
 * Avoid build failure due to ANTLR timeout (CASSANDRA-6991)
 * Queries on compact tables can return more rows that requested (CASSANDRA-7052)
 * USING TIMESTAMP for batches does not work (CASSANDRA-7053)
 * Fix performance regression from CASSANDRA-5614 (CASSANDRA-6949)
 * Ensure that batchlog and hint timeouts do not produce hints (CASSANDRA-7058)
 * Merge groupable mutations in TriggerExecutor#execute() (CASSANDRA-7047)
 * Plug holes in resource release when wiring up StreamSession (CASSANDRA-7073)
 * Re-add parameter columns to tracing session (CASSANDRA-6942)
 * Preserves CQL metadata when updating table from thrift (CASSANDRA-6831)
Merged from 1.2:
 * Fix nodetool display with vnodes (CASSANDRA-7082)
 * Add UNLOGGED, COUNTER options to BATCH documentation (CASSANDRA-6816)
 * add extra SSL cipher suites (CASSANDRA-6613)
 * fix nodetool getsstables for blob PK (CASSANDRA-6803)
 * Fix BatchlogManager#deleteBatch() use of millisecond timestamps
   (CASSANDRA-6822)
 * Continue assassinating even if the endpoint vanishes (CASSANDRA-6787)
 * Schedule schema pulls on change (CASSANDRA-6971)
 * Non-droppable verbs shouldn't be dropped from OTC (CASSANDRA-6980)
 * Shutdown batchlog executor in SS#drain() (CASSANDRA-7025)
 * Fix batchlog to account for CF truncation records (CASSANDRA-6999)
 * Fix CQLSH parsing of functions and BLOB literals (CASSANDRA-7018)
 * Properly load trustore in the native protocol (CASSANDRA-6847)
 * Always clean up references in SerializingCache (CASSANDRA-6994)
 * Don't shut MessagingService down when replacing a node (CASSANDRA-6476)
 * fix npe when doing -Dcassandra.fd_initial_value_ms (CASSANDRA-6751)


2.1.0-beta1
 * Add flush directory distinct from compaction directories (CASSANDRA-6357)
 * Require JNA by default (CASSANDRA-6575)
 * add listsnapshots command to nodetool (CASSANDRA-5742)
 * Introduce AtomicBTreeColumns (CASSANDRA-6271, 6692)
 * Multithreaded commitlog (CASSANDRA-3578)
 * allocate fixed index summary memory pool and resample cold index summaries 
   to use less memory (CASSANDRA-5519)
 * Removed multithreaded compaction (CASSANDRA-6142)
 * Parallelize fetching rows for low-cardinality indexes (CASSANDRA-1337)
 * change logging from log4j to logback (CASSANDRA-5883)
 * switch to LZ4 compression for internode communication (CASSANDRA-5887)
 * Stop using Thrift-generated Index* classes internally (CASSANDRA-5971)
 * Remove 1.2 network compatibility code (CASSANDRA-5960)
 * Remove leveled json manifest migration code (CASSANDRA-5996)
 * Remove CFDefinition (CASSANDRA-6253)
 * Use AtomicIntegerFieldUpdater in RefCountedMemory (CASSANDRA-6278)
 * User-defined types for CQL3 (CASSANDRA-5590)
 * Use of o.a.c.metrics in nodetool (CASSANDRA-5871, 6406)
 * Batch read from OTC's queue and cleanup (CASSANDRA-1632)
 * Secondary index support for collections (CASSANDRA-4511, 6383)
 * SSTable metadata(Stats.db) format change (CASSANDRA-6356)
 * Push composites support in the storage engine
   (CASSANDRA-5417, CASSANDRA-6520)
 * Add snapshot space used to cfstats (CASSANDRA-6231)
 * Add cardinality estimator for key count estimation (CASSANDRA-5906)
 * CF id is changed to be non-deterministic. Data dir/key cache are created
   uniquely for CF id (CASSANDRA-5202)
 * New counters implementation (CASSANDRA-6504)
 * Replace UnsortedColumns, EmptyColumns, TreeMapBackedSortedColumns with new
   ArrayBackedSortedColumns (CASSANDRA-6630, CASSANDRA-6662, CASSANDRA-6690)
 * Add option to use row cache with a given amount of rows (CASSANDRA-5357)
 * Avoid repairing already repaired data (CASSANDRA-5351)
 * Reject counter updates with USING TTL/TIMESTAMP (CASSANDRA-6649)
 * Replace index_interval with min/max_index_interval (CASSANDRA-6379)
 * Lift limitation that order by columns must be selected for IN queries (CASSANDRA-4911)


2.0.5
 * Reduce garbage generated by bloom filter lookups (CASSANDRA-6609)
 * Add ks.cf names to tombstone logging (CASSANDRA-6597)
 * Use LOCAL_QUORUM for LWT operations at LOCAL_SERIAL (CASSANDRA-6495)
 * Wait for gossip to settle before accepting client connections (CASSANDRA-4288)
 * Delete unfinished compaction incrementally (CASSANDRA-6086)
 * Allow specifying custom secondary index options in CQL3 (CASSANDRA-6480)
 * Improve replica pinning for cache efficiency in DES (CASSANDRA-6485)
 * Fix LOCAL_SERIAL from thrift (CASSANDRA-6584)
 * Don't special case received counts in CAS timeout exceptions (CASSANDRA-6595)
 * Add support for 2.1 global counter shards (CASSANDRA-6505)
 * Fix NPE when streaming connection is not yet established (CASSANDRA-6210)
 * Avoid rare duplicate read repair triggering (CASSANDRA-6606)
 * Fix paging discardFirst (CASSANDRA-6555)
 * Fix ArrayIndexOutOfBoundsException in 2ndary index query (CASSANDRA-6470)
 * Release sstables upon rebuilding 2i (CASSANDRA-6635)
 * Add AbstractCompactionStrategy.startup() method (CASSANDRA-6637)
 * SSTableScanner may skip rows during cleanup (CASSANDRA-6638)
 * sstables from stalled repair sessions can resurrect deleted data (CASSANDRA-6503)
 * Switch stress to use ITransportFactory (CASSANDRA-6641)
 * Fix IllegalArgumentException during prepare (CASSANDRA-6592)
 * Fix possible loss of 2ndary index entries during compaction (CASSANDRA-6517)
 * Fix direct Memory on architectures that do not support unaligned long access
   (CASSANDRA-6628)
 * Let scrub optionally skip broken counter partitions (CASSANDRA-5930)
Merged from 1.2:
 * fsync compression metadata (CASSANDRA-6531)
 * Validate CF existence on execution for prepared statement (CASSANDRA-6535)
 * Add ability to throttle batchlog replay (CASSANDRA-6550)
 * Fix executing LOCAL_QUORUM with SimpleStrategy (CASSANDRA-6545)
 * Avoid StackOverflow when using large IN queries (CASSANDRA-6567)
 * Nodetool upgradesstables includes secondary indexes (CASSANDRA-6598)
 * Paginate batchlog replay (CASSANDRA-6569)
 * skip blocking on streaming during drain (CASSANDRA-6603)
 * Improve error message when schema doesn't match loaded sstable (CASSANDRA-6262)
 * Add properties to adjust FD initial value and max interval (CASSANDRA-4375)
 * Fix preparing with batch and delete from collection (CASSANDRA-6607)
 * Fix ABSC reverse iterator's remove() method (CASSANDRA-6629)
 * Handle host ID conflicts properly (CASSANDRA-6615)
 * Move handling of migration event source to solve bootstrap race. (CASSANDRA-6648)
 * Make sure compaction throughput value doesn't overflow with int math (CASSANDRA-6647)


2.0.4
 * Allow removing snapshots of no-longer-existing CFs (CASSANDRA-6418)
 * add StorageService.stopDaemon() (CASSANDRA-4268)
 * add IRE for invalid CF supplied to get_count (CASSANDRA-5701)
 * add client encryption support to sstableloader (CASSANDRA-6378)
 * Fix accept() loop for SSL sockets post-shutdown (CASSANDRA-6468)
 * Fix size-tiered compaction in LCS L0 (CASSANDRA-6496)
 * Fix assertion failure in filterColdSSTables (CASSANDRA-6483)
 * Fix row tombstones in larger-than-memory compactions (CASSANDRA-6008)
 * Fix cleanup ClassCastException (CASSANDRA-6462)
 * Reduce gossip memory use by interning VersionedValue strings (CASSANDRA-6410)
 * Allow specifying datacenters to participate in a repair (CASSANDRA-6218)
 * Fix divide-by-zero in PCI (CASSANDRA-6403)
 * Fix setting last compacted key in the wrong level for LCS (CASSANDRA-6284)
 * Add millisecond precision formats to the timestamp parser (CASSANDRA-6395)
 * Expose a total memtable size metric for a CF (CASSANDRA-6391)
 * cqlsh: handle symlinks properly (CASSANDRA-6425)
 * Fix potential infinite loop when paging query with IN (CASSANDRA-6464)
 * Fix assertion error in AbstractQueryPager.discardFirst (CASSANDRA-6447)
 * Fix streaming older SSTable yields unnecessary tombstones (CASSANDRA-6527)
Merged from 1.2:
 * Improved error message on bad properties in DDL queries (CASSANDRA-6453)
 * Randomize batchlog candidates selection (CASSANDRA-6481)
 * Fix thundering herd on endpoint cache invalidation (CASSANDRA-6345, 6485)
 * Improve batchlog write performance with vnodes (CASSANDRA-6488)
 * cqlsh: quote single quotes in strings inside collections (CASSANDRA-6172)
 * Improve gossip performance for typical messages (CASSANDRA-6409)
 * Throw IRE if a prepared statement has more markers than supported 
   (CASSANDRA-5598)
 * Expose Thread metrics for the native protocol server (CASSANDRA-6234)
 * Change snapshot response message verb to INTERNAL to avoid dropping it 
   (CASSANDRA-6415)
 * Warn when collection read has > 65K elements (CASSANDRA-5428)
 * Fix cache persistence when both row and key cache are enabled 
   (CASSANDRA-6413)
 * (Hadoop) add describe_local_ring (CASSANDRA-6268)
 * Fix handling of concurrent directory creation failure (CASSANDRA-6459)
 * Allow executing CREATE statements multiple times (CASSANDRA-6471)
 * Don't send confusing info with timeouts (CASSANDRA-6491)
 * Don't resubmit counter mutation runnables internally (CASSANDRA-6427)
 * Don't drop local mutations without a hint (CASSANDRA-6510)
 * Don't allow null max_hint_window_in_ms (CASSANDRA-6419)
 * Validate SliceRange start and finish lengths (CASSANDRA-6521)


2.0.3
 * Fix FD leak on slice read path (CASSANDRA-6275)
 * Cancel read meter task when closing SSTR (CASSANDRA-6358)
 * free off-heap IndexSummary during bulk (CASSANDRA-6359)
 * Recover from IOException in accept() thread (CASSANDRA-6349)
 * Improve Gossip tolerance of abnormally slow tasks (CASSANDRA-6338)
 * Fix trying to hint timed out counter writes (CASSANDRA-6322)
 * Allow restoring specific columnfamilies from archived CL (CASSANDRA-4809)
 * Avoid flushing compaction_history after each operation (CASSANDRA-6287)
 * Fix repair assertion error when tombstones expire (CASSANDRA-6277)
 * Skip loading corrupt key cache (CASSANDRA-6260)
 * Fixes for compacting larger-than-memory rows (CASSANDRA-6274)
 * Compact hottest sstables first and optionally omit coldest from
   compaction entirely (CASSANDRA-6109)
 * Fix modifying column_metadata from thrift (CASSANDRA-6182)
 * cqlsh: fix LIST USERS output (CASSANDRA-6242)
 * Add IRequestSink interface (CASSANDRA-6248)
 * Update memtable size while flushing (CASSANDRA-6249)
 * Provide hooks around CQL2/CQL3 statement execution (CASSANDRA-6252)
 * Require Permission.SELECT for CAS updates (CASSANDRA-6247)
 * New CQL-aware SSTableWriter (CASSANDRA-5894)
 * Reject CAS operation when the protocol v1 is used (CASSANDRA-6270)
 * Correctly throw error when frame too large (CASSANDRA-5981)
 * Fix serialization bug in PagedRange with 2ndary indexes (CASSANDRA-6299)
 * Fix CQL3 table validation in Thrift (CASSANDRA-6140)
 * Fix bug missing results with IN clauses (CASSANDRA-6327)
 * Fix paging with reversed slices (CASSANDRA-6343)
 * Set minTimestamp correctly to be able to drop expired sstables (CASSANDRA-6337)
 * Support NaN and Infinity as float literals (CASSANDRA-6003)
 * Remove RF from nodetool ring output (CASSANDRA-6289)
 * Fix attempting to flush empty rows (CASSANDRA-6374)
 * Fix potential out of bounds exception when paging (CASSANDRA-6333)
Merged from 1.2:
 * Optimize FD phi calculation (CASSANDRA-6386)
 * Improve initial FD phi estimate when starting up (CASSANDRA-6385)
 * Don't list CQL3 table in CLI describe even if named explicitely 
   (CASSANDRA-5750)
 * Invalidate row cache when dropping CF (CASSANDRA-6351)
 * add non-jamm path for cached statements (CASSANDRA-6293)
 * add windows bat files for shell commands (CASSANDRA-6145)
 * Require logging in for Thrift CQL2/3 statement preparation (CASSANDRA-6254)
 * restrict max_num_tokens to 1536 (CASSANDRA-6267)
 * Nodetool gets default JMX port from cassandra-env.sh (CASSANDRA-6273)
 * make calculatePendingRanges asynchronous (CASSANDRA-6244)
 * Remove blocking flushes in gossip thread (CASSANDRA-6297)
 * Fix potential socket leak in connectionpool creation (CASSANDRA-6308)
 * Allow LOCAL_ONE/LOCAL_QUORUM to work with SimpleStrategy (CASSANDRA-6238)
 * cqlsh: handle 'null' as session duration (CASSANDRA-6317)
 * Fix json2sstable handling of range tombstones (CASSANDRA-6316)
 * Fix missing one row in reverse query (CASSANDRA-6330)
 * Fix reading expired row value from row cache (CASSANDRA-6325)
 * Fix AssertionError when doing set element deletion (CASSANDRA-6341)
 * Make CL code for the native protocol match the one in C* 2.0
   (CASSANDRA-6347)
 * Disallow altering CQL3 table from thrift (CASSANDRA-6370)
 * Fix size computation of prepared statement (CASSANDRA-6369)


2.0.2
 * Update FailureDetector to use nanontime (CASSANDRA-4925)
 * Fix FileCacheService regressions (CASSANDRA-6149)
 * Never return WriteTimeout for CL.ANY (CASSANDRA-6132)
 * Fix race conditions in bulk loader (CASSANDRA-6129)
 * Add configurable metrics reporting (CASSANDRA-4430)
 * drop queries exceeding a configurable number of tombstones (CASSANDRA-6117)
 * Track and persist sstable read activity (CASSANDRA-5515)
 * Fixes for speculative retry (CASSANDRA-5932, CASSANDRA-6194)
 * Improve memory usage of metadata min/max column names (CASSANDRA-6077)
 * Fix thrift validation refusing row markers on CQL3 tables (CASSANDRA-6081)
 * Fix insertion of collections with CAS (CASSANDRA-6069)
 * Correctly send metadata on SELECT COUNT (CASSANDRA-6080)
 * Track clients' remote addresses in ClientState (CASSANDRA-6070)
 * Create snapshot dir if it does not exist when migrating
   leveled manifest (CASSANDRA-6093)
 * make sequential nodetool repair the default (CASSANDRA-5950)
 * Add more hooks for compaction strategy implementations (CASSANDRA-6111)
 * Fix potential NPE on composite 2ndary indexes (CASSANDRA-6098)
 * Delete can potentially be skipped in batch (CASSANDRA-6115)
 * Allow alter keyspace on system_traces (CASSANDRA-6016)
 * Disallow empty column names in cql (CASSANDRA-6136)
 * Use Java7 file-handling APIs and fix file moving on Windows (CASSANDRA-5383)
 * Save compaction history to system keyspace (CASSANDRA-5078)
 * Fix NPE if StorageService.getOperationMode() is executed before full startup (CASSANDRA-6166)
 * CQL3: support pre-epoch longs for TimestampType (CASSANDRA-6212)
 * Add reloadtriggers command to nodetool (CASSANDRA-4949)
 * cqlsh: ignore empty 'value alias' in DESCRIBE (CASSANDRA-6139)
 * Fix sstable loader (CASSANDRA-6205)
 * Reject bootstrapping if the node already exists in gossip (CASSANDRA-5571)
 * Fix NPE while loading paxos state (CASSANDRA-6211)
 * cqlsh: add SHOW SESSION <tracing-session> command (CASSANDRA-6228)
Merged from 1.2:
 * (Hadoop) Require CFRR batchSize to be at least 2 (CASSANDRA-6114)
 * Add a warning for small LCS sstable size (CASSANDRA-6191)
 * Add ability to list specific KS/CF combinations in nodetool cfstats (CASSANDRA-4191)
 * Mark CF clean if a mutation raced the drop and got it marked dirty (CASSANDRA-5946)
 * Add a LOCAL_ONE consistency level (CASSANDRA-6202)
 * Limit CQL prepared statement cache by size instead of count (CASSANDRA-6107)
 * Tracing should log write failure rather than raw exceptions (CASSANDRA-6133)
 * lock access to TM.endpointToHostIdMap (CASSANDRA-6103)
 * Allow estimated memtable size to exceed slab allocator size (CASSANDRA-6078)
 * Start MeteredFlusher earlier to prevent OOM during CL replay (CASSANDRA-6087)
 * Avoid sending Truncate command to fat clients (CASSANDRA-6088)
 * Allow where clause conditions to be in parenthesis (CASSANDRA-6037)
 * Do not open non-ssl storage port if encryption option is all (CASSANDRA-3916)
 * Move batchlog replay to its own executor (CASSANDRA-6079)
 * Add tombstone debug threshold and histogram (CASSANDRA-6042, 6057)
 * Enable tcp keepalive on incoming connections (CASSANDRA-4053)
 * Fix fat client schema pull NPE (CASSANDRA-6089)
 * Fix memtable flushing for indexed tables (CASSANDRA-6112)
 * Fix skipping columns with multiple slices (CASSANDRA-6119)
 * Expose connected thrift + native client counts (CASSANDRA-5084)
 * Optimize auth setup (CASSANDRA-6122)
 * Trace index selection (CASSANDRA-6001)
 * Update sstablesPerReadHistogram to use biased sampling (CASSANDRA-6164)
 * Log UnknownColumnfamilyException when closing socket (CASSANDRA-5725)
 * Properly error out on CREATE INDEX for counters table (CASSANDRA-6160)
 * Handle JMX notification failure for repair (CASSANDRA-6097)
 * (Hadoop) Fetch no more than 128 splits in parallel (CASSANDRA-6169)
 * stress: add username/password authentication support (CASSANDRA-6068)
 * Fix indexed queries with row cache enabled on parent table (CASSANDRA-5732)
 * Fix compaction race during columnfamily drop (CASSANDRA-5957)
 * Fix validation of empty column names for compact tables (CASSANDRA-6152)
 * Skip replaying mutations that pass CRC but fail to deserialize (CASSANDRA-6183)
 * Rework token replacement to use replace_address (CASSANDRA-5916)
 * Fix altering column types (CASSANDRA-6185)
 * cqlsh: fix CREATE/ALTER WITH completion (CASSANDRA-6196)
 * add windows bat files for shell commands (CASSANDRA-6145)
 * Fix potential stack overflow during range tombstones insertion (CASSANDRA-6181)
 * (Hadoop) Make LOCAL_ONE the default consistency level (CASSANDRA-6214)


2.0.1
 * Fix bug that could allow reading deleted data temporarily (CASSANDRA-6025)
 * Improve memory use defaults (CASSANDRA-6059)
 * Make ThriftServer more easlly extensible (CASSANDRA-6058)
 * Remove Hadoop dependency from ITransportFactory (CASSANDRA-6062)
 * add file_cache_size_in_mb setting (CASSANDRA-5661)
 * Improve error message when yaml contains invalid properties (CASSANDRA-5958)
 * Improve leveled compaction's ability to find non-overlapping L0 compactions
   to work on concurrently (CASSANDRA-5921)
 * Notify indexer of columns shadowed by range tombstones (CASSANDRA-5614)
 * Log Merkle tree stats (CASSANDRA-2698)
 * Switch from crc32 to adler32 for compressed sstable checksums (CASSANDRA-5862)
 * Improve offheap memcpy performance (CASSANDRA-5884)
 * Use a range aware scanner for cleanup (CASSANDRA-2524)
 * Cleanup doesn't need to inspect sstables that contain only local data
   (CASSANDRA-5722)
 * Add ability for CQL3 to list partition keys (CASSANDRA-4536)
 * Improve native protocol serialization (CASSANDRA-5664)
 * Upgrade Thrift to 0.9.1 (CASSANDRA-5923)
 * Require superuser status for adding triggers (CASSANDRA-5963)
 * Make standalone scrubber handle old and new style leveled manifest
   (CASSANDRA-6005)
 * Fix paxos bugs (CASSANDRA-6012, 6013, 6023)
 * Fix paged ranges with multiple replicas (CASSANDRA-6004)
 * Fix potential AssertionError during tracing (CASSANDRA-6041)
 * Fix NPE in sstablesplit (CASSANDRA-6027)
 * Migrate pre-2.0 key/value/column aliases to system.schema_columns
   (CASSANDRA-6009)
 * Paging filter empty rows too agressively (CASSANDRA-6040)
 * Support variadic parameters for IN clauses (CASSANDRA-4210)
 * cqlsh: return the result of CAS writes (CASSANDRA-5796)
 * Fix validation of IN clauses with 2ndary indexes (CASSANDRA-6050)
 * Support named bind variables in CQL (CASSANDRA-6033)
Merged from 1.2:
 * Allow cache-keys-to-save to be set at runtime (CASSANDRA-5980)
 * Avoid second-guessing out-of-space state (CASSANDRA-5605)
 * Tuning knobs for dealing with large blobs and many CFs (CASSANDRA-5982)
 * (Hadoop) Fix CQLRW for thrift tables (CASSANDRA-6002)
 * Fix possible divide-by-zero in HHOM (CASSANDRA-5990)
 * Allow local batchlog writes for CL.ANY (CASSANDRA-5967)
 * Upgrade metrics-core to version 2.2.0 (CASSANDRA-5947)
 * Fix CqlRecordWriter with composite keys (CASSANDRA-5949)
 * Add snitch, schema version, cluster, partitioner to JMX (CASSANDRA-5881)
 * Allow disabling SlabAllocator (CASSANDRA-5935)
 * Make user-defined compaction JMX blocking (CASSANDRA-4952)
 * Fix streaming does not transfer wrapped range (CASSANDRA-5948)
 * Fix loading index summary containing empty key (CASSANDRA-5965)
 * Correctly handle limits in CompositesSearcher (CASSANDRA-5975)
 * Pig: handle CQL collections (CASSANDRA-5867)
 * Pass the updated cf to the PRSI index() method (CASSANDRA-5999)
 * Allow empty CQL3 batches (as no-op) (CASSANDRA-5994)
 * Support null in CQL3 functions (CASSANDRA-5910)
 * Replace the deprecated MapMaker with CacheLoader (CASSANDRA-6007)
 * Add SSTableDeletingNotification to DataTracker (CASSANDRA-6010)
 * Fix snapshots in use get deleted during snapshot repair (CASSANDRA-6011)
 * Move hints and exception count to o.a.c.metrics (CASSANDRA-6017)
 * Fix memory leak in snapshot repair (CASSANDRA-6047)
 * Fix sstable2sjon for CQL3 tables (CASSANDRA-5852)


2.0.0
 * Fix thrift validation when inserting into CQL3 tables (CASSANDRA-5138)
 * Fix periodic memtable flushing behavior with clean memtables (CASSANDRA-5931)
 * Fix dateOf() function for pre-2.0 timestamp columns (CASSANDRA-5928)
 * Fix SSTable unintentionally loads BF when opened for batch (CASSANDRA-5938)
 * Add stream session progress to JMX (CASSANDRA-4757)
 * Fix NPE during CAS operation (CASSANDRA-5925)
Merged from 1.2:
 * Fix getBloomFilterDiskSpaceUsed for AlwaysPresentFilter (CASSANDRA-5900)
 * Don't announce schema version until we've loaded the changes locally
   (CASSANDRA-5904)
 * Fix to support off heap bloom filters size greater than 2 GB (CASSANDRA-5903)
 * Properly handle parsing huge map and set literals (CASSANDRA-5893)


2.0.0-rc2
 * enable vnodes by default (CASSANDRA-5869)
 * fix CAS contention timeout (CASSANDRA-5830)
 * fix HsHa to respect max frame size (CASSANDRA-4573)
 * Fix (some) 2i on composite components omissions (CASSANDRA-5851)
 * cqlsh: add DESCRIBE FULL SCHEMA variant (CASSANDRA-5880)
Merged from 1.2:
 * Correctly validate sparse composite cells in scrub (CASSANDRA-5855)
 * Add KeyCacheHitRate metric to CF metrics (CASSANDRA-5868)
 * cqlsh: add support for multiline comments (CASSANDRA-5798)
 * Handle CQL3 SELECT duplicate IN restrictions on clustering columns
   (CASSANDRA-5856)


2.0.0-rc1
 * improve DecimalSerializer performance (CASSANDRA-5837)
 * fix potential spurious wakeup in AsyncOneResponse (CASSANDRA-5690)
 * fix schema-related trigger issues (CASSANDRA-5774)
 * Better validation when accessing CQL3 table from thrift (CASSANDRA-5138)
 * Fix assertion error during repair (CASSANDRA-5801)
 * Fix range tombstone bug (CASSANDRA-5805)
 * DC-local CAS (CASSANDRA-5797)
 * Add a native_protocol_version column to the system.local table (CASSANRDA-5819)
 * Use index_interval from cassandra.yaml when upgraded (CASSANDRA-5822)
 * Fix buffer underflow on socket close (CASSANDRA-5792)
Merged from 1.2:
 * Fix reading DeletionTime from 1.1-format sstables (CASSANDRA-5814)
 * cqlsh: add collections support to COPY (CASSANDRA-5698)
 * retry important messages for any IOException (CASSANDRA-5804)
 * Allow empty IN relations in SELECT/UPDATE/DELETE statements (CASSANDRA-5626)
 * cqlsh: fix crashing on Windows due to libedit detection (CASSANDRA-5812)
 * fix bulk-loading compressed sstables (CASSANDRA-5820)
 * (Hadoop) fix quoting in CqlPagingRecordReader and CqlRecordWriter 
   (CASSANDRA-5824)
 * update default LCS sstable size to 160MB (CASSANDRA-5727)
 * Allow compacting 2Is via nodetool (CASSANDRA-5670)
 * Hex-encode non-String keys in OPP (CASSANDRA-5793)
 * nodetool history logging (CASSANDRA-5823)
 * (Hadoop) fix support for Thrift tables in CqlPagingRecordReader 
   (CASSANDRA-5752)
 * add "all time blocked" to StatusLogger output (CASSANDRA-5825)
 * Future-proof inter-major-version schema migrations (CASSANDRA-5845)
 * (Hadoop) add CqlPagingRecordReader support for ReversedType in Thrift table
   (CASSANDRA-5718)
 * Add -no-snapshot option to scrub (CASSANDRA-5891)
 * Fix to support off heap bloom filters size greater than 2 GB (CASSANDRA-5903)
 * Properly handle parsing huge map and set literals (CASSANDRA-5893)
 * Fix LCS L0 compaction may overlap in L1 (CASSANDRA-5907)
 * New sstablesplit tool to split large sstables offline (CASSANDRA-4766)
 * Fix potential deadlock in native protocol server (CASSANDRA-5926)
 * Disallow incompatible type change in CQL3 (CASSANDRA-5882)
Merged from 1.1:
 * Correctly validate sparse composite cells in scrub (CASSANDRA-5855)


2.0.0-beta2
 * Replace countPendingHints with Hints Created metric (CASSANDRA-5746)
 * Allow nodetool with no args, and with help to run without a server (CASSANDRA-5734)
 * Cleanup AbstractType/TypeSerializer classes (CASSANDRA-5744)
 * Remove unimplemented cli option schema-mwt (CASSANDRA-5754)
 * Support range tombstones in thrift (CASSANDRA-5435)
 * Normalize table-manipulating CQL3 statements' class names (CASSANDRA-5759)
 * cqlsh: add missing table options to DESCRIBE output (CASSANDRA-5749)
 * Fix assertion error during repair (CASSANDRA-5757)
 * Fix bulkloader (CASSANDRA-5542)
 * Add LZ4 compression to the native protocol (CASSANDRA-5765)
 * Fix bugs in the native protocol v2 (CASSANDRA-5770)
 * CAS on 'primary key only' table (CASSANDRA-5715)
 * Support streaming SSTables of old versions (CASSANDRA-5772)
 * Always respect protocol version in native protocol (CASSANDRA-5778)
 * Fix ConcurrentModificationException during streaming (CASSANDRA-5782)
 * Update deletion timestamp in Commit#updatesWithPaxosTime (CASSANDRA-5787)
 * Thrift cas() method crashes if input columns are not sorted (CASSANDRA-5786)
 * Order columns names correctly when querying for CAS (CASSANDRA-5788)
 * Fix streaming retry (CASSANDRA-5775)
Merged from 1.2:
 * if no seeds can be a reached a node won't start in a ring by itself (CASSANDRA-5768)
 * add cassandra.unsafesystem property (CASSANDRA-5704)
 * (Hadoop) quote identifiers in CqlPagingRecordReader (CASSANDRA-5763)
 * Add replace_node functionality for vnodes (CASSANDRA-5337)
 * Add timeout events to query traces (CASSANDRA-5520)
 * Fix serialization of the LEFT gossip value (CASSANDRA-5696)
 * Pig: support for cql3 tables (CASSANDRA-5234)
 * Fix skipping range tombstones with reverse queries (CASSANDRA-5712)
 * Expire entries out of ThriftSessionManager (CASSANDRA-5719)
 * Don't keep ancestor information in memory (CASSANDRA-5342)
 * Expose native protocol server status in nodetool info (CASSANDRA-5735)
 * Fix pathetic performance of range tombstones (CASSANDRA-5677)
 * Fix querying with an empty (impossible) range (CASSANDRA-5573)
 * cqlsh: handle CUSTOM 2i in DESCRIBE output (CASSANDRA-5760)
 * Fix minor bug in Range.intersects(Bound) (CASSANDRA-5771)
 * cqlsh: handle disabled compression in DESCRIBE output (CASSANDRA-5766)
 * Ensure all UP events are notified on the native protocol (CASSANDRA-5769)
 * Fix formatting of sstable2json with multiple -k arguments (CASSANDRA-5781)
 * Don't rely on row marker for queries in general to hide lost markers
   after TTL expires (CASSANDRA-5762)
 * Sort nodetool help output (CASSANDRA-5776)
 * Fix column expiring during 2 phases compaction (CASSANDRA-5799)
 * now() is being rejected in INSERTs when inside collections (CASSANDRA-5795)


2.0.0-beta1
 * Add support for indexing clustered columns (CASSANDRA-5125)
 * Removed on-heap row cache (CASSANDRA-5348)
 * use nanotime consistently for node-local timeouts (CASSANDRA-5581)
 * Avoid unnecessary second pass on name-based queries (CASSANDRA-5577)
 * Experimental triggers (CASSANDRA-1311)
 * JEMalloc support for off-heap allocation (CASSANDRA-3997)
 * Single-pass compaction (CASSANDRA-4180)
 * Removed token range bisection (CASSANDRA-5518)
 * Removed compatibility with pre-1.2.5 sstables and network messages
   (CASSANDRA-5511)
 * removed PBSPredictor (CASSANDRA-5455)
 * CAS support (CASSANDRA-5062, 5441, 5442, 5443, 5619, 5667)
 * Leveled compaction performs size-tiered compactions in L0 
   (CASSANDRA-5371, 5439)
 * Add yaml network topology snitch for mixed ec2/other envs (CASSANDRA-5339)
 * Log when a node is down longer than the hint window (CASSANDRA-4554)
 * Optimize tombstone creation for ExpiringColumns (CASSANDRA-4917)
 * Improve LeveledScanner work estimation (CASSANDRA-5250, 5407)
 * Replace compaction lock with runWithCompactionsDisabled (CASSANDRA-3430)
 * Change Message IDs to ints (CASSANDRA-5307)
 * Move sstable level information into the Stats component, removing the
   need for a separate Manifest file (CASSANDRA-4872)
 * avoid serializing to byte[] on commitlog append (CASSANDRA-5199)
 * make index_interval configurable per columnfamily (CASSANDRA-3961, CASSANDRA-5650)
 * add default_time_to_live (CASSANDRA-3974)
 * add memtable_flush_period_in_ms (CASSANDRA-4237)
 * replace supercolumns internally by composites (CASSANDRA-3237, 5123)
 * upgrade thrift to 0.9.0 (CASSANDRA-3719)
 * drop unnecessary keyspace parameter from user-defined compaction API 
   (CASSANDRA-5139)
 * more robust solution to incomplete compactions + counters (CASSANDRA-5151)
 * Change order of directory searching for c*.in.sh (CASSANDRA-3983)
 * Add tool to reset SSTable compaction level for LCS (CASSANDRA-5271)
 * Allow custom configuration loader (CASSANDRA-5045)
 * Remove memory emergency pressure valve logic (CASSANDRA-3534)
 * Reduce request latency with eager retry (CASSANDRA-4705)
 * cqlsh: Remove ASSUME command (CASSANDRA-5331)
 * Rebuild BF when loading sstables if bloom_filter_fp_chance
   has changed since compaction (CASSANDRA-5015)
 * remove row-level bloom filters (CASSANDRA-4885)
 * Change Kernel Page Cache skipping into row preheating (disabled by default)
   (CASSANDRA-4937)
 * Improve repair by deciding on a gcBefore before sending
   out TreeRequests (CASSANDRA-4932)
 * Add an official way to disable compactions (CASSANDRA-5074)
 * Reenable ALTER TABLE DROP with new semantics (CASSANDRA-3919)
 * Add binary protocol versioning (CASSANDRA-5436)
 * Swap THshaServer for TThreadedSelectorServer (CASSANDRA-5530)
 * Add alias support to SELECT statement (CASSANDRA-5075)
 * Don't create empty RowMutations in CommitLogReplayer (CASSANDRA-5541)
 * Use range tombstones when dropping cfs/columns from schema (CASSANDRA-5579)
 * cqlsh: drop CQL2/CQL3-beta support (CASSANDRA-5585)
 * Track max/min column names in sstables to be able to optimize slice
   queries (CASSANDRA-5514, CASSANDRA-5595, CASSANDRA-5600)
 * Binary protocol: allow batching already prepared statements (CASSANDRA-4693)
 * Allow preparing timestamp, ttl and limit in CQL3 queries (CASSANDRA-4450)
 * Support native link w/o JNA in Java7 (CASSANDRA-3734)
 * Use SASL authentication in binary protocol v2 (CASSANDRA-5545)
 * Replace Thrift HsHa with LMAX Disruptor based implementation (CASSANDRA-5582)
 * cqlsh: Add row count to SELECT output (CASSANDRA-5636)
 * Include a timestamp with all read commands to determine column expiration
   (CASSANDRA-5149)
 * Streaming 2.0 (CASSANDRA-5286, 5699)
 * Conditional create/drop ks/table/index statements in CQL3 (CASSANDRA-2737)
 * more pre-table creation property validation (CASSANDRA-5693)
 * Redesign repair messages (CASSANDRA-5426)
 * Fix ALTER RENAME post-5125 (CASSANDRA-5702)
 * Disallow renaming a 2ndary indexed column (CASSANDRA-5705)
 * Rename Table to Keyspace (CASSANDRA-5613)
 * Ensure changing column_index_size_in_kb on different nodes don't corrupt the
   sstable (CASSANDRA-5454)
 * Move resultset type information into prepare, not execute (CASSANDRA-5649)
 * Auto paging in binary protocol (CASSANDRA-4415, 5714)
 * Don't tie client side use of AbstractType to JDBC (CASSANDRA-4495)
 * Adds new TimestampType to replace DateType (CASSANDRA-5723, CASSANDRA-5729)
Merged from 1.2:
 * make starting native protocol server idempotent (CASSANDRA-5728)
 * Fix loading key cache when a saved entry is no longer valid (CASSANDRA-5706)
 * Fix serialization of the LEFT gossip value (CASSANDRA-5696)
 * cqlsh: Don't show 'null' in place of empty values (CASSANDRA-5675)
 * Race condition in detecting version on a mixed 1.1/1.2 cluster
   (CASSANDRA-5692)
 * Fix skipping range tombstones with reverse queries (CASSANDRA-5712)
 * Expire entries out of ThriftSessionManager (CASSANRDA-5719)
 * Don't keep ancestor information in memory (CASSANDRA-5342)
 * cqlsh: fix handling of semicolons inside BATCH queries (CASSANDRA-5697)


1.2.6
 * Fix tracing when operation completes before all responses arrive 
   (CASSANDRA-5668)
 * Fix cross-DC mutation forwarding (CASSANDRA-5632)
 * Reduce SSTableLoader memory usage (CASSANDRA-5555)
 * Scale hinted_handoff_throttle_in_kb to cluster size (CASSANDRA-5272)
 * (Hadoop) Add CQL3 input/output formats (CASSANDRA-4421, 5622)
 * (Hadoop) Fix InputKeyRange in CFIF (CASSANDRA-5536)
 * Fix dealing with ridiculously large max sstable sizes in LCS (CASSANDRA-5589)
 * Ignore pre-truncate hints (CASSANDRA-4655)
 * Move System.exit on OOM into a separate thread (CASSANDRA-5273)
 * Write row markers when serializing schema (CASSANDRA-5572)
 * Check only SSTables for the requested range when streaming (CASSANDRA-5569)
 * Improve batchlog replay behavior and hint ttl handling (CASSANDRA-5314)
 * Exclude localTimestamp from validation for tombstones (CASSANDRA-5398)
 * cqlsh: add custom prompt support (CASSANDRA-5539)
 * Reuse prepared statements in hot auth queries (CASSANDRA-5594)
 * cqlsh: add vertical output option (see EXPAND) (CASSANDRA-5597)
 * Add a rate limit option to stress (CASSANDRA-5004)
 * have BulkLoader ignore snapshots directories (CASSANDRA-5587) 
 * fix SnitchProperties logging context (CASSANDRA-5602)
 * Expose whether jna is enabled and memory is locked via JMX (CASSANDRA-5508)
 * cqlsh: fix COPY FROM with ReversedType (CASSANDRA-5610)
 * Allow creating CUSTOM indexes on collections (CASSANDRA-5615)
 * Evaluate now() function at execution time (CASSANDRA-5616)
 * Expose detailed read repair metrics (CASSANDRA-5618)
 * Correct blob literal + ReversedType parsing (CASSANDRA-5629)
 * Allow GPFS to prefer the internal IP like EC2MRS (CASSANDRA-5630)
 * fix help text for -tspw cassandra-cli (CASSANDRA-5643)
 * don't throw away initial causes exceptions for internode encryption issues 
   (CASSANDRA-5644)
 * Fix message spelling errors for cql select statements (CASSANDRA-5647)
 * Suppress custom exceptions thru jmx (CASSANDRA-5652)
 * Update CREATE CUSTOM INDEX syntax (CASSANDRA-5639)
 * Fix PermissionDetails.equals() method (CASSANDRA-5655)
 * Never allow partition key ranges in CQL3 without token() (CASSANDRA-5666)
 * Gossiper incorrectly drops AppState for an upgrading node (CASSANDRA-5660)
 * Connection thrashing during multi-region ec2 during upgrade, due to 
   messaging version (CASSANDRA-5669)
 * Avoid over reconnecting in EC2MRS (CASSANDRA-5678)
 * Fix ReadResponseSerializer.serializedSize() for digest reads (CASSANDRA-5476)
 * allow sstable2json on 2i CFs (CASSANDRA-5694)
Merged from 1.1:
 * Remove buggy thrift max message length option (CASSANDRA-5529)
 * Fix NPE in Pig's widerow mode (CASSANDRA-5488)
 * Add split size parameter to Pig and disable split combination (CASSANDRA-5544)


1.2.5
 * make BytesToken.toString only return hex bytes (CASSANDRA-5566)
 * Ensure that submitBackground enqueues at least one task (CASSANDRA-5554)
 * fix 2i updates with identical values and timestamps (CASSANDRA-5540)
 * fix compaction throttling bursty-ness (CASSANDRA-4316)
 * reduce memory consumption of IndexSummary (CASSANDRA-5506)
 * remove per-row column name bloom filters (CASSANDRA-5492)
 * Include fatal errors in trace events (CASSANDRA-5447)
 * Ensure that PerRowSecondaryIndex is notified of row-level deletes
   (CASSANDRA-5445)
 * Allow empty blob literals in CQL3 (CASSANDRA-5452)
 * Fix streaming RangeTombstones at column index boundary (CASSANDRA-5418)
 * Fix preparing statements when current keyspace is not set (CASSANDRA-5468)
 * Fix SemanticVersion.isSupportedBy minor/patch handling (CASSANDRA-5496)
 * Don't provide oldCfId for post-1.1 system cfs (CASSANDRA-5490)
 * Fix primary range ignores replication strategy (CASSANDRA-5424)
 * Fix shutdown of binary protocol server (CASSANDRA-5507)
 * Fix repair -snapshot not working (CASSANDRA-5512)
 * Set isRunning flag later in binary protocol server (CASSANDRA-5467)
 * Fix use of CQL3 functions with descending clustering order (CASSANDRA-5472)
 * Disallow renaming columns one at a time for thrift table in CQL3
   (CASSANDRA-5531)
 * cqlsh: add CLUSTERING ORDER BY support to DESCRIBE (CASSANDRA-5528)
 * Add custom secondary index support to CQL3 (CASSANDRA-5484)
 * Fix repair hanging silently on unexpected error (CASSANDRA-5229)
 * Fix Ec2Snitch regression introduced by CASSANDRA-5171 (CASSANDRA-5432)
 * Add nodetool enablebackup/disablebackup (CASSANDRA-5556)
 * cqlsh: fix DESCRIBE after case insensitive USE (CASSANDRA-5567)
Merged from 1.1
 * Add retry mechanism to OTC for non-droppable_verbs (CASSANDRA-5393)
 * Use allocator information to improve memtable memory usage estimate
   (CASSANDRA-5497)
 * Fix trying to load deleted row into row cache on startup (CASSANDRA-4463)
 * fsync leveled manifest to avoid corruption (CASSANDRA-5535)
 * Fix Bound intersection computation (CASSANDRA-5551)
 * sstablescrub now respects max memory size in cassandra.in.sh (CASSANDRA-5562)


1.2.4
 * Ensure that PerRowSecondaryIndex updates see the most recent values
   (CASSANDRA-5397)
 * avoid duplicate index entries ind PrecompactedRow and 
   ParallelCompactionIterable (CASSANDRA-5395)
 * remove the index entry on oldColumn when new column is a tombstone 
   (CASSANDRA-5395)
 * Change default stream throughput from 400 to 200 mbps (CASSANDRA-5036)
 * Gossiper logs DOWN for symmetry with UP (CASSANDRA-5187)
 * Fix mixing prepared statements between keyspaces (CASSANDRA-5352)
 * Fix consistency level during bootstrap - strike 3 (CASSANDRA-5354)
 * Fix transposed arguments in AlreadyExistsException (CASSANDRA-5362)
 * Improve asynchronous hint delivery (CASSANDRA-5179)
 * Fix Guava dependency version (12.0 -> 13.0.1) for Maven (CASSANDRA-5364)
 * Validate that provided CQL3 collection value are < 64K (CASSANDRA-5355)
 * Make upgradeSSTable skip current version sstables by default (CASSANDRA-5366)
 * Optimize min/max timestamp collection (CASSANDRA-5373)
 * Invalid streamId in cql binary protocol when using invalid CL 
   (CASSANDRA-5164)
 * Fix validation for IN where clauses with collections (CASSANDRA-5376)
 * Copy resultSet on count query to avoid ConcurrentModificationException 
   (CASSANDRA-5382)
 * Correctly typecheck in CQL3 even with ReversedType (CASSANDRA-5386)
 * Fix streaming compressed files when using encryption (CASSANDRA-5391)
 * cassandra-all 1.2.0 pom missing netty dependency (CASSANDRA-5392)
 * Fix writetime/ttl functions on null values (CASSANDRA-5341)
 * Fix NPE during cql3 select with token() (CASSANDRA-5404)
 * IndexHelper.skipBloomFilters won't skip non-SHA filters (CASSANDRA-5385)
 * cqlsh: Print maps ordered by key, sort sets (CASSANDRA-5413)
 * Add null syntax support in CQL3 for inserts (CASSANDRA-3783)
 * Allow unauthenticated set_keyspace() calls (CASSANDRA-5423)
 * Fix potential incremental backups race (CASSANDRA-5410)
 * Fix prepared BATCH statements with batch-level timestamps (CASSANDRA-5415)
 * Allow overriding superuser setup delay (CASSANDRA-5430)
 * cassandra-shuffle with JMX usernames and passwords (CASSANDRA-5431)
Merged from 1.1:
 * cli: Quote ks and cf names in schema output when needed (CASSANDRA-5052)
 * Fix bad default for min/max timestamp in SSTableMetadata (CASSANDRA-5372)
 * Fix cf name extraction from manifest in Directories.migrateFile() 
   (CASSANDRA-5242)
 * Support pluggable internode authentication (CASSANDRA-5401)


1.2.3
 * add check for sstable overlap within a level on startup (CASSANDRA-5327)
 * replace ipv6 colons in jmx object names (CASSANDRA-5298, 5328)
 * Avoid allocating SSTableBoundedScanner during repair when the range does 
   not intersect the sstable (CASSANDRA-5249)
 * Don't lowercase property map keys (this breaks NTS) (CASSANDRA-5292)
 * Fix composite comparator with super columns (CASSANDRA-5287)
 * Fix insufficient validation of UPDATE queries against counter cfs
   (CASSANDRA-5300)
 * Fix PropertyFileSnitch default DC/Rack behavior (CASSANDRA-5285)
 * Handle null values when executing prepared statement (CASSANDRA-5081)
 * Add netty to pom dependencies (CASSANDRA-5181)
 * Include type arguments in Thrift CQLPreparedResult (CASSANDRA-5311)
 * Fix compaction not removing columns when bf_fp_ratio is 1 (CASSANDRA-5182)
 * cli: Warn about missing CQL3 tables in schema descriptions (CASSANDRA-5309)
 * Re-enable unknown option in replication/compaction strategies option for
   backward compatibility (CASSANDRA-4795)
 * Add binary protocol support to stress (CASSANDRA-4993)
 * cqlsh: Fix COPY FROM value quoting and null handling (CASSANDRA-5305)
 * Fix repair -pr for vnodes (CASSANDRA-5329)
 * Relax CL for auth queries for non-default users (CASSANDRA-5310)
 * Fix AssertionError during repair (CASSANDRA-5245)
 * Don't announce migrations to pre-1.2 nodes (CASSANDRA-5334)
Merged from 1.1:
 * Update offline scrub for 1.0 -> 1.1 directory structure (CASSANDRA-5195)
 * add tmp flag to Descriptor hashcode (CASSANDRA-4021)
 * fix logging of "Found table data in data directories" when only system tables
   are present (CASSANDRA-5289)
 * cli: Add JMX authentication support (CASSANDRA-5080)
 * nodetool: ability to repair specific range (CASSANDRA-5280)
 * Fix possible assertion triggered in SliceFromReadCommand (CASSANDRA-5284)
 * cqlsh: Add inet type support on Windows (ipv4-only) (CASSANDRA-4801)
 * Fix race when initializing ColumnFamilyStore (CASSANDRA-5350)
 * Add UseTLAB JVM flag (CASSANDRA-5361)


1.2.2
 * fix potential for multiple concurrent compactions of the same sstables
   (CASSANDRA-5256)
 * avoid no-op caching of byte[] on commitlog append (CASSANDRA-5199)
 * fix symlinks under data dir not working (CASSANDRA-5185)
 * fix bug in compact storage metadata handling (CASSANDRA-5189)
 * Validate login for USE queries (CASSANDRA-5207)
 * cli: remove default username and password (CASSANDRA-5208)
 * configure populate_io_cache_on_flush per-CF (CASSANDRA-4694)
 * allow configuration of internode socket buffer (CASSANDRA-3378)
 * Make sstable directory picking blacklist-aware again (CASSANDRA-5193)
 * Correctly expire gossip states for edge cases (CASSANDRA-5216)
 * Improve handling of directory creation failures (CASSANDRA-5196)
 * Expose secondary indicies to the rest of nodetool (CASSANDRA-4464)
 * Binary protocol: avoid sending notification for 0.0.0.0 (CASSANDRA-5227)
 * add UseCondCardMark XX jvm settings on jdk 1.7 (CASSANDRA-4366)
 * CQL3 refactor to allow conversion function (CASSANDRA-5226)
 * Fix drop of sstables in some circumstance (CASSANDRA-5232)
 * Implement caching of authorization results (CASSANDRA-4295)
 * Add support for LZ4 compression (CASSANDRA-5038)
 * Fix missing columns in wide rows queries (CASSANDRA-5225)
 * Simplify auth setup and make system_auth ks alterable (CASSANDRA-5112)
 * Stop compactions from hanging during bootstrap (CASSANDRA-5244)
 * fix compressed streaming sending extra chunk (CASSANDRA-5105)
 * Add CQL3-based implementations of IAuthenticator and IAuthorizer
   (CASSANDRA-4898)
 * Fix timestamp-based tomstone removal logic (CASSANDRA-5248)
 * cli: Add JMX authentication support (CASSANDRA-5080)
 * Fix forceFlush behavior (CASSANDRA-5241)
 * cqlsh: Add username autocompletion (CASSANDRA-5231)
 * Fix CQL3 composite partition key error (CASSANDRA-5240)
 * Allow IN clause on last clustering key (CASSANDRA-5230)
Merged from 1.1:
 * fix start key/end token validation for wide row iteration (CASSANDRA-5168)
 * add ConfigHelper support for Thrift frame and max message sizes (CASSANDRA-5188)
 * fix nodetool repair not fail on node down (CASSANDRA-5203)
 * always collect tombstone hints (CASSANDRA-5068)
 * Fix error when sourcing file in cqlsh (CASSANDRA-5235)


1.2.1
 * stream undelivered hints on decommission (CASSANDRA-5128)
 * GossipingPropertyFileSnitch loads saved dc/rack info if needed (CASSANDRA-5133)
 * drain should flush system CFs too (CASSANDRA-4446)
 * add inter_dc_tcp_nodelay setting (CASSANDRA-5148)
 * re-allow wrapping ranges for start_token/end_token range pairitspwng (CASSANDRA-5106)
 * fix validation compaction of empty rows (CASSANDRA-5136)
 * nodetool methods to enable/disable hint storage/delivery (CASSANDRA-4750)
 * disallow bloom filter false positive chance of 0 (CASSANDRA-5013)
 * add threadpool size adjustment methods to JMXEnabledThreadPoolExecutor and 
   CompactionManagerMBean (CASSANDRA-5044)
 * fix hinting for dropped local writes (CASSANDRA-4753)
 * off-heap cache doesn't need mutable column container (CASSANDRA-5057)
 * apply disk_failure_policy to bad disks on initial directory creation 
   (CASSANDRA-4847)
 * Optimize name-based queries to use ArrayBackedSortedColumns (CASSANDRA-5043)
 * Fall back to old manifest if most recent is unparseable (CASSANDRA-5041)
 * pool [Compressed]RandomAccessReader objects on the partitioned read path
   (CASSANDRA-4942)
 * Add debug logging to list filenames processed by Directories.migrateFile 
   method (CASSANDRA-4939)
 * Expose black-listed directories via JMX (CASSANDRA-4848)
 * Log compaction merge counts (CASSANDRA-4894)
 * Minimize byte array allocation by AbstractData{Input,Output} (CASSANDRA-5090)
 * Add SSL support for the binary protocol (CASSANDRA-5031)
 * Allow non-schema system ks modification for shuffle to work (CASSANDRA-5097)
 * cqlsh: Add default limit to SELECT statements (CASSANDRA-4972)
 * cqlsh: fix DESCRIBE for 1.1 cfs in CQL3 (CASSANDRA-5101)
 * Correctly gossip with nodes >= 1.1.7 (CASSANDRA-5102)
 * Ensure CL guarantees on digest mismatch (CASSANDRA-5113)
 * Validate correctly selects on composite partition key (CASSANDRA-5122)
 * Fix exception when adding collection (CASSANDRA-5117)
 * Handle states for non-vnode clusters correctly (CASSANDRA-5127)
 * Refuse unrecognized replication and compaction strategy options (CASSANDRA-4795)
 * Pick the correct value validator in sstable2json for cql3 tables (CASSANDRA-5134)
 * Validate login for describe_keyspace, describe_keyspaces and set_keyspace
   (CASSANDRA-5144)
 * Fix inserting empty maps (CASSANDRA-5141)
 * Don't remove tokens from System table for node we know (CASSANDRA-5121)
 * fix streaming progress report for compresed files (CASSANDRA-5130)
 * Coverage analysis for low-CL queries (CASSANDRA-4858)
 * Stop interpreting dates as valid timeUUID value (CASSANDRA-4936)
 * Adds E notation for floating point numbers (CASSANDRA-4927)
 * Detect (and warn) unintentional use of the cql2 thrift methods when cql3 was
   intended (CASSANDRA-5172)
 * cli: Quote ks and cf names in schema output when needed (CASSANDRA-5052)
 * Fix cf name extraction from manifest in Directories.migrateFile() (CASSANDRA-5242)
 * Replace mistaken usage of commons-logging with slf4j (CASSANDRA-5464)
 * Ensure Jackson dependency matches lib (CASSANDRA-5126)
 * Expose droppable tombstone ratio stats over JMX (CASSANDRA-5159)
Merged from 1.1:
 * Simplify CompressedRandomAccessReader to work around JDK FD bug (CASSANDRA-5088)
 * Improve handling a changing target throttle rate mid-compaction (CASSANDRA-5087)
 * Pig: correctly decode row keys in widerow mode (CASSANDRA-5098)
 * nodetool repair command now prints progress (CASSANDRA-4767)
 * fix user defined compaction to run against 1.1 data directory (CASSANDRA-5118)
 * Fix CQL3 BATCH authorization caching (CASSANDRA-5145)
 * fix get_count returns incorrect value with TTL (CASSANDRA-5099)
 * better handling for mid-compaction failure (CASSANDRA-5137)
 * convert default marshallers list to map for better readability (CASSANDRA-5109)
 * fix ConcurrentModificationException in getBootstrapSource (CASSANDRA-5170)
 * fix sstable maxtimestamp for row deletes and pre-1.1.1 sstables (CASSANDRA-5153)
 * Fix thread growth on node removal (CASSANDRA-5175)
 * Make Ec2Region's datacenter name configurable (CASSANDRA-5155)


1.2.0
 * Disallow counters in collections (CASSANDRA-5082)
 * cqlsh: add unit tests (CASSANDRA-3920)
 * fix default bloom_filter_fp_chance for LeveledCompactionStrategy (CASSANDRA-5093)
Merged from 1.1:
 * add validation for get_range_slices with start_key and end_token (CASSANDRA-5089)


1.2.0-rc2
 * fix nodetool ownership display with vnodes (CASSANDRA-5065)
 * cqlsh: add DESCRIBE KEYSPACES command (CASSANDRA-5060)
 * Fix potential infinite loop when reloading CFS (CASSANDRA-5064)
 * Fix SimpleAuthorizer example (CASSANDRA-5072)
 * cqlsh: force CL.ONE for tracing and system.schema* queries (CASSANDRA-5070)
 * Includes cassandra-shuffle in the debian package (CASSANDRA-5058)
Merged from 1.1:
 * fix multithreaded compaction deadlock (CASSANDRA-4492)
 * fix temporarily missing schema after upgrade from pre-1.1.5 (CASSANDRA-5061)
 * Fix ALTER TABLE overriding compression options with defaults
   (CASSANDRA-4996, 5066)
 * fix specifying and altering crc_check_chance (CASSANDRA-5053)
 * fix Murmur3Partitioner ownership% calculation (CASSANDRA-5076)
 * Don't expire columns sooner than they should in 2ndary indexes (CASSANDRA-5079)


1.2-rc1
 * rename rpc_timeout settings to request_timeout (CASSANDRA-5027)
 * add BF with 0.1 FP to LCS by default (CASSANDRA-5029)
 * Fix preparing insert queries (CASSANDRA-5016)
 * Fix preparing queries with counter increment (CASSANDRA-5022)
 * Fix preparing updates with collections (CASSANDRA-5017)
 * Don't generate UUID based on other node address (CASSANDRA-5002)
 * Fix message when trying to alter a clustering key type (CASSANDRA-5012)
 * Update IAuthenticator to match the new IAuthorizer (CASSANDRA-5003)
 * Fix inserting only a key in CQL3 (CASSANDRA-5040)
 * Fix CQL3 token() function when used with strings (CASSANDRA-5050)
Merged from 1.1:
 * reduce log spam from invalid counter shards (CASSANDRA-5026)
 * Improve schema propagation performance (CASSANDRA-5025)
 * Fix for IndexHelper.IndexFor throws OOB Exception (CASSANDRA-5030)
 * cqlsh: make it possible to describe thrift CFs (CASSANDRA-4827)
 * cqlsh: fix timestamp formatting on some platforms (CASSANDRA-5046)


1.2-beta3
 * make consistency level configurable in cqlsh (CASSANDRA-4829)
 * fix cqlsh rendering of blob fields (CASSANDRA-4970)
 * fix cqlsh DESCRIBE command (CASSANDRA-4913)
 * save truncation position in system table (CASSANDRA-4906)
 * Move CompressionMetadata off-heap (CASSANDRA-4937)
 * allow CLI to GET cql3 columnfamily data (CASSANDRA-4924)
 * Fix rare race condition in getExpireTimeForEndpoint (CASSANDRA-4402)
 * acquire references to overlapping sstables during compaction so bloom filter
   doesn't get free'd prematurely (CASSANDRA-4934)
 * Don't share slice query filter in CQL3 SelectStatement (CASSANDRA-4928)
 * Separate tracing from Log4J (CASSANDRA-4861)
 * Exclude gcable tombstones from merkle-tree computation (CASSANDRA-4905)
 * Better printing of AbstractBounds for tracing (CASSANDRA-4931)
 * Optimize mostRecentTombstone check in CC.collectAllData (CASSANDRA-4883)
 * Change stream session ID to UUID to avoid collision from same node (CASSANDRA-4813)
 * Use Stats.db when bulk loading if present (CASSANDRA-4957)
 * Skip repair on system_trace and keyspaces with RF=1 (CASSANDRA-4956)
 * (cql3) Remove arbitrary SELECT limit (CASSANDRA-4918)
 * Correctly handle prepared operation on collections (CASSANDRA-4945)
 * Fix CQL3 LIMIT (CASSANDRA-4877)
 * Fix Stress for CQL3 (CASSANDRA-4979)
 * Remove cassandra specific exceptions from JMX interface (CASSANDRA-4893)
 * (CQL3) Force using ALLOW FILTERING on potentially inefficient queries (CASSANDRA-4915)
 * (cql3) Fix adding column when the table has collections (CASSANDRA-4982)
 * (cql3) Fix allowing collections with compact storage (CASSANDRA-4990)
 * (cql3) Refuse ttl/writetime function on collections (CASSANDRA-4992)
 * Replace IAuthority with new IAuthorizer (CASSANDRA-4874)
 * clqsh: fix KEY pseudocolumn escaping when describing Thrift tables
   in CQL3 mode (CASSANDRA-4955)
 * add basic authentication support for Pig CassandraStorage (CASSANDRA-3042)
 * fix CQL2 ALTER TABLE compaction_strategy_class altering (CASSANDRA-4965)
Merged from 1.1:
 * Fall back to old describe_splits if d_s_ex is not available (CASSANDRA-4803)
 * Improve error reporting when streaming ranges fail (CASSANDRA-5009)
 * Fix cqlsh timestamp formatting of timezone info (CASSANDRA-4746)
 * Fix assertion failure with leveled compaction (CASSANDRA-4799)
 * Check for null end_token in get_range_slice (CASSANDRA-4804)
 * Remove all remnants of removed nodes (CASSANDRA-4840)
 * Add aut-reloading of the log4j file in debian package (CASSANDRA-4855)
 * Fix estimated row cache entry size (CASSANDRA-4860)
 * reset getRangeSlice filter after finishing a row for get_paged_slice
   (CASSANDRA-4919)
 * expunge row cache post-truncate (CASSANDRA-4940)
 * Allow static CF definition with compact storage (CASSANDRA-4910)
 * Fix endless loop/compaction of schema_* CFs due to broken timestamps (CASSANDRA-4880)
 * Fix 'wrong class type' assertion in CounterColumn (CASSANDRA-4976)


1.2-beta2
 * fp rate of 1.0 disables BF entirely; LCS defaults to 1.0 (CASSANDRA-4876)
 * off-heap bloom filters for row keys (CASSANDRA_4865)
 * add extension point for sstable components (CASSANDRA-4049)
 * improve tracing output (CASSANDRA-4852, 4862)
 * make TRACE verb droppable (CASSANDRA-4672)
 * fix BulkLoader recognition of CQL3 columnfamilies (CASSANDRA-4755)
 * Sort commitlog segments for replay by id instead of mtime (CASSANDRA-4793)
 * Make hint delivery asynchronous (CASSANDRA-4761)
 * Pluggable Thrift transport factories for CLI and cqlsh (CASSANDRA-4609, 4610)
 * cassandra-cli: allow Double value type to be inserted to a column (CASSANDRA-4661)
 * Add ability to use custom TServerFactory implementations (CASSANDRA-4608)
 * optimize batchlog flushing to skip successful batches (CASSANDRA-4667)
 * include metadata for system keyspace itself in schema tables (CASSANDRA-4416)
 * add check to PropertyFileSnitch to verify presence of location for
   local node (CASSANDRA-4728)
 * add PBSPredictor consistency modeler (CASSANDRA-4261)
 * remove vestiges of Thrift unframed mode (CASSANDRA-4729)
 * optimize single-row PK lookups (CASSANDRA-4710)
 * adjust blockFor calculation to account for pending ranges due to node 
   movement (CASSANDRA-833)
 * Change CQL version to 3.0.0 and stop accepting 3.0.0-beta1 (CASSANDRA-4649)
 * (CQL3) Make prepared statement global instead of per connection 
   (CASSANDRA-4449)
 * Fix scrubbing of CQL3 created tables (CASSANDRA-4685)
 * (CQL3) Fix validation when using counter and regular columns in the same 
   table (CASSANDRA-4706)
 * Fix bug starting Cassandra with simple authentication (CASSANDRA-4648)
 * Add support for batchlog in CQL3 (CASSANDRA-4545, 4738)
 * Add support for multiple column family outputs in CFOF (CASSANDRA-4208)
 * Support repairing only the local DC nodes (CASSANDRA-4747)
 * Use rpc_address for binary protocol and change default port (CASSANDRA-4751)
 * Fix use of collections in prepared statements (CASSANDRA-4739)
 * Store more information into peers table (CASSANDRA-4351, 4814)
 * Configurable bucket size for size tiered compaction (CASSANDRA-4704)
 * Run leveled compaction in parallel (CASSANDRA-4310)
 * Fix potential NPE during CFS reload (CASSANDRA-4786)
 * Composite indexes may miss results (CASSANDRA-4796)
 * Move consistency level to the protocol level (CASSANDRA-4734, 4824)
 * Fix Subcolumn slice ends not respected (CASSANDRA-4826)
 * Fix Assertion error in cql3 select (CASSANDRA-4783)
 * Fix list prepend logic (CQL3) (CASSANDRA-4835)
 * Add booleans as literals in CQL3 (CASSANDRA-4776)
 * Allow renaming PK columns in CQL3 (CASSANDRA-4822)
 * Fix binary protocol NEW_NODE event (CASSANDRA-4679)
 * Fix potential infinite loop in tombstone compaction (CASSANDRA-4781)
 * Remove system tables accounting from schema (CASSANDRA-4850)
 * (cql3) Force provided columns in clustering key order in 
   'CLUSTERING ORDER BY' (CASSANDRA-4881)
 * Fix composite index bug (CASSANDRA-4884)
 * Fix short read protection for CQL3 (CASSANDRA-4882)
 * Add tracing support to the binary protocol (CASSANDRA-4699)
 * (cql3) Don't allow prepared marker inside collections (CASSANDRA-4890)
 * Re-allow order by on non-selected columns (CASSANDRA-4645)
 * Bug when composite index is created in a table having collections (CASSANDRA-4909)
 * log index scan subject in CompositesSearcher (CASSANDRA-4904)
Merged from 1.1:
 * add get[Row|Key]CacheEntries to CacheServiceMBean (CASSANDRA-4859)
 * fix get_paged_slice to wrap to next row correctly (CASSANDRA-4816)
 * fix indexing empty column values (CASSANDRA-4832)
 * allow JdbcDate to compose null Date objects (CASSANDRA-4830)
 * fix possible stackoverflow when compacting 1000s of sstables
   (CASSANDRA-4765)
 * fix wrong leveled compaction progress calculation (CASSANDRA-4807)
 * add a close() method to CRAR to prevent leaking file descriptors (CASSANDRA-4820)
 * fix potential infinite loop in get_count (CASSANDRA-4833)
 * fix compositeType.{get/from}String methods (CASSANDRA-4842)
 * (CQL) fix CREATE COLUMNFAMILY permissions check (CASSANDRA-4864)
 * Fix DynamicCompositeType same type comparison (CASSANDRA-4711)
 * Fix duplicate SSTable reference when stream session failed (CASSANDRA-3306)
 * Allow static CF definition with compact storage (CASSANDRA-4910)
 * Fix endless loop/compaction of schema_* CFs due to broken timestamps (CASSANDRA-4880)
 * Fix 'wrong class type' assertion in CounterColumn (CASSANDRA-4976)


1.2-beta1
 * add atomic_batch_mutate (CASSANDRA-4542, -4635)
 * increase default max_hint_window_in_ms to 3h (CASSANDRA-4632)
 * include message initiation time to replicas so they can more
   accurately drop timed-out requests (CASSANDRA-2858)
 * fix clientutil.jar dependencies (CASSANDRA-4566)
 * optimize WriteResponse (CASSANDRA-4548)
 * new metrics (CASSANDRA-4009)
 * redesign KEYS indexes to avoid read-before-write (CASSANDRA-2897)
 * debug tracing (CASSANDRA-1123)
 * parallelize row cache loading (CASSANDRA-4282)
 * Make compaction, flush JBOD-aware (CASSANDRA-4292)
 * run local range scans on the read stage (CASSANDRA-3687)
 * clean up ioexceptions (CASSANDRA-2116)
 * add disk_failure_policy (CASSANDRA-2118)
 * Introduce new json format with row level deletion (CASSANDRA-4054)
 * remove redundant "name" column from schema_keyspaces (CASSANDRA-4433)
 * improve "nodetool ring" handling of multi-dc clusters (CASSANDRA-3047)
 * update NTS calculateNaturalEndpoints to be O(N log N) (CASSANDRA-3881)
 * split up rpc timeout by operation type (CASSANDRA-2819)
 * rewrite key cache save/load to use only sequential i/o (CASSANDRA-3762)
 * update MS protocol with a version handshake + broadcast address id
   (CASSANDRA-4311)
 * multithreaded hint replay (CASSANDRA-4189)
 * add inter-node message compression (CASSANDRA-3127)
 * remove COPP (CASSANDRA-2479)
 * Track tombstone expiration and compact when tombstone content is
   higher than a configurable threshold, default 20% (CASSANDRA-3442, 4234)
 * update MurmurHash to version 3 (CASSANDRA-2975)
 * (CLI) track elapsed time for `delete' operation (CASSANDRA-4060)
 * (CLI) jline version is bumped to 1.0 to properly  support
   'delete' key function (CASSANDRA-4132)
 * Save IndexSummary into new SSTable 'Summary' component (CASSANDRA-2392, 4289)
 * Add support for range tombstones (CASSANDRA-3708)
 * Improve MessagingService efficiency (CASSANDRA-3617)
 * Avoid ID conflicts from concurrent schema changes (CASSANDRA-3794)
 * Set thrift HSHA server thread limit to unlimited by default (CASSANDRA-4277)
 * Avoids double serialization of CF id in RowMutation messages
   (CASSANDRA-4293)
 * stream compressed sstables directly with java nio (CASSANDRA-4297)
 * Support multiple ranges in SliceQueryFilter (CASSANDRA-3885)
 * Add column metadata to system column families (CASSANDRA-4018)
 * (cql3) Always use composite types by default (CASSANDRA-4329)
 * (cql3) Add support for set, map and list (CASSANDRA-3647)
 * Validate date type correctly (CASSANDRA-4441)
 * (cql3) Allow definitions with only a PK (CASSANDRA-4361)
 * (cql3) Add support for row key composites (CASSANDRA-4179)
 * improve DynamicEndpointSnitch by using reservoir sampling (CASSANDRA-4038)
 * (cql3) Add support for 2ndary indexes (CASSANDRA-3680)
 * (cql3) fix defining more than one PK to be invalid (CASSANDRA-4477)
 * remove schema agreement checking from all external APIs (Thrift, CQL and CQL3) (CASSANDRA-4487)
 * add Murmur3Partitioner and make it default for new installations (CASSANDRA-3772, 4621)
 * (cql3) update pseudo-map syntax to use map syntax (CASSANDRA-4497)
 * Finer grained exceptions hierarchy and provides error code with exceptions (CASSANDRA-3979)
 * Adds events push to binary protocol (CASSANDRA-4480)
 * Rewrite nodetool help (CASSANDRA-2293)
 * Make CQL3 the default for CQL (CASSANDRA-4640)
 * update stress tool to be able to use CQL3 (CASSANDRA-4406)
 * Accept all thrift update on CQL3 cf but don't expose their metadata (CASSANDRA-4377)
 * Replace Throttle with Guava's RateLimiter for HintedHandOff (CASSANDRA-4541)
 * fix counter add/get using CQL2 and CQL3 in stress tool (CASSANDRA-4633)
 * Add sstable count per level to cfstats (CASSANDRA-4537)
 * (cql3) Add ALTER KEYSPACE statement (CASSANDRA-4611)
 * (cql3) Allow defining default consistency levels (CASSANDRA-4448)
 * (cql3) Fix queries using LIMIT missing results (CASSANDRA-4579)
 * fix cross-version gossip messaging (CASSANDRA-4576)
 * added inet data type (CASSANDRA-4627)


1.1.6
 * Wait for writes on synchronous read digest mismatch (CASSANDRA-4792)
 * fix commitlog replay for nanotime-infected sstables (CASSANDRA-4782)
 * preflight check ttl for maximum of 20 years (CASSANDRA-4771)
 * (Pig) fix widerow input with single column rows (CASSANDRA-4789)
 * Fix HH to compact with correct gcBefore, which avoids wiping out
   undelivered hints (CASSANDRA-4772)
 * LCS will merge up to 32 L0 sstables as intended (CASSANDRA-4778)
 * NTS will default unconfigured DC replicas to zero (CASSANDRA-4675)
 * use default consistency level in counter validation if none is
   explicitly provide (CASSANDRA-4700)
 * Improve IAuthority interface by introducing fine-grained
   access permissions and grant/revoke commands (CASSANDRA-4490, 4644)
 * fix assumption error in CLI when updating/describing keyspace 
   (CASSANDRA-4322)
 * Adds offline sstablescrub to debian packaging (CASSANDRA-4642)
 * Automatic fixing of overlapping leveled sstables (CASSANDRA-4644)
 * fix error when using ORDER BY with extended selections (CASSANDRA-4689)
 * (CQL3) Fix validation for IN queries for non-PK cols (CASSANDRA-4709)
 * fix re-created keyspace disappering after 1.1.5 upgrade 
   (CASSANDRA-4698, 4752)
 * (CLI) display elapsed time in 2 fraction digits (CASSANDRA-3460)
 * add authentication support to sstableloader (CASSANDRA-4712)
 * Fix CQL3 'is reversed' logic (CASSANDRA-4716, 4759)
 * (CQL3) Don't return ReversedType in result set metadata (CASSANDRA-4717)
 * Backport adding AlterKeyspace statement (CASSANDRA-4611)
 * (CQL3) Correcty accept upper-case data types (CASSANDRA-4770)
 * Add binary protocol events for schema changes (CASSANDRA-4684)
Merged from 1.0:
 * Switch from NBHM to CHM in MessagingService's callback map, which
   prevents OOM in long-running instances (CASSANDRA-4708)


1.1.5
 * add SecondaryIndex.reload API (CASSANDRA-4581)
 * use millis + atomicint for commitlog segment creation instead of
   nanotime, which has issues under some hypervisors (CASSANDRA-4601)
 * fix FD leak in slice queries (CASSANDRA-4571)
 * avoid recursion in leveled compaction (CASSANDRA-4587)
 * increase stack size under Java7 to 180K
 * Log(info) schema changes (CASSANDRA-4547)
 * Change nodetool setcachecapcity to manipulate global caches (CASSANDRA-4563)
 * (cql3) fix setting compaction strategy (CASSANDRA-4597)
 * fix broken system.schema_* timestamps on system startup (CASSANDRA-4561)
 * fix wrong skip of cache saving (CASSANDRA-4533)
 * Avoid NPE when lost+found is in data dir (CASSANDRA-4572)
 * Respect five-minute flush moratorium after initial CL replay (CASSANDRA-4474)
 * Adds ntp as recommended in debian packaging (CASSANDRA-4606)
 * Configurable transport in CF Record{Reader|Writer} (CASSANDRA-4558)
 * (cql3) fix potential NPE with both equal and unequal restriction (CASSANDRA-4532)
 * (cql3) improves ORDER BY validation (CASSANDRA-4624)
 * Fix potential deadlock during counter writes (CASSANDRA-4578)
 * Fix cql error with ORDER BY when using IN (CASSANDRA-4612)
Merged from 1.0:
 * increase Xss to 160k to accomodate latest 1.6 JVMs (CASSANDRA-4602)
 * fix toString of hint destination tokens (CASSANDRA-4568)
 * Fix multiple values for CurrentLocal NodeID (CASSANDRA-4626)


1.1.4
 * fix offline scrub to catch >= out of order rows (CASSANDRA-4411)
 * fix cassandra-env.sh on RHEL and other non-dash-based systems 
   (CASSANDRA-4494)
Merged from 1.0:
 * (Hadoop) fix setting key length for old-style mapred api (CASSANDRA-4534)
 * (Hadoop) fix iterating through a resultset consisting entirely
   of tombstoned rows (CASSANDRA-4466)


1.1.3
 * (cqlsh) add COPY TO (CASSANDRA-4434)
 * munmap commitlog segments before rename (CASSANDRA-4337)
 * (JMX) rename getRangeKeySample to sampleKeyRange to avoid returning
   multi-MB results as an attribute (CASSANDRA-4452)
 * flush based on data size, not throughput; overwritten columns no 
   longer artificially inflate liveRatio (CASSANDRA-4399)
 * update default commitlog segment size to 32MB and total commitlog
   size to 32/1024 MB for 32/64 bit JVMs, respectively (CASSANDRA-4422)
 * avoid using global partitioner to estimate ranges in index sstables
   (CASSANDRA-4403)
 * restore pre-CASSANDRA-3862 approach to removing expired tombstones
   from row cache during compaction (CASSANDRA-4364)
 * (stress) support for CQL prepared statements (CASSANDRA-3633)
 * Correctly catch exception when Snappy cannot be loaded (CASSANDRA-4400)
 * (cql3) Support ORDER BY when IN condition is given in WHERE clause (CASSANDRA-4327)
 * (cql3) delete "component_index" column on DROP TABLE call (CASSANDRA-4420)
 * change nanoTime() to currentTimeInMillis() in schema related code (CASSANDRA-4432)
 * add a token generation tool (CASSANDRA-3709)
 * Fix LCS bug with sstable containing only 1 row (CASSANDRA-4411)
 * fix "Can't Modify Index Name" problem on CF update (CASSANDRA-4439)
 * Fix assertion error in getOverlappingSSTables during repair (CASSANDRA-4456)
 * fix nodetool's setcompactionthreshold command (CASSANDRA-4455)
 * Ensure compacted files are never used, to avoid counter overcount (CASSANDRA-4436)
Merged from 1.0:
 * Push the validation of secondary index values to the SecondaryIndexManager (CASSANDRA-4240)
 * allow dropping columns shadowed by not-yet-expired supercolumn or row
   tombstones in PrecompactedRow (CASSANDRA-4396)


1.1.2
 * Fix cleanup not deleting index entries (CASSANDRA-4379)
 * Use correct partitioner when saving + loading caches (CASSANDRA-4331)
 * Check schema before trying to export sstable (CASSANDRA-2760)
 * Raise a meaningful exception instead of NPE when PFS encounters
   an unconfigured node + no default (CASSANDRA-4349)
 * fix bug in sstable blacklisting with LCS (CASSANDRA-4343)
 * LCS no longer promotes tiny sstables out of L0 (CASSANDRA-4341)
 * skip tombstones during hint replay (CASSANDRA-4320)
 * fix NPE in compactionstats (CASSANDRA-4318)
 * enforce 1m min keycache for auto (CASSANDRA-4306)
 * Have DeletedColumn.isMFD always return true (CASSANDRA-4307)
 * (cql3) exeption message for ORDER BY constraints said primary filter can be
    an IN clause, which is misleading (CASSANDRA-4319)
 * (cql3) Reject (not yet supported) creation of 2ndardy indexes on tables with
   composite primary keys (CASSANDRA-4328)
 * Set JVM stack size to 160k for java 7 (CASSANDRA-4275)
 * cqlsh: add COPY command to load data from CSV flat files (CASSANDRA-4012)
 * CFMetaData.fromThrift to throw ConfigurationException upon error (CASSANDRA-4353)
 * Use CF comparator to sort indexed columns in SecondaryIndexManager
   (CASSANDRA-4365)
 * add strategy_options to the KSMetaData.toString() output (CASSANDRA-4248)
 * (cql3) fix range queries containing unqueried results (CASSANDRA-4372)
 * (cql3) allow updating column_alias types (CASSANDRA-4041)
 * (cql3) Fix deletion bug (CASSANDRA-4193)
 * Fix computation of overlapping sstable for leveled compaction (CASSANDRA-4321)
 * Improve scrub and allow to run it offline (CASSANDRA-4321)
 * Fix assertionError in StorageService.bulkLoad (CASSANDRA-4368)
 * (cqlsh) add option to authenticate to a keyspace at startup (CASSANDRA-4108)
 * (cqlsh) fix ASSUME functionality (CASSANDRA-4352)
 * Fix ColumnFamilyRecordReader to not return progress > 100% (CASSANDRA-3942)
Merged from 1.0:
 * Set gc_grace on index CF to 0 (CASSANDRA-4314)


1.1.1
 * add populate_io_cache_on_flush option (CASSANDRA-2635)
 * allow larger cache capacities than 2GB (CASSANDRA-4150)
 * add getsstables command to nodetool (CASSANDRA-4199)
 * apply parent CF compaction settings to secondary index CFs (CASSANDRA-4280)
 * preserve commitlog size cap when recycling segments at startup
   (CASSANDRA-4201)
 * (Hadoop) fix split generation regression (CASSANDRA-4259)
 * ignore min/max compactions settings in LCS, while preserving
   behavior that min=max=0 disables autocompaction (CASSANDRA-4233)
 * log number of rows read from saved cache (CASSANDRA-4249)
 * calculate exact size required for cleanup operations (CASSANDRA-1404)
 * avoid blocking additional writes during flush when the commitlog
   gets behind temporarily (CASSANDRA-1991)
 * enable caching on index CFs based on data CF cache setting (CASSANDRA-4197)
 * warn on invalid replication strategy creation options (CASSANDRA-4046)
 * remove [Freeable]Memory finalizers (CASSANDRA-4222)
 * include tombstone size in ColumnFamily.size, which can prevent OOM
   during sudden mass delete operations by yielding a nonzero liveRatio
   (CASSANDRA-3741)
 * Open 1 sstableScanner per level for leveled compaction (CASSANDRA-4142)
 * Optimize reads when row deletion timestamps allow us to restrict
   the set of sstables we check (CASSANDRA-4116)
 * add support for commitlog archiving and point-in-time recovery
   (CASSANDRA-3690)
 * avoid generating redundant compaction tasks during streaming
   (CASSANDRA-4174)
 * add -cf option to nodetool snapshot, and takeColumnFamilySnapshot to
   StorageService mbean (CASSANDRA-556)
 * optimize cleanup to drop entire sstables where possible (CASSANDRA-4079)
 * optimize truncate when autosnapshot is disabled (CASSANDRA-4153)
 * update caches to use byte[] keys to reduce memory overhead (CASSANDRA-3966)
 * add column limit to cli (CASSANDRA-3012, 4098)
 * clean up and optimize DataOutputBuffer, used by CQL compression and
   CompositeType (CASSANDRA-4072)
 * optimize commitlog checksumming (CASSANDRA-3610)
 * identify and blacklist corrupted SSTables from future compactions 
   (CASSANDRA-2261)
 * Move CfDef and KsDef validation out of thrift (CASSANDRA-4037)
 * Expose API to repair a user provided range (CASSANDRA-3912)
 * Add way to force the cassandra-cli to refresh its schema (CASSANDRA-4052)
 * Avoid having replicate on write tasks stacking up at CL.ONE (CASSANDRA-2889)
 * (cql3) Backwards compatibility for composite comparators in non-cql3-aware
   clients (CASSANDRA-4093)
 * (cql3) Fix order by for reversed queries (CASSANDRA-4160)
 * (cql3) Add ReversedType support (CASSANDRA-4004)
 * (cql3) Add timeuuid type (CASSANDRA-4194)
 * (cql3) Minor fixes (CASSANDRA-4185)
 * (cql3) Fix prepared statement in BATCH (CASSANDRA-4202)
 * (cql3) Reduce the list of reserved keywords (CASSANDRA-4186)
 * (cql3) Move max/min compaction thresholds to compaction strategy options
   (CASSANDRA-4187)
 * Fix exception during move when localhost is the only source (CASSANDRA-4200)
 * (cql3) Allow paging through non-ordered partitioner results (CASSANDRA-3771)
 * (cql3) Fix drop index (CASSANDRA-4192)
 * (cql3) Don't return range ghosts anymore (CASSANDRA-3982)
 * fix re-creating Keyspaces/ColumnFamilies with the same name as dropped
   ones (CASSANDRA-4219)
 * fix SecondaryIndex LeveledManifest save upon snapshot (CASSANDRA-4230)
 * fix missing arrayOffset in FBUtilities.hash (CASSANDRA-4250)
 * (cql3) Add name of parameters in CqlResultSet (CASSANDRA-4242)
 * (cql3) Correctly validate order by queries (CASSANDRA-4246)
 * rename stress to cassandra-stress for saner packaging (CASSANDRA-4256)
 * Fix exception on colum metadata with non-string comparator (CASSANDRA-4269)
 * Check for unknown/invalid compression options (CASSANDRA-4266)
 * (cql3) Adds simple access to column timestamp and ttl (CASSANDRA-4217)
 * (cql3) Fix range queries with secondary indexes (CASSANDRA-4257)
 * Better error messages from improper input in cli (CASSANDRA-3865)
 * Try to stop all compaction upon Keyspace or ColumnFamily drop (CASSANDRA-4221)
 * (cql3) Allow keyspace properties to contain hyphens (CASSANDRA-4278)
 * (cql3) Correctly validate keyspace access in create table (CASSANDRA-4296)
 * Avoid deadlock in migration stage (CASSANDRA-3882)
 * Take supercolumn names and deletion info into account in memtable throughput
   (CASSANDRA-4264)
 * Add back backward compatibility for old style replication factor (CASSANDRA-4294)
 * Preserve compatibility with pre-1.1 index queries (CASSANDRA-4262)
Merged from 1.0:
 * Fix super columns bug where cache is not updated (CASSANDRA-4190)
 * fix maxTimestamp to include row tombstones (CASSANDRA-4116)
 * (CLI) properly handle quotes in create/update keyspace commands (CASSANDRA-4129)
 * Avoids possible deadlock during bootstrap (CASSANDRA-4159)
 * fix stress tool that hangs forever on timeout or error (CASSANDRA-4128)
 * stress tool to return appropriate exit code on failure (CASSANDRA-4188)
 * fix compaction NPE when out of disk space and assertions disabled
   (CASSANDRA-3985)
 * synchronize LCS getEstimatedTasks to avoid CME (CASSANDRA-4255)
 * ensure unique streaming session id's (CASSANDRA-4223)
 * kick off background compaction when min/max thresholds change 
   (CASSANDRA-4279)
 * improve ability of STCS.getBuckets to deal with 100s of 1000s of
   sstables, such as when convertinb back from LCS (CASSANDRA-4287)
 * Oversize integer in CQL throws NumberFormatException (CASSANDRA-4291)
 * fix 1.0.x node join to mixed version cluster, other nodes >= 1.1 (CASSANDRA-4195)
 * Fix LCS splitting sstable base on uncompressed size (CASSANDRA-4419)
 * Push the validation of secondary index values to the SecondaryIndexManager (CASSANDRA-4240)
 * Don't purge columns during upgradesstables (CASSANDRA-4462)
 * Make cqlsh work with piping (CASSANDRA-4113)
 * Validate arguments for nodetool decommission (CASSANDRA-4061)
 * Report thrift status in nodetool info (CASSANDRA-4010)


1.1.0-final
 * average a reduced liveRatio estimate with the previous one (CASSANDRA-4065)
 * Allow KS and CF names up to 48 characters (CASSANDRA-4157)
 * fix stress build (CASSANDRA-4140)
 * add time remaining estimate to nodetool compactionstats (CASSANDRA-4167)
 * (cql) fix NPE in cql3 ALTER TABLE (CASSANDRA-4163)
 * (cql) Add support for CL.TWO and CL.THREE in CQL (CASSANDRA-4156)
 * (cql) Fix type in CQL3 ALTER TABLE preventing update (CASSANDRA-4170)
 * (cql) Throw invalid exception from CQL3 on obsolete options (CASSANDRA-4171)
 * (cqlsh) fix recognizing uppercase SELECT keyword (CASSANDRA-4161)
 * Pig: wide row support (CASSANDRA-3909)
Merged from 1.0:
 * avoid streaming empty files with bulk loader if sstablewriter errors out
   (CASSANDRA-3946)


1.1-rc1
 * Include stress tool in binary builds (CASSANDRA-4103)
 * (Hadoop) fix wide row iteration when last row read was deleted
   (CASSANDRA-4154)
 * fix read_repair_chance to really default to 0.1 in the cli (CASSANDRA-4114)
 * Adds caching and bloomFilterFpChange to CQL options (CASSANDRA-4042)
 * Adds posibility to autoconfigure size of the KeyCache (CASSANDRA-4087)
 * fix KEYS index from skipping results (CASSANDRA-3996)
 * Remove sliced_buffer_size_in_kb dead option (CASSANDRA-4076)
 * make loadNewSStable preserve sstable version (CASSANDRA-4077)
 * Respect 1.0 cache settings as much as possible when upgrading 
   (CASSANDRA-4088)
 * relax path length requirement for sstable files when upgrading on 
   non-Windows platforms (CASSANDRA-4110)
 * fix terminination of the stress.java when errors were encountered
   (CASSANDRA-4128)
 * Move CfDef and KsDef validation out of thrift (CASSANDRA-4037)
 * Fix get_paged_slice (CASSANDRA-4136)
 * CQL3: Support slice with exclusive start and stop (CASSANDRA-3785)
Merged from 1.0:
 * support PropertyFileSnitch in bulk loader (CASSANDRA-4145)
 * add auto_snapshot option allowing disabling snapshot before drop/truncate
   (CASSANDRA-3710)
 * allow short snitch names (CASSANDRA-4130)


1.1-beta2
 * rename loaded sstables to avoid conflicts with local snapshots
   (CASSANDRA-3967)
 * start hint replay as soon as FD notifies that the target is back up
   (CASSANDRA-3958)
 * avoid unproductive deserializing of cached rows during compaction
   (CASSANDRA-3921)
 * fix concurrency issues with CQL keyspace creation (CASSANDRA-3903)
 * Show Effective Owership via Nodetool ring <keyspace> (CASSANDRA-3412)
 * Update ORDER BY syntax for CQL3 (CASSANDRA-3925)
 * Fix BulkRecordWriter to not throw NPE if reducer gets no map data from Hadoop (CASSANDRA-3944)
 * Fix bug with counters in super columns (CASSANDRA-3821)
 * Remove deprecated merge_shard_chance (CASSANDRA-3940)
 * add a convenient way to reset a node's schema (CASSANDRA-2963)
 * fix for intermittent SchemaDisagreementException (CASSANDRA-3884)
 * CLI `list <CF>` to limit number of columns and their order (CASSANDRA-3012)
 * ignore deprecated KsDef/CfDef/ColumnDef fields in native schema (CASSANDRA-3963)
 * CLI to report when unsupported column_metadata pair was given (CASSANDRA-3959)
 * reincarnate removed and deprecated KsDef/CfDef attributes (CASSANDRA-3953)
 * Fix race between writes and read for cache (CASSANDRA-3862)
 * perform static initialization of StorageProxy on start-up (CASSANDRA-3797)
 * support trickling fsync() on writes (CASSANDRA-3950)
 * expose counters for unavailable/timeout exceptions given to thrift clients (CASSANDRA-3671)
 * avoid quadratic startup time in LeveledManifest (CASSANDRA-3952)
 * Add type information to new schema_ columnfamilies and remove thrift
   serialization for schema (CASSANDRA-3792)
 * add missing column validator options to the CLI help (CASSANDRA-3926)
 * skip reading saved key cache if CF's caching strategy is NONE or ROWS_ONLY (CASSANDRA-3954)
 * Unify migration code (CASSANDRA-4017)
Merged from 1.0:
 * cqlsh: guess correct version of Python for Arch Linux (CASSANDRA-4090)
 * (CLI) properly handle quotes in create/update keyspace commands (CASSANDRA-4129)
 * Avoids possible deadlock during bootstrap (CASSANDRA-4159)
 * fix stress tool that hangs forever on timeout or error (CASSANDRA-4128)
 * Fix super columns bug where cache is not updated (CASSANDRA-4190)
 * stress tool to return appropriate exit code on failure (CASSANDRA-4188)


1.0.9
 * improve index sampling performance (CASSANDRA-4023)
 * always compact away deleted hints immediately after handoff (CASSANDRA-3955)
 * delete hints from dropped ColumnFamilies on handoff instead of
   erroring out (CASSANDRA-3975)
 * add CompositeType ref to the CLI doc for create/update column family (CASSANDRA-3980)
 * Pig: support Counter ColumnFamilies (CASSANDRA-3973)
 * Pig: Composite column support (CASSANDRA-3684)
 * Avoid NPE during repair when a keyspace has no CFs (CASSANDRA-3988)
 * Fix division-by-zero error on get_slice (CASSANDRA-4000)
 * don't change manifest level for cleanup, scrub, and upgradesstables
   operations under LeveledCompactionStrategy (CASSANDRA-3989, 4112)
 * fix race leading to super columns assertion failure (CASSANDRA-3957)
 * fix NPE on invalid CQL delete command (CASSANDRA-3755)
 * allow custom types in CLI's assume command (CASSANDRA-4081)
 * fix totalBytes count for parallel compactions (CASSANDRA-3758)
 * fix intermittent NPE in get_slice (CASSANDRA-4095)
 * remove unnecessary asserts in native code interfaces (CASSANDRA-4096)
 * Validate blank keys in CQL to avoid assertion errors (CASSANDRA-3612)
 * cqlsh: fix bad decoding of some column names (CASSANDRA-4003)
 * cqlsh: fix incorrect padding with unicode chars (CASSANDRA-4033)
 * Fix EC2 snitch incorrectly reporting region (CASSANDRA-4026)
 * Shut down thrift during decommission (CASSANDRA-4086)
 * Expose nodetool cfhistograms for 2ndary indexes (CASSANDRA-4063)
Merged from 0.8:
 * Fix ConcurrentModificationException in gossiper (CASSANDRA-4019)


1.1-beta1
 * (cqlsh)
   + add SOURCE and CAPTURE commands, and --file option (CASSANDRA-3479)
   + add ALTER COLUMNFAMILY WITH (CASSANDRA-3523)
   + bundle Python dependencies with Cassandra (CASSANDRA-3507)
   + added to Debian package (CASSANDRA-3458)
   + display byte data instead of erroring out on decode failure 
     (CASSANDRA-3874)
 * add nodetool rebuild_index (CASSANDRA-3583)
 * add nodetool rangekeysample (CASSANDRA-2917)
 * Fix streaming too much data during move operations (CASSANDRA-3639)
 * Nodetool and CLI connect to localhost by default (CASSANDRA-3568)
 * Reduce memory used by primary index sample (CASSANDRA-3743)
 * (Hadoop) separate input/output configurations (CASSANDRA-3197, 3765)
 * avoid returning internal Cassandra classes over JMX (CASSANDRA-2805)
 * add row-level isolation via SnapTree (CASSANDRA-2893)
 * Optimize key count estimation when opening sstable on startup
   (CASSANDRA-2988)
 * multi-dc replication optimization supporting CL > ONE (CASSANDRA-3577)
 * add command to stop compactions (CASSANDRA-1740, 3566, 3582)
 * multithreaded streaming (CASSANDRA-3494)
 * removed in-tree redhat spec (CASSANDRA-3567)
 * "defragment" rows for name-based queries under STCS, again (CASSANDRA-2503)
 * Recycle commitlog segments for improved performance 
   (CASSANDRA-3411, 3543, 3557, 3615)
 * update size-tiered compaction to prioritize small tiers (CASSANDRA-2407)
 * add message expiration logic to OutboundTcpConnection (CASSANDRA-3005)
 * off-heap cache to use sun.misc.Unsafe instead of JNA (CASSANDRA-3271)
 * EACH_QUORUM is only supported for writes (CASSANDRA-3272)
 * replace compactionlock use in schema migration by checking CFS.isValid
   (CASSANDRA-3116)
 * recognize that "SELECT first ... *" isn't really "SELECT *" (CASSANDRA-3445)
 * Use faster bytes comparison (CASSANDRA-3434)
 * Bulk loader is no longer a fat client, (HADOOP) bulk load output format
   (CASSANDRA-3045)
 * (Hadoop) add support for KeyRange.filter
 * remove assumption that keys and token are in bijection
   (CASSANDRA-1034, 3574, 3604)
 * always remove endpoints from delevery queue in HH (CASSANDRA-3546)
 * fix race between cf flush and its 2ndary indexes flush (CASSANDRA-3547)
 * fix potential race in AES when a repair fails (CASSANDRA-3548)
 * Remove columns shadowed by a deleted container even when we cannot purge
   (CASSANDRA-3538)
 * Improve memtable slice iteration performance (CASSANDRA-3545)
 * more efficient allocation of small bloom filters (CASSANDRA-3618)
 * Use separate writer thread in SSTableSimpleUnsortedWriter (CASSANDRA-3619)
 * fsync the directory after new sstable or commitlog segment are created (CASSANDRA-3250)
 * fix minor issues reported by FindBugs (CASSANDRA-3658)
 * global key/row caches (CASSANDRA-3143, 3849)
 * optimize memtable iteration during range scan (CASSANDRA-3638)
 * introduce 'crc_check_chance' in CompressionParameters to support
   a checksum percentage checking chance similarly to read-repair (CASSANDRA-3611)
 * a way to deactivate global key/row cache on per-CF basis (CASSANDRA-3667)
 * fix LeveledCompactionStrategy broken because of generation pre-allocation
   in LeveledManifest (CASSANDRA-3691)
 * finer-grained control over data directories (CASSANDRA-2749)
 * Fix ClassCastException during hinted handoff (CASSANDRA-3694)
 * Upgrade Thrift to 0.7 (CASSANDRA-3213)
 * Make stress.java insert operation to use microseconds (CASSANDRA-3725)
 * Allows (internally) doing a range query with a limit of columns instead of
   rows (CASSANDRA-3742)
 * Allow rangeSlice queries to be start/end inclusive/exclusive (CASSANDRA-3749)
 * Fix BulkLoader to support new SSTable layout and add stream
   throttling to prevent an NPE when there is no yaml config (CASSANDRA-3752)
 * Allow concurrent schema migrations (CASSANDRA-1391, 3832)
 * Add SnapshotCommand to trigger snapshot on remote node (CASSANDRA-3721)
 * Make CFMetaData conversions to/from thrift/native schema inverses
   (CASSANDRA_3559)
 * Add initial code for CQL 3.0-beta (CASSANDRA-2474, 3781, 3753)
 * Add wide row support for ColumnFamilyInputFormat (CASSANDRA-3264)
 * Allow extending CompositeType comparator (CASSANDRA-3657)
 * Avoids over-paging during get_count (CASSANDRA-3798)
 * Add new command to rebuild a node without (repair) merkle tree calculations
   (CASSANDRA-3483, 3922)
 * respect not only row cache capacity but caching mode when
   trying to read data (CASSANDRA-3812)
 * fix system tests (CASSANDRA-3827)
 * CQL support for altering row key type in ALTER TABLE (CASSANDRA-3781)
 * turn compression on by default (CASSANDRA-3871)
 * make hexToBytes refuse invalid input (CASSANDRA-2851)
 * Make secondary indexes CF inherit compression and compaction from their
   parent CF (CASSANDRA-3877)
 * Finish cleanup up tombstone purge code (CASSANDRA-3872)
 * Avoid NPE on aboarted stream-out sessions (CASSANDRA-3904)
 * BulkRecordWriter throws NPE for counter columns (CASSANDRA-3906)
 * Support compression using BulkWriter (CASSANDRA-3907)


1.0.8
 * fix race between cleanup and flush on secondary index CFSes (CASSANDRA-3712)
 * avoid including non-queried nodes in rangeslice read repair
   (CASSANDRA-3843)
 * Only snapshot CF being compacted for snapshot_before_compaction 
   (CASSANDRA-3803)
 * Log active compactions in StatusLogger (CASSANDRA-3703)
 * Compute more accurate compaction score per level (CASSANDRA-3790)
 * Return InvalidRequest when using a keyspace that doesn't exist
   (CASSANDRA-3764)
 * disallow user modification of System keyspace (CASSANDRA-3738)
 * allow using sstable2json on secondary index data (CASSANDRA-3738)
 * (cqlsh) add DESCRIBE COLUMNFAMILIES (CASSANDRA-3586)
 * (cqlsh) format blobs correctly and use colors to improve output
   readability (CASSANDRA-3726)
 * synchronize BiMap of bootstrapping tokens (CASSANDRA-3417)
 * show index options in CLI (CASSANDRA-3809)
 * add optional socket timeout for streaming (CASSANDRA-3838)
 * fix truncate not to leave behind non-CFS backed secondary indexes
   (CASSANDRA-3844)
 * make CLI `show schema` to use output stream directly instead
   of StringBuilder (CASSANDRA-3842)
 * remove the wait on hint future during write (CASSANDRA-3870)
 * (cqlsh) ignore missing CfDef opts (CASSANDRA-3933)
 * (cqlsh) look for cqlshlib relative to realpath (CASSANDRA-3767)
 * Fix short read protection (CASSANDRA-3934)
 * Make sure infered and actual schema match (CASSANDRA-3371)
 * Fix NPE during HH delivery (CASSANDRA-3677)
 * Don't put boostrapping node in 'hibernate' status (CASSANDRA-3737)
 * Fix double quotes in windows bat files (CASSANDRA-3744)
 * Fix bad validator lookup (CASSANDRA-3789)
 * Fix soft reset in EC2MultiRegionSnitch (CASSANDRA-3835)
 * Don't leave zombie connections with THSHA thrift server (CASSANDRA-3867)
 * (cqlsh) fix deserialization of data (CASSANDRA-3874)
 * Fix removetoken force causing an inconsistent state (CASSANDRA-3876)
 * Fix ahndling of some types with Pig (CASSANDRA-3886)
 * Don't allow to drop the system keyspace (CASSANDRA-3759)
 * Make Pig deletes disabled by default and configurable (CASSANDRA-3628)
Merged from 0.8:
 * (Pig) fix CassandraStorage to use correct comparator in Super ColumnFamily
   case (CASSANDRA-3251)
 * fix thread safety issues in commitlog replay, primarily affecting
   systems with many (100s) of CF definitions (CASSANDRA-3751)
 * Fix relevant tombstone ignored with super columns (CASSANDRA-3875)


1.0.7
 * fix regression in HH page size calculation (CASSANDRA-3624)
 * retry failed stream on IOException (CASSANDRA-3686)
 * allow configuring bloom_filter_fp_chance (CASSANDRA-3497)
 * attempt hint delivery every ten minutes, or when failure detector
   notifies us that a node is back up, whichever comes first.  hint
   handoff throttle delay default changed to 1ms, from 50 (CASSANDRA-3554)
 * add nodetool setstreamthroughput (CASSANDRA-3571)
 * fix assertion when dropping a columnfamily with no sstables (CASSANDRA-3614)
 * more efficient allocation of small bloom filters (CASSANDRA-3618)
 * CLibrary.createHardLinkWithExec() to check for errors (CASSANDRA-3101)
 * Avoid creating empty and non cleaned writer during compaction (CASSANDRA-3616)
 * stop thrift service in shutdown hook so we can quiesce MessagingService
   (CASSANDRA-3335)
 * (CQL) compaction_strategy_options and compression_parameters for
   CREATE COLUMNFAMILY statement (CASSANDRA-3374)
 * Reset min/max compaction threshold when creating size tiered compaction
   strategy (CASSANDRA-3666)
 * Don't ignore IOException during compaction (CASSANDRA-3655)
 * Fix assertion error for CF with gc_grace=0 (CASSANDRA-3579)
 * Shutdown ParallelCompaction reducer executor after use (CASSANDRA-3711)
 * Avoid < 0 value for pending tasks in leveled compaction (CASSANDRA-3693)
 * (Hadoop) Support TimeUUID in Pig CassandraStorage (CASSANDRA-3327)
 * Check schema is ready before continuing boostrapping (CASSANDRA-3629)
 * Catch overflows during parsing of chunk_length_kb (CASSANDRA-3644)
 * Improve stream protocol mismatch errors (CASSANDRA-3652)
 * Avoid multiple thread doing HH to the same target (CASSANDRA-3681)
 * Add JMX property for rp_timeout_in_ms (CASSANDRA-2940)
 * Allow DynamicCompositeType to compare component of different types
   (CASSANDRA-3625)
 * Flush non-cfs backed secondary indexes (CASSANDRA-3659)
 * Secondary Indexes should report memory consumption (CASSANDRA-3155)
 * fix for SelectStatement start/end key are not set correctly
   when a key alias is involved (CASSANDRA-3700)
 * fix CLI `show schema` command insert of an extra comma in
   column_metadata (CASSANDRA-3714)
Merged from 0.8:
 * avoid logging (harmless) exception when GC takes < 1ms (CASSANDRA-3656)
 * prevent new nodes from thinking down nodes are up forever (CASSANDRA-3626)
 * use correct list of replicas for LOCAL_QUORUM reads when read repair
   is disabled (CASSANDRA-3696)
 * block on flush before compacting hints (may prevent OOM) (CASSANDRA-3733)


1.0.6
 * (CQL) fix cqlsh support for replicate_on_write (CASSANDRA-3596)
 * fix adding to leveled manifest after streaming (CASSANDRA-3536)
 * filter out unavailable cipher suites when using encryption (CASSANDRA-3178)
 * (HADOOP) add old-style api support for CFIF and CFRR (CASSANDRA-2799)
 * Support TimeUUIDType column names in Stress.java tool (CASSANDRA-3541)
 * (CQL) INSERT/UPDATE/DELETE/TRUNCATE commands should allow CF names to
   be qualified by keyspace (CASSANDRA-3419)
 * always remove endpoints from delevery queue in HH (CASSANDRA-3546)
 * fix race between cf flush and its 2ndary indexes flush (CASSANDRA-3547)
 * fix potential race in AES when a repair fails (CASSANDRA-3548)
 * fix default value validation usage in CLI SET command (CASSANDRA-3553)
 * Optimize componentsFor method for compaction and startup time
   (CASSANDRA-3532)
 * (CQL) Proper ColumnFamily metadata validation on CREATE COLUMNFAMILY 
   (CASSANDRA-3565)
 * fix compression "chunk_length_kb" option to set correct kb value for 
   thrift/avro (CASSANDRA-3558)
 * fix missing response during range slice repair (CASSANDRA-3551)
 * 'describe ring' moved from CLI to nodetool and available through JMX (CASSANDRA-3220)
 * add back partitioner to sstable metadata (CASSANDRA-3540)
 * fix NPE in get_count for counters (CASSANDRA-3601)
Merged from 0.8:
 * remove invalid assertion that table was opened before dropping it
   (CASSANDRA-3580)
 * range and index scans now only send requests to enough replicas to
   satisfy requested CL + RR (CASSANDRA-3598)
 * use cannonical host for local node in nodetool info (CASSANDRA-3556)
 * remove nonlocal DC write optimization since it only worked with
   CL.ONE or CL.LOCAL_QUORUM (CASSANDRA-3577, 3585)
 * detect misuses of CounterColumnType (CASSANDRA-3422)
 * turn off string interning in json2sstable, take 2 (CASSANDRA-2189)
 * validate compression parameters on add/update of the ColumnFamily 
   (CASSANDRA-3573)
 * Check for 0.0.0.0 is incorrect in CFIF (CASSANDRA-3584)
 * Increase vm.max_map_count in debian packaging (CASSANDRA-3563)
 * gossiper will never add itself to saved endpoints (CASSANDRA-3485)


1.0.5
 * revert CASSANDRA-3407 (see CASSANDRA-3540)
 * fix assertion error while forwarding writes to local nodes (CASSANDRA-3539)


1.0.4
 * fix self-hinting of timed out read repair updates and make hinted handoff
   less prone to OOMing a coordinator (CASSANDRA-3440)
 * expose bloom filter sizes via JMX (CASSANDRA-3495)
 * enforce RP tokens 0..2**127 (CASSANDRA-3501)
 * canonicalize paths exposed through JMX (CASSANDRA-3504)
 * fix "liveSize" stat when sstables are removed (CASSANDRA-3496)
 * add bloom filter FP rates to nodetool cfstats (CASSANDRA-3347)
 * record partitioner in sstable metadata component (CASSANDRA-3407)
 * add new upgradesstables nodetool command (CASSANDRA-3406)
 * skip --debug requirement to see common exceptions in CLI (CASSANDRA-3508)
 * fix incorrect query results due to invalid max timestamp (CASSANDRA-3510)
 * make sstableloader recognize compressed sstables (CASSANDRA-3521)
 * avoids race in OutboundTcpConnection in multi-DC setups (CASSANDRA-3530)
 * use SETLOCAL in cassandra.bat (CASSANDRA-3506)
 * fix ConcurrentModificationException in Table.all() (CASSANDRA-3529)
Merged from 0.8:
 * fix concurrence issue in the FailureDetector (CASSANDRA-3519)
 * fix array out of bounds error in counter shard removal (CASSANDRA-3514)
 * avoid dropping tombstones when they might still be needed to shadow
   data in a different sstable (CASSANDRA-2786)


1.0.3
 * revert name-based query defragmentation aka CASSANDRA-2503 (CASSANDRA-3491)
 * fix invalidate-related test failures (CASSANDRA-3437)
 * add next-gen cqlsh to bin/ (CASSANDRA-3188, 3131, 3493)
 * (CQL) fix handling of rows with no columns (CASSANDRA-3424, 3473)
 * fix querying supercolumns by name returning only a subset of
   subcolumns or old subcolumn versions (CASSANDRA-3446)
 * automatically compute sha1 sum for uncompressed data files (CASSANDRA-3456)
 * fix reading metadata/statistics component for version < h (CASSANDRA-3474)
 * add sstable forward-compatibility (CASSANDRA-3478)
 * report compression ratio in CFSMBean (CASSANDRA-3393)
 * fix incorrect size exception during streaming of counters (CASSANDRA-3481)
 * (CQL) fix for counter decrement syntax (CASSANDRA-3418)
 * Fix race introduced by CASSANDRA-2503 (CASSANDRA-3482)
 * Fix incomplete deletion of delivered hints (CASSANDRA-3466)
 * Avoid rescheduling compactions when no compaction was executed 
   (CASSANDRA-3484)
 * fix handling of the chunk_length_kb compression options (CASSANDRA-3492)
Merged from 0.8:
 * fix updating CF row_cache_provider (CASSANDRA-3414)
 * CFMetaData.convertToThrift method to set RowCacheProvider (CASSANDRA-3405)
 * acquire compactionlock during truncate (CASSANDRA-3399)
 * fix displaying cfdef entries for super columnfamilies (CASSANDRA-3415)
 * Make counter shard merging thread safe (CASSANDRA-3178)
 * Revert CASSANDRA-2855
 * Fix bug preventing the use of efficient cross-DC writes (CASSANDRA-3472)
 * `describe ring` command for CLI (CASSANDRA-3220)
 * (Hadoop) skip empty rows when entire row is requested, redux (CASSANDRA-2855)


1.0.2
 * "defragment" rows for name-based queries under STCS (CASSANDRA-2503)
 * Add timing information to cassandra-cli GET/SET/LIST queries (CASSANDRA-3326)
 * Only create one CompressionMetadata object per sstable (CASSANDRA-3427)
 * cleanup usage of StorageService.setMode() (CASSANDRA-3388)
 * Avoid large array allocation for compressed chunk offsets (CASSANDRA-3432)
 * fix DecimalType bytebuffer marshalling (CASSANDRA-3421)
 * fix bug that caused first column in per row indexes to be ignored 
   (CASSANDRA-3441)
 * add JMX call to clean (failed) repair sessions (CASSANDRA-3316)
 * fix sstableloader reference acquisition bug (CASSANDRA-3438)
 * fix estimated row size regression (CASSANDRA-3451)
 * make sure we don't return more columns than asked (CASSANDRA-3303, 3395)
Merged from 0.8:
 * acquire compactionlock during truncate (CASSANDRA-3399)
 * fix displaying cfdef entries for super columnfamilies (CASSANDRA-3415)


1.0.1
 * acquire references during index build to prevent delete problems
   on Windows (CASSANDRA-3314)
 * describe_ring should include datacenter/topology information (CASSANDRA-2882)
 * Thrift sockets are not properly buffered (CASSANDRA-3261)
 * performance improvement for bytebufferutil compare function (CASSANDRA-3286)
 * add system.versions ColumnFamily (CASSANDRA-3140)
 * reduce network copies (CASSANDRA-3333, 3373)
 * limit nodetool to 32MB of heap (CASSANDRA-3124)
 * (CQL) update parser to accept "timestamp" instead of "date" (CASSANDRA-3149)
 * Fix CLI `show schema` to include "compression_options" (CASSANDRA-3368)
 * Snapshot to include manifest under LeveledCompactionStrategy (CASSANDRA-3359)
 * (CQL) SELECT query should allow CF name to be qualified by keyspace (CASSANDRA-3130)
 * (CQL) Fix internal application error specifying 'using consistency ...'
   in lower case (CASSANDRA-3366)
 * fix Deflate compression when compression actually makes the data bigger
   (CASSANDRA-3370)
 * optimize UUIDGen to avoid lock contention on InetAddress.getLocalHost 
   (CASSANDRA-3387)
 * tolerate index being dropped mid-mutation (CASSANDRA-3334, 3313)
 * CompactionManager is now responsible for checking for new candidates
   post-task execution, enabling more consistent leveled compaction 
   (CASSANDRA-3391)
 * Cache HSHA threads (CASSANDRA-3372)
 * use CF/KS names as snapshot prefix for drop + truncate operations
   (CASSANDRA-2997)
 * Break bloom filters up to avoid heap fragmentation (CASSANDRA-2466)
 * fix cassandra hanging on jsvc stop (CASSANDRA-3302)
 * Avoid leveled compaction getting blocked on errors (CASSANDRA-3408)
 * Make reloading the compaction strategy safe (CASSANDRA-3409)
 * ignore 0.8 hints even if compaction begins before we try to purge
   them (CASSANDRA-3385)
 * remove procrun (bin\daemon) from Cassandra source tree and 
   artifacts (CASSANDRA-3331)
 * make cassandra compile under JDK7 (CASSANDRA-3275)
 * remove dependency of clientutil.jar to FBUtilities (CASSANDRA-3299)
 * avoid truncation errors by using long math on long values (CASSANDRA-3364)
 * avoid clock drift on some Windows machine (CASSANDRA-3375)
 * display cache provider in cli 'describe keyspace' command (CASSANDRA-3384)
 * fix incomplete topology information in describe_ring (CASSANDRA-3403)
 * expire dead gossip states based on time (CASSANDRA-2961)
 * improve CompactionTask extensibility (CASSANDRA-3330)
 * Allow one leveled compaction task to kick off another (CASSANDRA-3363)
 * allow encryption only between datacenters (CASSANDRA-2802)
Merged from 0.8:
 * fix truncate allowing data to be replayed post-restart (CASSANDRA-3297)
 * make iwriter final in IndexWriter to avoid NPE (CASSANDRA-2863)
 * (CQL) update grammar to require key clause in DELETE statement
   (CASSANDRA-3349)
 * (CQL) allow numeric keyspace names in USE statement (CASSANDRA-3350)
 * (Hadoop) skip empty rows when slicing the entire row (CASSANDRA-2855)
 * Fix handling of tombstone by SSTableExport/Import (CASSANDRA-3357)
 * fix ColumnIndexer to use long offsets (CASSANDRA-3358)
 * Improved CLI exceptions (CASSANDRA-3312)
 * Fix handling of tombstone by SSTableExport/Import (CASSANDRA-3357)
 * Only count compaction as active (for throttling) when they have
   successfully acquired the compaction lock (CASSANDRA-3344)
 * Display CLI version string on startup (CASSANDRA-3196)
 * (Hadoop) make CFIF try rpc_address or fallback to listen_address
   (CASSANDRA-3214)
 * (Hadoop) accept comma delimited lists of initial thrift connections
   (CASSANDRA-3185)
 * ColumnFamily min_compaction_threshold should be >= 2 (CASSANDRA-3342)
 * (Pig) add 0.8+ types and key validation type in schema (CASSANDRA-3280)
 * Fix completely removing column metadata using CLI (CASSANDRA-3126)
 * CLI `describe cluster;` output should be on separate lines for separate versions
   (CASSANDRA-3170)
 * fix changing durable_writes keyspace option during CF creation
   (CASSANDRA-3292)
 * avoid locking on update when no indexes are involved (CASSANDRA-3386)
 * fix assertionError during repair with ordered partitioners (CASSANDRA-3369)
 * correctly serialize key_validation_class for avro (CASSANDRA-3391)
 * don't expire counter tombstone after streaming (CASSANDRA-3394)
 * prevent nodes that failed to join from hanging around forever 
   (CASSANDRA-3351)
 * remove incorrect optimization from slice read path (CASSANDRA-3390)
 * Fix race in AntiEntropyService (CASSANDRA-3400)


1.0.0-final
 * close scrubbed sstable fd before deleting it (CASSANDRA-3318)
 * fix bug preventing obsolete commitlog segments from being removed
   (CASSANDRA-3269)
 * tolerate whitespace in seed CDL (CASSANDRA-3263)
 * Change default heap thresholds to max(min(1/2 ram, 1G), min(1/4 ram, 8GB))
   (CASSANDRA-3295)
 * Fix broken CompressedRandomAccessReaderTest (CASSANDRA-3298)
 * (CQL) fix type information returned for wildcard queries (CASSANDRA-3311)
 * add estimated tasks to LeveledCompactionStrategy (CASSANDRA-3322)
 * avoid including compaction cache-warming in keycache stats (CASSANDRA-3325)
 * run compaction and hinted handoff threads at MIN_PRIORITY (CASSANDRA-3308)
 * default hsha thrift server to cpu core count in rpc pool (CASSANDRA-3329)
 * add bin\daemon to binary tarball for Windows service (CASSANDRA-3331)
 * Fix places where uncompressed size of sstables was use in place of the
   compressed one (CASSANDRA-3338)
 * Fix hsha thrift server (CASSANDRA-3346)
 * Make sure repair only stream needed sstables (CASSANDRA-3345)


1.0.0-rc2
 * Log a meaningful warning when a node receives a message for a repair session
   that doesn't exist anymore (CASSANDRA-3256)
 * test for NUMA policy support as well as numactl presence (CASSANDRA-3245)
 * Fix FD leak when internode encryption is enabled (CASSANDRA-3257)
 * Remove incorrect assertion in mergeIterator (CASSANDRA-3260)
 * FBUtilities.hexToBytes(String) to throw NumberFormatException when string
   contains non-hex characters (CASSANDRA-3231)
 * Keep SimpleSnitch proximity ordering unchanged from what the Strategy
   generates, as intended (CASSANDRA-3262)
 * remove Scrub from compactionstats when finished (CASSANDRA-3255)
 * fix counter entry in jdbc TypesMap (CASSANDRA-3268)
 * fix full queue scenario for ParallelCompactionIterator (CASSANDRA-3270)
 * fix bootstrap process (CASSANDRA-3285)
 * don't try delivering hints if when there isn't any (CASSANDRA-3176)
 * CLI documentation change for ColumnFamily `compression_options` (CASSANDRA-3282)
 * ignore any CF ids sent by client for adding CF/KS (CASSANDRA-3288)
 * remove obsolete hints on first startup (CASSANDRA-3291)
 * use correct ISortedColumns for time-optimized reads (CASSANDRA-3289)
 * Evict gossip state immediately when a token is taken over by a new IP 
   (CASSANDRA-3259)


1.0.0-rc1
 * Update CQL to generate microsecond timestamps by default (CASSANDRA-3227)
 * Fix counting CFMetadata towards Memtable liveRatio (CASSANDRA-3023)
 * Kill server on wrapped OOME such as from FileChannel.map (CASSANDRA-3201)
 * remove unnecessary copy when adding to row cache (CASSANDRA-3223)
 * Log message when a full repair operation completes (CASSANDRA-3207)
 * Fix streamOutSession keeping sstables references forever if the remote end
   dies (CASSANDRA-3216)
 * Remove dynamic_snitch boolean from example configuration (defaulting to 
   true) and set default badness threshold to 0.1 (CASSANDRA-3229)
 * Base choice of random or "balanced" token on bootstrap on whether
   schema definitions were found (CASSANDRA-3219)
 * Fixes for LeveledCompactionStrategy score computation, prioritization,
   scheduling, and performance (CASSANDRA-3224, 3234)
 * parallelize sstable open at server startup (CASSANDRA-2988)
 * fix handling of exceptions writing to OutboundTcpConnection (CASSANDRA-3235)
 * Allow using quotes in "USE <keyspace>;" CLI command (CASSANDRA-3208)
 * Don't allow any cache loading exceptions to halt startup (CASSANDRA-3218)
 * Fix sstableloader --ignores option (CASSANDRA-3247)
 * File descriptor limit increased in packaging (CASSANDRA-3206)
 * Fix deadlock in commit log during flush (CASSANDRA-3253) 


1.0.0-beta1
 * removed binarymemtable (CASSANDRA-2692)
 * add commitlog_total_space_in_mb to prevent fragmented logs (CASSANDRA-2427)
 * removed commitlog_rotation_threshold_in_mb configuration (CASSANDRA-2771)
 * make AbstractBounds.normalize de-overlapp overlapping ranges (CASSANDRA-2641)
 * replace CollatingIterator, ReducingIterator with MergeIterator 
   (CASSANDRA-2062)
 * Fixed the ability to set compaction strategy in cli using create column 
   family command (CASSANDRA-2778)
 * clean up tmp files after failed compaction (CASSANDRA-2468)
 * restrict repair streaming to specific columnfamilies (CASSANDRA-2280)
 * don't bother persisting columns shadowed by a row tombstone (CASSANDRA-2589)
 * reset CF and SC deletion times after gc_grace (CASSANDRA-2317)
 * optimize away seek when compacting wide rows (CASSANDRA-2879)
 * single-pass streaming (CASSANDRA-2677, 2906, 2916, 3003)
 * use reference counting for deleting sstables instead of relying on GC
   (CASSANDRA-2521, 3179)
 * store hints as serialized mutations instead of pointers to data row
   (CASSANDRA-2045)
 * store hints in the coordinator node instead of in the closest replica 
   (CASSANDRA-2914)
 * add row_cache_keys_to_save CF option (CASSANDRA-1966)
 * check column family validity in nodetool repair (CASSANDRA-2933)
 * use lazy initialization instead of class initialization in NodeId
   (CASSANDRA-2953)
 * add paging to get_count (CASSANDRA-2894)
 * fix "short reads" in [multi]get (CASSANDRA-2643, 3157, 3192)
 * add optional compression for sstables (CASSANDRA-47, 2994, 3001, 3128)
 * add scheduler JMX metrics (CASSANDRA-2962)
 * add block level checksum for compressed data (CASSANDRA-1717)
 * make column family backed column map pluggable and introduce unsynchronized
   ArrayList backed one to speedup reads (CASSANDRA-2843, 3165, 3205)
 * refactoring of the secondary index api (CASSANDRA-2982)
 * make CL > ONE reads wait for digest reconciliation before returning
   (CASSANDRA-2494)
 * fix missing logging for some exceptions (CASSANDRA-2061)
 * refactor and optimize ColumnFamilyStore.files(...) and Descriptor.fromFilename(String)
   and few other places responsible for work with SSTable files (CASSANDRA-3040)
 * Stop reading from sstables once we know we have the most recent columns,
   for query-by-name requests (CASSANDRA-2498)
 * Add query-by-column mode to stress.java (CASSANDRA-3064)
 * Add "install" command to cassandra.bat (CASSANDRA-292)
 * clean up KSMetadata, CFMetadata from unnecessary
   Thrift<->Avro conversion methods (CASSANDRA-3032)
 * Add timeouts to client request schedulers (CASSANDRA-3079, 3096)
 * Cli to use hashes rather than array of hashes for strategy options (CASSANDRA-3081)
 * LeveledCompactionStrategy (CASSANDRA-1608, 3085, 3110, 3087, 3145, 3154, 3182)
 * Improvements of the CLI `describe` command (CASSANDRA-2630)
 * reduce window where dropped CF sstables may not be deleted (CASSANDRA-2942)
 * Expose gossip/FD info to JMX (CASSANDRA-2806)
 * Fix streaming over SSL when compressed SSTable involved (CASSANDRA-3051)
 * Add support for pluggable secondary index implementations (CASSANDRA-3078)
 * remove compaction_thread_priority setting (CASSANDRA-3104)
 * generate hints for replicas that timeout, not just replicas that are known
   to be down before starting (CASSANDRA-2034)
 * Add throttling for internode streaming (CASSANDRA-3080)
 * make the repair of a range repair all replica (CASSANDRA-2610, 3194)
 * expose the ability to repair the first range (as returned by the
   partitioner) of a node (CASSANDRA-2606)
 * Streams Compression (CASSANDRA-3015)
 * add ability to use multiple threads during a single compaction
   (CASSANDRA-2901)
 * make AbstractBounds.normalize support overlapping ranges (CASSANDRA-2641)
 * fix of the CQL count() behavior (CASSANDRA-3068)
 * use TreeMap backed column families for the SSTable simple writers
   (CASSANDRA-3148)
 * fix inconsistency of the CLI syntax when {} should be used instead of [{}]
   (CASSANDRA-3119)
 * rename CQL type names to match expected SQL behavior (CASSANDRA-3149, 3031)
 * Arena-based allocation for memtables (CASSANDRA-2252, 3162, 3163, 3168)
 * Default RR chance to 0.1 (CASSANDRA-3169)
 * Add RowLevel support to secondary index API (CASSANDRA-3147)
 * Make SerializingCacheProvider the default if JNA is available (CASSANDRA-3183)
 * Fix backwards compatibilty for CQL memtable properties (CASSANDRA-3190)
 * Add five-minute delay before starting compactions on a restarted server
   (CASSANDRA-3181)
 * Reduce copies done for intra-host messages (CASSANDRA-1788, 3144)
 * support of compaction strategy option for stress.java (CASSANDRA-3204)
 * make memtable throughput and column count thresholds no-ops (CASSANDRA-2449)
 * Return schema information along with the resultSet in CQL (CASSANDRA-2734)
 * Add new DecimalType (CASSANDRA-2883)
 * Fix assertion error in RowRepairResolver (CASSANDRA-3156)
 * Reduce unnecessary high buffer sizes (CASSANDRA-3171)
 * Pluggable compaction strategy (CASSANDRA-1610)
 * Add new broadcast_address config option (CASSANDRA-2491)


0.8.7
 * Kill server on wrapped OOME such as from FileChannel.map (CASSANDRA-3201)
 * Allow using quotes in "USE <keyspace>;" CLI command (CASSANDRA-3208)
 * Log message when a full repair operation completes (CASSANDRA-3207)
 * Don't allow any cache loading exceptions to halt startup (CASSANDRA-3218)
 * Fix sstableloader --ignores option (CASSANDRA-3247)
 * File descriptor limit increased in packaging (CASSANDRA-3206)
 * Log a meaningfull warning when a node receive a message for a repair session
   that doesn't exist anymore (CASSANDRA-3256)
 * Fix FD leak when internode encryption is enabled (CASSANDRA-3257)
 * FBUtilities.hexToBytes(String) to throw NumberFormatException when string
   contains non-hex characters (CASSANDRA-3231)
 * Keep SimpleSnitch proximity ordering unchanged from what the Strategy
   generates, as intended (CASSANDRA-3262)
 * remove Scrub from compactionstats when finished (CASSANDRA-3255)
 * Fix tool .bat files when CASSANDRA_HOME contains spaces (CASSANDRA-3258)
 * Force flush of status table when removing/updating token (CASSANDRA-3243)
 * Evict gossip state immediately when a token is taken over by a new IP (CASSANDRA-3259)
 * Fix bug where the failure detector can take too long to mark a host
   down (CASSANDRA-3273)
 * (Hadoop) allow wrapping ranges in queries (CASSANDRA-3137)
 * (Hadoop) check all interfaces for a match with split location
   before falling back to random replica (CASSANDRA-3211)
 * (Hadoop) Make Pig storage handle implements LoadMetadata (CASSANDRA-2777)
 * (Hadoop) Fix exception during PIG 'dump' (CASSANDRA-2810)
 * Fix stress COUNTER_GET option (CASSANDRA-3301)
 * Fix missing fields in CLI `show schema` output (CASSANDRA-3304)
 * Nodetool no longer leaks threads and closes JMX connections (CASSANDRA-3309)
 * fix truncate allowing data to be replayed post-restart (CASSANDRA-3297)
 * Move SimpleAuthority and SimpleAuthenticator to examples (CASSANDRA-2922)
 * Fix handling of tombstone by SSTableExport/Import (CASSANDRA-3357)
 * Fix transposition in cfHistograms (CASSANDRA-3222)
 * Allow using number as DC name when creating keyspace in CQL (CASSANDRA-3239)
 * Force flush of system table after updating/removing a token (CASSANDRA-3243)


0.8.6
 * revert CASSANDRA-2388
 * change TokenRange.endpoints back to listen/broadcast address to match
   pre-1777 behavior, and add TokenRange.rpc_endpoints instead (CASSANDRA-3187)
 * avoid trying to watch cassandra-topology.properties when loaded from jar
   (CASSANDRA-3138)
 * prevent users from creating keyspaces with LocalStrategy replication
   (CASSANDRA-3139)
 * fix CLI `show schema;` to output correct keyspace definition statement
   (CASSANDRA-3129)
 * CustomTThreadPoolServer to log TTransportException at DEBUG level
   (CASSANDRA-3142)
 * allow topology sort to work with non-unique rack names between 
   datacenters (CASSANDRA-3152)
 * Improve caching of same-version Messages on digest and repair paths
   (CASSANDRA-3158)
 * Randomize choice of first replica for counter increment (CASSANDRA-2890)
 * Fix using read_repair_chance instead of merge_shard_change (CASSANDRA-3202)
 * Avoid streaming data to nodes that already have it, on move as well as
   decommission (CASSANDRA-3041)
 * Fix divide by zero error in GCInspector (CASSANDRA-3164)
 * allow quoting of the ColumnFamily name in CLI `create column family`
   statement (CASSANDRA-3195)
 * Fix rolling upgrade from 0.7 to 0.8 problem (CASSANDRA-3166)
 * Accomodate missing encryption_options in IncomingTcpConnection.stream
   (CASSANDRA-3212)


0.8.5
 * fix NPE when encryption_options is unspecified (CASSANDRA-3007)
 * include column name in validation failure exceptions (CASSANDRA-2849)
 * make sure truncate clears out the commitlog so replay won't re-
   populate with truncated data (CASSANDRA-2950)
 * fix NPE when debug logging is enabled and dropped CF is present
   in a commitlog segment (CASSANDRA-3021)
 * fix cassandra.bat when CASSANDRA_HOME contains spaces (CASSANDRA-2952)
 * fix to SSTableSimpleUnsortedWriter bufferSize calculation (CASSANDRA-3027)
 * make cleanup and normal compaction able to skip empty rows
   (rows containing nothing but expired tombstones) (CASSANDRA-3039)
 * work around native memory leak in com.sun.management.GarbageCollectorMXBean
   (CASSANDRA-2868)
 * validate that column names in column_metadata are not equal to key_alias
   on create/update of the ColumnFamily and CQL 'ALTER' statement (CASSANDRA-3036)
 * return an InvalidRequestException if an indexed column is assigned
   a value larger than 64KB (CASSANDRA-3057)
 * fix of numeric-only and string column names handling in CLI "drop index" 
   (CASSANDRA-3054)
 * prune index scan resultset back to original request for lazy
   resultset expansion case (CASSANDRA-2964)
 * (Hadoop) fail jobs when Cassandra node has failed but TaskTracker
   has not (CASSANDRA-2388)
 * fix dynamic snitch ignoring nodes when read_repair_chance is zero
   (CASSANDRA-2662)
 * avoid retaining references to dropped CFS objects in 
   CompactionManager.estimatedCompactions (CASSANDRA-2708)
 * expose rpc timeouts per host in MessagingServiceMBean (CASSANDRA-2941)
 * avoid including cwd in classpath for deb and rpm packages (CASSANDRA-2881)
 * remove gossip state when a new IP takes over a token (CASSANDRA-3071)
 * allow sstable2json to work on index sstable files (CASSANDRA-3059)
 * always hint counters (CASSANDRA-3099)
 * fix log4j initialization in EmbeddedCassandraService (CASSANDRA-2857)
 * remove gossip state when a new IP takes over a token (CASSANDRA-3071)
 * work around native memory leak in com.sun.management.GarbageCollectorMXBean
    (CASSANDRA-2868)
 * fix UnavailableException with writes at CL.EACH_QUORM (CASSANDRA-3084)
 * fix parsing of the Keyspace and ColumnFamily names in numeric
   and string representations in CLI (CASSANDRA-3075)
 * fix corner cases in Range.differenceToFetch (CASSANDRA-3084)
 * fix ip address String representation in the ring cache (CASSANDRA-3044)
 * fix ring cache compatibility when mixing pre-0.8.4 nodes with post-
   in the same cluster (CASSANDRA-3023)
 * make repair report failure when a node participating dies (instead of
   hanging forever) (CASSANDRA-2433)
 * fix handling of the empty byte buffer by ReversedType (CASSANDRA-3111)
 * Add validation that Keyspace names are case-insensitively unique (CASSANDRA-3066)
 * catch invalid key_validation_class before instantiating UpdateColumnFamily (CASSANDRA-3102)
 * make Range and Bounds objects client-safe (CASSANDRA-3108)
 * optionally skip log4j configuration (CASSANDRA-3061)
 * bundle sstableloader with the debian package (CASSANDRA-3113)
 * don't try to build secondary indexes when there is none (CASSANDRA-3123)
 * improve SSTableSimpleUnsortedWriter speed for large rows (CASSANDRA-3122)
 * handle keyspace arguments correctly in nodetool snapshot (CASSANDRA-3038)
 * Fix SSTableImportTest on windows (CASSANDRA-3043)
 * expose compactionThroughputMbPerSec through JMX (CASSANDRA-3117)
 * log keyspace and CF of large rows being compacted


0.8.4
 * change TokenRing.endpoints to be a list of rpc addresses instead of 
   listen/broadcast addresses (CASSANDRA-1777)
 * include files-to-be-streamed in StreamInSession.getSources (CASSANDRA-2972)
 * use JAVA env var in cassandra-env.sh (CASSANDRA-2785, 2992)
 * avoid doing read for no-op replicate-on-write at CL=1 (CASSANDRA-2892)
 * refuse counter write for CL.ANY (CASSANDRA-2990)
 * switch back to only logging recent dropped messages (CASSANDRA-3004)
 * always deserialize RowMutation for counters (CASSANDRA-3006)
 * ignore saved replication_factor strategy_option for NTS (CASSANDRA-3011)
 * make sure pre-truncate CL segments are discarded (CASSANDRA-2950)


0.8.3
 * add ability to drop local reads/writes that are going to timeout
   (CASSANDRA-2943)
 * revamp token removal process, keep gossip states for 3 days (CASSANDRA-2496)
 * don't accept extra args for 0-arg nodetool commands (CASSANDRA-2740)
 * log unavailableexception details at debug level (CASSANDRA-2856)
 * expose data_dir though jmx (CASSANDRA-2770)
 * don't include tmp files as sstable when create cfs (CASSANDRA-2929)
 * log Java classpath on startup (CASSANDRA-2895)
 * keep gossipped version in sync with actual on migration coordinator 
   (CASSANDRA-2946)
 * use lazy initialization instead of class initialization in NodeId
   (CASSANDRA-2953)
 * check column family validity in nodetool repair (CASSANDRA-2933)
 * speedup bytes to hex conversions dramatically (CASSANDRA-2850)
 * Flush memtables on shutdown when durable writes are disabled 
   (CASSANDRA-2958)
 * improved POSIX compatibility of start scripts (CASsANDRA-2965)
 * add counter support to Hadoop InputFormat (CASSANDRA-2981)
 * fix bug where dirty commitlog segments were removed (and avoid keeping 
   segments with no post-flush activity permanently dirty) (CASSANDRA-2829)
 * fix throwing exception with batch mutation of counter super columns
   (CASSANDRA-2949)
 * ignore system tables during repair (CASSANDRA-2979)
 * throw exception when NTS is given replication_factor as an option
   (CASSANDRA-2960)
 * fix assertion error during compaction of counter CFs (CASSANDRA-2968)
 * avoid trying to create index names, when no index exists (CASSANDRA-2867)
 * don't sample the system table when choosing a bootstrap token
   (CASSANDRA-2825)
 * gossiper notifies of local state changes (CASSANDRA-2948)
 * add asynchronous and half-sync/half-async (hsha) thrift servers 
   (CASSANDRA-1405)
 * fix potential use of free'd native memory in SerializingCache 
   (CASSANDRA-2951)
 * prune index scan resultset back to original request for lazy
   resultset expansion case (CASSANDRA-2964)
 * (Hadoop) fail jobs when Cassandra node has failed but TaskTracker
    has not (CASSANDRA-2388)


0.8.2
 * CQL: 
   - include only one row per unique key for IN queries (CASSANDRA-2717)
   - respect client timestamp on full row deletions (CASSANDRA-2912)
 * improve thread-safety in StreamOutSession (CASSANDRA-2792)
 * allow deleting a row and updating indexed columns in it in the
   same mutation (CASSANDRA-2773)
 * Expose number of threads blocked on submitting memtable to flush
   in JMX (CASSANDRA-2817)
 * add ability to return "endpoints" to nodetool (CASSANDRA-2776)
 * Add support for multiple (comma-delimited) coordinator addresses
   to ColumnFamilyInputFormat (CASSANDRA-2807)
 * fix potential NPE while scheduling read repair for range slice
   (CASSANDRA-2823)
 * Fix race in SystemTable.getCurrentLocalNodeId (CASSANDRA-2824)
 * Correctly set default for replicate_on_write (CASSANDRA-2835)
 * improve nodetool compactionstats formatting (CASSANDRA-2844)
 * fix index-building status display (CASSANDRA-2853)
 * fix CLI perpetuating obsolete KsDef.replication_factor (CASSANDRA-2846)
 * improve cli treatment of multiline comments (CASSANDRA-2852)
 * handle row tombstones correctly in EchoedRow (CASSANDRA-2786)
 * add MessagingService.get[Recently]DroppedMessages and
   StorageService.getExceptionCount (CASSANDRA-2804)
 * fix possibility of spurious UnavailableException for LOCAL_QUORUM
   reads with dynamic snitch + read repair disabled (CASSANDRA-2870)
 * add ant-optional as dependence for the debian package (CASSANDRA-2164)
 * add option to specify limit for get_slice in the CLI (CASSANDRA-2646)
 * decrease HH page size (CASSANDRA-2832)
 * reset cli keyspace after dropping the current one (CASSANDRA-2763)
 * add KeyRange option to Hadoop inputformat (CASSANDRA-1125)
 * fix protocol versioning (CASSANDRA-2818, 2860)
 * support spaces in path to log4j configuration (CASSANDRA-2383)
 * avoid including inferred types in CF update (CASSANDRA-2809)
 * fix JMX bulkload call (CASSANDRA-2908)
 * fix updating KS with durable_writes=false (CASSANDRA-2907)
 * add simplified facade to SSTableWriter for bulk loading use
   (CASSANDRA-2911)
 * fix re-using index CF sstable names after drop/recreate (CASSANDRA-2872)
 * prepend CF to default index names (CASSANDRA-2903)
 * fix hint replay (CASSANDRA-2928)
 * Properly synchronize repair's merkle tree computation (CASSANDRA-2816)


0.8.1
 * CQL:
   - support for insert, delete in BATCH (CASSANDRA-2537)
   - support for IN to SELECT, UPDATE (CASSANDRA-2553)
   - timestamp support for INSERT, UPDATE, and BATCH (CASSANDRA-2555)
   - TTL support (CASSANDRA-2476)
   - counter support (CASSANDRA-2473)
   - ALTER COLUMNFAMILY (CASSANDRA-1709)
   - DROP INDEX (CASSANDRA-2617)
   - add SCHEMA/TABLE as aliases for KS/CF (CASSANDRA-2743)
   - server handles wait-for-schema-agreement (CASSANDRA-2756)
   - key alias support (CASSANDRA-2480)
 * add support for comparator parameters and a generic ReverseType
   (CASSANDRA-2355)
 * add CompositeType and DynamicCompositeType (CASSANDRA-2231)
 * optimize batches containing multiple updates to the same row
   (CASSANDRA-2583)
 * adjust hinted handoff page size to avoid OOM with large columns 
   (CASSANDRA-2652)
 * mark BRAF buffer invalid post-flush so we don't re-flush partial
   buffers again, especially on CL writes (CASSANDRA-2660)
 * add DROP INDEX support to CLI (CASSANDRA-2616)
 * don't perform HH to client-mode [storageproxy] nodes (CASSANDRA-2668)
 * Improve forceDeserialize/getCompactedRow encapsulation (CASSANDRA-2659)
 * Don't write CounterUpdateColumn to disk in tests (CASSANDRA-2650)
 * Add sstable bulk loading utility (CASSANDRA-1278)
 * avoid replaying hints to dropped columnfamilies (CASSANDRA-2685)
 * add placeholders for missing rows in range query pseudo-RR (CASSANDRA-2680)
 * remove no-op HHOM.renameHints (CASSANDRA-2693)
 * clone super columns to avoid modifying them during flush (CASSANDRA-2675)
 * allow writes to bypass the commitlog for certain keyspaces (CASSANDRA-2683)
 * avoid NPE when bypassing commitlog during memtable flush (CASSANDRA-2781)
 * Added support for making bootstrap retry if nodes flap (CASSANDRA-2644)
 * Added statusthrift to nodetool to report if thrift server is running (CASSANDRA-2722)
 * Fixed rows being cached if they do not exist (CASSANDRA-2723)
 * Support passing tableName and cfName to RowCacheProviders (CASSANDRA-2702)
 * close scrub file handles (CASSANDRA-2669)
 * throttle migration replay (CASSANDRA-2714)
 * optimize column serializer creation (CASSANDRA-2716)
 * Added support for making bootstrap retry if nodes flap (CASSANDRA-2644)
 * Added statusthrift to nodetool to report if thrift server is running
   (CASSANDRA-2722)
 * Fixed rows being cached if they do not exist (CASSANDRA-2723)
 * fix truncate/compaction race (CASSANDRA-2673)
 * workaround large resultsets causing large allocation retention
   by nio sockets (CASSANDRA-2654)
 * fix nodetool ring use with Ec2Snitch (CASSANDRA-2733)
 * fix removing columns and subcolumns that are supressed by a row or
   supercolumn tombstone during replica resolution (CASSANDRA-2590)
 * support sstable2json against snapshot sstables (CASSANDRA-2386)
 * remove active-pull schema requests (CASSANDRA-2715)
 * avoid marking entire list of sstables as actively being compacted
   in multithreaded compaction (CASSANDRA-2765)
 * seek back after deserializing a row to update cache with (CASSANDRA-2752)
 * avoid skipping rows in scrub for counter column family (CASSANDRA-2759)
 * fix ConcurrentModificationException in repair when dealing with 0.7 node
   (CASSANDRA-2767)
 * use threadsafe collections for StreamInSession (CASSANDRA-2766)
 * avoid infinite loop when creating merkle tree (CASSANDRA-2758)
 * avoids unmarking compacting sstable prematurely in cleanup (CASSANDRA-2769)
 * fix NPE when the commit log is bypassed (CASSANDRA-2718)
 * don't throw an exception in SS.isRPCServerRunning (CASSANDRA-2721)
 * make stress.jar executable (CASSANDRA-2744)
 * add daemon mode to java stress (CASSANDRA-2267)
 * expose the DC and rack of a node through JMX and nodetool ring (CASSANDRA-2531)
 * fix cache mbean getSize (CASSANDRA-2781)
 * Add Date, Float, Double, and Boolean types (CASSANDRA-2530)
 * Add startup flag to renew counter node id (CASSANDRA-2788)
 * add jamm agent to cassandra.bat (CASSANDRA-2787)
 * fix repair hanging if a neighbor has nothing to send (CASSANDRA-2797)
 * purge tombstone even if row is in only one sstable (CASSANDRA-2801)
 * Fix wrong purge of deleted cf during compaction (CASSANDRA-2786)
 * fix race that could result in Hadoop writer failing to throw an
   exception encountered after close() (CASSANDRA-2755)
 * fix scan wrongly throwing assertion error (CASSANDRA-2653)
 * Always use even distribution for merkle tree with RandomPartitionner
   (CASSANDRA-2841)
 * fix describeOwnership for OPP (CASSANDRA-2800)
 * ensure that string tokens do not contain commas (CASSANDRA-2762)


0.8.0-final
 * fix CQL grammar warning and cqlsh regression from CASSANDRA-2622
 * add ant generate-cql-html target (CASSANDRA-2526)
 * update CQL consistency levels (CASSANDRA-2566)
 * debian packaging fixes (CASSANDRA-2481, 2647)
 * fix UUIDType, IntegerType for direct buffers (CASSANDRA-2682, 2684)
 * switch to native Thrift for Hadoop map/reduce (CASSANDRA-2667)
 * fix StackOverflowError when building from eclipse (CASSANDRA-2687)
 * only provide replication_factor to strategy_options "help" for
   SimpleStrategy, OldNetworkTopologyStrategy (CASSANDRA-2678, 2713)
 * fix exception adding validators to non-string columns (CASSANDRA-2696)
 * avoid instantiating DatabaseDescriptor in JDBC (CASSANDRA-2694)
 * fix potential stack overflow during compaction (CASSANDRA-2626)
 * clone super columns to avoid modifying them during flush (CASSANDRA-2675)
 * reset underlying iterator in EchoedRow constructor (CASSANDRA-2653)


0.8.0-rc1
 * faster flushes and compaction from fixing excessively pessimistic 
   rebuffering in BRAF (CASSANDRA-2581)
 * fix returning null column values in the python cql driver (CASSANDRA-2593)
 * fix merkle tree splitting exiting early (CASSANDRA-2605)
 * snapshot_before_compaction directory name fix (CASSANDRA-2598)
 * Disable compaction throttling during bootstrap (CASSANDRA-2612) 
 * fix CQL treatment of > and < operators in range slices (CASSANDRA-2592)
 * fix potential double-application of counter updates on commitlog replay
   by moving replay position from header to sstable metadata (CASSANDRA-2419)
 * JDBC CQL driver exposes getColumn for access to timestamp
 * JDBC ResultSetMetadata properties added to AbstractType
 * r/m clustertool (CASSANDRA-2607)
 * add support for presenting row key as a column in CQL result sets 
   (CASSANDRA-2622)
 * Don't allow {LOCAL|EACH}_QUORUM unless strategy is NTS (CASSANDRA-2627)
 * validate keyspace strategy_options during CQL create (CASSANDRA-2624)
 * fix empty Result with secondary index when limit=1 (CASSANDRA-2628)
 * Fix regression where bootstrapping a node with no schema fails
   (CASSANDRA-2625)
 * Allow removing LocationInfo sstables (CASSANDRA-2632)
 * avoid attempting to replay mutations from dropped keyspaces (CASSANDRA-2631)
 * avoid using cached position of a key when GT is requested (CASSANDRA-2633)
 * fix counting bloom filter true positives (CASSANDRA-2637)
 * initialize local ep state prior to gossip startup if needed (CASSANDRA-2638)
 * fix counter increment lost after restart (CASSANDRA-2642)
 * add quote-escaping via backslash to CLI (CASSANDRA-2623)
 * fix pig example script (CASSANDRA-2487)
 * fix dynamic snitch race in adding latencies (CASSANDRA-2618)
 * Start/stop cassandra after more important services such as mdadm in
   debian packaging (CASSANDRA-2481)


0.8.0-beta2
 * fix NPE compacting index CFs (CASSANDRA-2528)
 * Remove checking all column families on startup for compaction candidates 
   (CASSANDRA-2444)
 * validate CQL create keyspace options (CASSANDRA-2525)
 * fix nodetool setcompactionthroughput (CASSANDRA-2550)
 * move	gossip heartbeat back to its own thread (CASSANDRA-2554)
 * validate cql TRUNCATE columnfamily before truncating (CASSANDRA-2570)
 * fix batch_mutate for mixed standard-counter mutations (CASSANDRA-2457)
 * disallow making schema changes to system keyspace (CASSANDRA-2563)
 * fix sending mutation messages multiple times (CASSANDRA-2557)
 * fix incorrect use of NBHM.size in ReadCallback that could cause
   reads to time out even when responses were received (CASSANDRA-2552)
 * trigger read repair correctly for LOCAL_QUORUM reads (CASSANDRA-2556)
 * Allow configuring the number of compaction thread (CASSANDRA-2558)
 * forceUserDefinedCompaction will attempt to compact what it is given
   even if the pessimistic estimate is that there is not enough disk space;
   automatic compactions will only compact 2 or more sstables (CASSANDRA-2575)
 * refuse to apply migrations with older timestamps than the current 
   schema (CASSANDRA-2536)
 * remove unframed Thrift transport option
 * include indexes in snapshots (CASSANDRA-2596)
 * improve ignoring of obsolete mutations in index maintenance (CASSANDRA-2401)
 * recognize attempt to drop just the index while leaving the column
   definition alone (CASSANDRA-2619)
  

0.8.0-beta1
 * remove Avro RPC support (CASSANDRA-926)
 * support for columns that act as incr/decr counters 
   (CASSANDRA-1072, 1937, 1944, 1936, 2101, 2093, 2288, 2105, 2384, 2236, 2342,
   2454)
 * CQL (CASSANDRA-1703, 1704, 1705, 1706, 1707, 1708, 1710, 1711, 1940, 
   2124, 2302, 2277, 2493)
 * avoid double RowMutation serialization on write path (CASSANDRA-1800)
 * make NetworkTopologyStrategy the default (CASSANDRA-1960)
 * configurable internode encryption (CASSANDRA-1567, 2152)
 * human readable column names in sstable2json output (CASSANDRA-1933)
 * change default JMX port to 7199 (CASSANDRA-2027)
 * backwards compatible internal messaging (CASSANDRA-1015)
 * atomic switch of memtables and sstables (CASSANDRA-2284)
 * add pluggable SeedProvider (CASSANDRA-1669)
 * Fix clustertool to not throw exception when calling get_endpoints (CASSANDRA-2437)
 * upgrade to thrift 0.6 (CASSANDRA-2412) 
 * repair works on a token range instead of full ring (CASSANDRA-2324)
 * purge tombstones from row cache (CASSANDRA-2305)
 * push replication_factor into strategy_options (CASSANDRA-1263)
 * give snapshots the same name on each node (CASSANDRA-1791)
 * remove "nodetool loadbalance" (CASSANDRA-2448)
 * multithreaded compaction (CASSANDRA-2191)
 * compaction throttling (CASSANDRA-2156)
 * add key type information and alias (CASSANDRA-2311, 2396)
 * cli no longer divides read_repair_chance by 100 (CASSANDRA-2458)
 * made CompactionInfo.getTaskType return an enum (CASSANDRA-2482)
 * add a server-wide cap on measured memtable memory usage and aggressively
   flush to keep under that threshold (CASSANDRA-2006)
 * add unified UUIDType (CASSANDRA-2233)
 * add off-heap row cache support (CASSANDRA-1969)


0.7.5
 * improvements/fixes to PIG driver (CASSANDRA-1618, CASSANDRA-2387,
   CASSANDRA-2465, CASSANDRA-2484)
 * validate index names (CASSANDRA-1761)
 * reduce contention on Table.flusherLock (CASSANDRA-1954)
 * try harder to detect failures during streaming, cleaning up temporary
   files more reliably (CASSANDRA-2088)
 * shut down server for OOM on a Thrift thread (CASSANDRA-2269)
 * fix tombstone handling in repair and sstable2json (CASSANDRA-2279)
 * preserve version when streaming data from old sstables (CASSANDRA-2283)
 * don't start repair if a neighboring node is marked as dead (CASSANDRA-2290)
 * purge tombstones from row cache (CASSANDRA-2305)
 * Avoid seeking when sstable2json exports the entire file (CASSANDRA-2318)
 * clear Built flag in system table when dropping an index (CASSANDRA-2320)
 * don't allow arbitrary argument for stress.java (CASSANDRA-2323)
 * validate values for index predicates in get_indexed_slice (CASSANDRA-2328)
 * queue secondary indexes for flush before the parent (CASSANDRA-2330)
 * allow job configuration to set the CL used in Hadoop jobs (CASSANDRA-2331)
 * add memtable_flush_queue_size defaulting to 4 (CASSANDRA-2333)
 * Allow overriding of initial_token, storage_port and rpc_port from system
   properties (CASSANDRA-2343)
 * fix comparator used for non-indexed secondary expressions in index scan
   (CASSANDRA-2347)
 * ensure size calculation and write phase of large-row compaction use
   the same threshold for TTL expiration (CASSANDRA-2349)
 * fix race when iterating CFs during add/drop (CASSANDRA-2350)
 * add ConsistencyLevel command to CLI (CASSANDRA-2354)
 * allow negative numbers in the cli (CASSANDRA-2358)
 * hard code serialVersionUID for tokens class (CASSANDRA-2361)
 * fix potential infinite loop in ByteBufferUtil.inputStream (CASSANDRA-2365)
 * fix encoding bugs in HintedHandoffManager, SystemTable when default
   charset is not UTF8 (CASSANDRA-2367)
 * avoids having removed node reappearing in Gossip (CASSANDRA-2371)
 * fix incorrect truncation of long to int when reading columns via block
   index (CASSANDRA-2376)
 * fix NPE during stream session (CASSANDRA-2377)
 * fix race condition that could leave orphaned data files when dropping CF or
   KS (CASSANDRA-2381)
 * fsync statistics component on write (CASSANDRA-2382)
 * fix duplicate results from CFS.scan (CASSANDRA-2406)
 * add IntegerType to CLI help (CASSANDRA-2414)
 * avoid caching token-only decoratedkeys (CASSANDRA-2416)
 * convert mmap assertion to if/throw so scrub can catch it (CASSANDRA-2417)
 * don't overwrite gc log (CASSANDR-2418)
 * invalidate row cache for streamed row to avoid inconsitencies
   (CASSANDRA-2420)
 * avoid copies in range/index scans (CASSANDRA-2425)
 * make sure we don't wipe data during cleanup if the node has not join
   the ring (CASSANDRA-2428)
 * Try harder to close files after compaction (CASSANDRA-2431)
 * re-set bootstrapped flag after move finishes (CASSANDRA-2435)
 * display validation_class in CLI 'describe keyspace' (CASSANDRA-2442)
 * make cleanup compactions cleanup the row cache (CASSANDRA-2451)
 * add column fields validation to scrub (CASSANDRA-2460)
 * use 64KB flush buffer instead of in_memory_compaction_limit (CASSANDRA-2463)
 * fix backslash substitutions in CLI (CASSANDRA-2492)
 * disable cache saving for system CFS (CASSANDRA-2502)
 * fixes for verifying destination availability under hinted conditions
   so UE can be thrown intead of timing out (CASSANDRA-2514)
 * fix update of validation class in column metadata (CASSANDRA-2512)
 * support LOCAL_QUORUM, EACH_QUORUM CLs outside of NTS (CASSANDRA-2516)
 * preserve version when streaming data from old sstables (CASSANDRA-2283)
 * fix backslash substitutions in CLI (CASSANDRA-2492)
 * count a row deletion as one operation towards memtable threshold 
   (CASSANDRA-2519)
 * support LOCAL_QUORUM, EACH_QUORUM CLs outside of NTS (CASSANDRA-2516)


0.7.4
 * add nodetool join command (CASSANDRA-2160)
 * fix secondary indexes on pre-existing or streamed data (CASSANDRA-2244)
 * initialize endpoint in gossiper earlier (CASSANDRA-2228)
 * add ability to write to Cassandra from Pig (CASSANDRA-1828)
 * add rpc_[min|max]_threads (CASSANDRA-2176)
 * add CL.TWO, CL.THREE (CASSANDRA-2013)
 * avoid exporting an un-requested row in sstable2json, when exporting 
   a key that does not exist (CASSANDRA-2168)
 * add incremental_backups option (CASSANDRA-1872)
 * add configurable row limit to Pig loadfunc (CASSANDRA-2276)
 * validate column values in batches as well as single-Column inserts
   (CASSANDRA-2259)
 * move sample schema from cassandra.yaml to schema-sample.txt,
   a cli scripts (CASSANDRA-2007)
 * avoid writing empty rows when scrubbing tombstoned rows (CASSANDRA-2296)
 * fix assertion error in range and index scans for CL < ALL
   (CASSANDRA-2282)
 * fix commitlog replay when flush position refers to data that didn't
   get synced before server died (CASSANDRA-2285)
 * fix fd leak in sstable2json with non-mmap'd i/o (CASSANDRA-2304)
 * reduce memory use during streaming of multiple sstables (CASSANDRA-2301)
 * purge tombstoned rows from cache after GCGraceSeconds (CASSANDRA-2305)
 * allow zero replicas in a NTS datacenter (CASSANDRA-1924)
 * make range queries respect snitch for local replicas (CASSANDRA-2286)
 * fix HH delivery when column index is larger than 2GB (CASSANDRA-2297)
 * make 2ary indexes use parent CF flush thresholds during initial build
   (CASSANDRA-2294)
 * update memtable_throughput to be a long (CASSANDRA-2158)


0.7.3
 * Keep endpoint state until aVeryLongTime (CASSANDRA-2115)
 * lower-latency read repair (CASSANDRA-2069)
 * add hinted_handoff_throttle_delay_in_ms option (CASSANDRA-2161)
 * fixes for cache save/load (CASSANDRA-2172, -2174)
 * Handle whole-row deletions in CFOutputFormat (CASSANDRA-2014)
 * Make memtable_flush_writers flush in parallel (CASSANDRA-2178)
 * Add compaction_preheat_key_cache option (CASSANDRA-2175)
 * refactor stress.py to have only one copy of the format string 
   used for creating row keys (CASSANDRA-2108)
 * validate index names for \w+ (CASSANDRA-2196)
 * Fix Cassandra cli to respect timeout if schema does not settle 
   (CASSANDRA-2187)
 * fix for compaction and cleanup writing old-format data into new-version 
   sstable (CASSANDRA-2211, -2216)
 * add nodetool scrub (CASSANDRA-2217, -2240)
 * fix sstable2json large-row pagination (CASSANDRA-2188)
 * fix EOFing on requests for the last bytes in a file (CASSANDRA-2213)
 * fix BufferedRandomAccessFile bugs (CASSANDRA-2218, -2241)
 * check for memtable flush_after_mins exceeded every 10s (CASSANDRA-2183)
 * fix cache saving on Windows (CASSANDRA-2207)
 * add validateSchemaAgreement call + synchronization to schema
   modification operations (CASSANDRA-2222)
 * fix for reversed slice queries on large rows (CASSANDRA-2212)
 * fat clients were writing local data (CASSANDRA-2223)
 * set DEFAULT_MEMTABLE_LIFETIME_IN_MINS to 24h
 * improve detection and cleanup of partially-written sstables 
   (CASSANDRA-2206)
 * fix supercolumn de/serialization when subcolumn comparator is different
   from supercolumn's (CASSANDRA-2104)
 * fix starting up on Windows when CASSANDRA_HOME contains whitespace
   (CASSANDRA-2237)
 * add [get|set][row|key]cacheSavePeriod to JMX (CASSANDRA-2100)
 * fix Hadoop ColumnFamilyOutputFormat dropping of mutations
   when batch fills up (CASSANDRA-2255)
 * move file deletions off of scheduledtasks executor (CASSANDRA-2253)


0.7.2
 * copy DecoratedKey.key when inserting into caches to avoid retaining
   a reference to the underlying buffer (CASSANDRA-2102)
 * format subcolumn names with subcomparator (CASSANDRA-2136)
 * fix column bloom filter deserialization (CASSANDRA-2165)


0.7.1
 * refactor MessageDigest creation code. (CASSANDRA-2107)
 * buffer network stack to avoid inefficient small TCP messages while avoiding
   the nagle/delayed ack problem (CASSANDRA-1896)
 * check log4j configuration for changes every 10s (CASSANDRA-1525, 1907)
 * more-efficient cross-DC replication (CASSANDRA-1530, -2051, -2138)
 * avoid polluting page cache with commitlog or sstable writes
   and seq scan operations (CASSANDRA-1470)
 * add RMI authentication options to nodetool (CASSANDRA-1921)
 * make snitches configurable at runtime (CASSANDRA-1374)
 * retry hadoop split requests on connection failure (CASSANDRA-1927)
 * implement describeOwnership for BOP, COPP (CASSANDRA-1928)
 * make read repair behave as expected for ConsistencyLevel > ONE
   (CASSANDRA-982, 2038)
 * distributed test harness (CASSANDRA-1859, 1964)
 * reduce flush lock contention (CASSANDRA-1930)
 * optimize supercolumn deserialization (CASSANDRA-1891)
 * fix CFMetaData.apply to only compare objects of the same class 
   (CASSANDRA-1962)
 * allow specifying specific SSTables to compact from JMX (CASSANDRA-1963)
 * fix race condition in MessagingService.targets (CASSANDRA-1959, 2094, 2081)
 * refuse to open sstables from a future version (CASSANDRA-1935)
 * zero-copy reads (CASSANDRA-1714)
 * fix copy bounds for word Text in wordcount demo (CASSANDRA-1993)
 * fixes for contrib/javautils (CASSANDRA-1979)
 * check more frequently for memtable expiration (CASSANDRA-2000)
 * fix writing SSTable column count statistics (CASSANDRA-1976)
 * fix streaming of multiple CFs during bootstrap (CASSANDRA-1992)
 * explicitly set JVM GC new generation size with -Xmn (CASSANDRA-1968)
 * add short options for CLI flags (CASSANDRA-1565)
 * make keyspace argument to "describe keyspace" in CLI optional
   when authenticated to keyspace already (CASSANDRA-2029)
 * added option to specify -Dcassandra.join_ring=false on startup
   to allow "warm spare" nodes or performing JMX maintenance before
   joining the ring (CASSANDRA-526)
 * log migrations at INFO (CASSANDRA-2028)
 * add CLI verbose option in file mode (CASSANDRA-2030)
 * add single-line "--" comments to CLI (CASSANDRA-2032)
 * message serialization tests (CASSANDRA-1923)
 * switch from ivy to maven-ant-tasks (CASSANDRA-2017)
 * CLI attempts to block for new schema to propagate (CASSANDRA-2044)
 * fix potential overflow in nodetool cfstats (CASSANDRA-2057)
 * add JVM shutdownhook to sync commitlog (CASSANDRA-1919)
 * allow nodes to be up without being part of  normal traffic (CASSANDRA-1951)
 * fix CLI "show keyspaces" with null options on NTS (CASSANDRA-2049)
 * fix possible ByteBuffer race conditions (CASSANDRA-2066)
 * reduce garbage generated by MessagingService to prevent load spikes
   (CASSANDRA-2058)
 * fix math in RandomPartitioner.describeOwnership (CASSANDRA-2071)
 * fix deletion of sstable non-data components (CASSANDRA-2059)
 * avoid blocking gossip while deleting handoff hints (CASSANDRA-2073)
 * ignore messages from newer versions, keep track of nodes in gossip 
   regardless of version (CASSANDRA-1970)
 * cache writing moved to CompactionManager to reduce i/o contention and
   updated to use non-cache-polluting writes (CASSANDRA-2053)
 * page through large rows when exporting to JSON (CASSANDRA-2041)
 * add flush_largest_memtables_at and reduce_cache_sizes_at options
   (CASSANDRA-2142)
 * add cli 'describe cluster' command (CASSANDRA-2127)
 * add cli support for setting username/password at 'connect' command 
   (CASSANDRA-2111)
 * add -D option to Stress.java to allow reading hosts from a file 
   (CASSANDRA-2149)
 * bound hints CF throughput between 32M and 256M (CASSANDRA-2148)
 * continue starting when invalid saved cache entries are encountered
   (CASSANDRA-2076)
 * add max_hint_window_in_ms option (CASSANDRA-1459)


0.7.0-final
 * fix offsets to ByteBuffer.get (CASSANDRA-1939)


0.7.0-rc4
 * fix cli crash after backgrounding (CASSANDRA-1875)
 * count timeouts in storageproxy latencies, and include latency 
   histograms in StorageProxyMBean (CASSANDRA-1893)
 * fix CLI get recognition of supercolumns (CASSANDRA-1899)
 * enable keepalive on intra-cluster sockets (CASSANDRA-1766)
 * count timeouts towards dynamicsnitch latencies (CASSANDRA-1905)
 * Expose index-building status in JMX + cli schema description
   (CASSANDRA-1871)
 * allow [LOCAL|EACH]_QUORUM to be used with non-NetworkTopology 
   replication Strategies
 * increased amount of index locks for faster commitlog replay
 * collect secondary index tombstones immediately (CASSANDRA-1914)
 * revert commitlog changes from #1780 (CASSANDRA-1917)
 * change RandomPartitioner min token to -1 to avoid collision w/
   tokens on actual nodes (CASSANDRA-1901)
 * examine the right nibble when validating TimeUUID (CASSANDRA-1910)
 * include secondary indexes in cleanup (CASSANDRA-1916)
 * CFS.scrubDataDirectories should also cleanup invalid secondary indexes
   (CASSANDRA-1904)
 * ability to disable/enable gossip on nodes to force them down
   (CASSANDRA-1108)


0.7.0-rc3
 * expose getNaturalEndpoints in StorageServiceMBean taking byte[]
   key; RMI cannot serialize ByteBuffer (CASSANDRA-1833)
 * infer org.apache.cassandra.locator for replication strategy classes
   when not otherwise specified
 * validation that generates less garbage (CASSANDRA-1814)
 * add TTL support to CLI (CASSANDRA-1838)
 * cli defaults to bytestype for subcomparator when creating
   column families (CASSANDRA-1835)
 * unregister index MBeans when index is dropped (CASSANDRA-1843)
 * make ByteBufferUtil.clone thread-safe (CASSANDRA-1847)
 * change exception for read requests during bootstrap from 
   InvalidRequest to Unavailable (CASSANDRA-1862)
 * respect row-level tombstones post-flush in range scans
   (CASSANDRA-1837)
 * ReadResponseResolver check digests against each other (CASSANDRA-1830)
 * return InvalidRequest when remove of subcolumn without supercolumn
   is requested (CASSANDRA-1866)
 * flush before repair (CASSANDRA-1748)
 * SSTableExport validates key order (CASSANDRA-1884)
 * large row support for SSTableExport (CASSANDRA-1867)
 * Re-cache hot keys post-compaction without hitting disk (CASSANDRA-1878)
 * manage read repair in coordinator instead of data source, to
   provide latency information to dynamic snitch (CASSANDRA-1873)


0.7.0-rc2
 * fix live-column-count of slice ranges including tombstoned supercolumn 
   with live subcolumn (CASSANDRA-1591)
 * rename o.a.c.internal.AntientropyStage -> AntiEntropyStage,
   o.a.c.request.Request_responseStage -> RequestResponseStage,
   o.a.c.internal.Internal_responseStage -> InternalResponseStage
 * add AbstractType.fromString (CASSANDRA-1767)
 * require index_type to be present when specifying index_name
   on ColumnDef (CASSANDRA-1759)
 * fix add/remove index bugs in CFMetadata (CASSANDRA-1768)
 * rebuild Strategy during system_update_keyspace (CASSANDRA-1762)
 * cli updates prompt to ... in continuation lines (CASSANDRA-1770)
 * support multiple Mutations per key in hadoop ColumnFamilyOutputFormat
   (CASSANDRA-1774)
 * improvements to Debian init script (CASSANDRA-1772)
 * use local classloader to check for version.properties (CASSANDRA-1778)
 * Validate that column names in column_metadata are valid for the
   defined comparator, and decode properly in cli (CASSANDRA-1773)
 * use cross-platform newlines in cli (CASSANDRA-1786)
 * add ExpiringColumn support to sstable import/export (CASSANDRA-1754)
 * add flush for each append to periodic commitlog mode; added
   periodic_without_flush option to disable this (CASSANDRA-1780)
 * close file handle used for post-flush truncate (CASSANDRA-1790)
 * various code cleanup (CASSANDRA-1793, -1794, -1795)
 * fix range queries against wrapped range (CASSANDRA-1781)
 * fix consistencylevel calculations for NetworkTopologyStrategy
   (CASSANDRA-1804)
 * cli support index type enum names (CASSANDRA-1810)
 * improved validation of column_metadata (CASSANDRA-1813)
 * reads at ConsistencyLevel > 1 throw UnavailableException
   immediately if insufficient live nodes exist (CASSANDRA-1803)
 * copy bytebuffers for local writes to avoid retaining the entire
   Thrift frame (CASSANDRA-1801)
 * fix NPE adding index to column w/o prior metadata (CASSANDRA-1764)
 * reduce fat client timeout (CASSANDRA-1730)
 * fix botched merge of CASSANDRA-1316


0.7.0-rc1
 * fix compaction and flush races with schema updates (CASSANDRA-1715)
 * add clustertool, config-converter, sstablekeys, and schematool 
   Windows .bat files (CASSANDRA-1723)
 * reject range queries received during bootstrap (CASSANDRA-1739)
 * fix wrapping-range queries on non-minimum token (CASSANDRA-1700)
 * add nodetool cfhistogram (CASSANDRA-1698)
 * limit repaired ranges to what the nodes have in common (CASSANDRA-1674)
 * index scan treats missing columns as not matching secondary
   expressions (CASSANDRA-1745)
 * Fix misuse of DataOutputBuffer.getData in AntiEntropyService
   (CASSANDRA-1729)
 * detect and warn when obsolete version of JNA is present (CASSANDRA-1760)
 * reduce fat client timeout (CASSANDRA-1730)
 * cleanup smallest CFs first to increase free temp space for larger ones
   (CASSANDRA-1811)
 * Update windows .bat files to work outside of main Cassandra
   directory (CASSANDRA-1713)
 * fix read repair regression from 0.6.7 (CASSANDRA-1727)
 * more-efficient read repair (CASSANDRA-1719)
 * fix hinted handoff replay (CASSANDRA-1656)
 * log type of dropped messages (CASSANDRA-1677)
 * upgrade to SLF4J 1.6.1
 * fix ByteBuffer bug in ExpiringColumn.updateDigest (CASSANDRA-1679)
 * fix IntegerType.getString (CASSANDRA-1681)
 * make -Djava.net.preferIPv4Stack=true the default (CASSANDRA-628)
 * add INTERNAL_RESPONSE verb to differentiate from responses related
   to client requests (CASSANDRA-1685)
 * log tpstats when dropping messages (CASSANDRA-1660)
 * include unreachable nodes in describeSchemaVersions (CASSANDRA-1678)
 * Avoid dropping messages off the client request path (CASSANDRA-1676)
 * fix jna errno reporting (CASSANDRA-1694)
 * add friendlier error for UnknownHostException on startup (CASSANDRA-1697)
 * include jna dependency in RPM package (CASSANDRA-1690)
 * add --skip-keys option to stress.py (CASSANDRA-1696)
 * improve cli handling of non-string keys and column names 
   (CASSANDRA-1701, -1693)
 * r/m extra subcomparator line in cli keyspaces output (CASSANDRA-1712)
 * add read repair chance to cli "show keyspaces"
 * upgrade to ConcurrentLinkedHashMap 1.1 (CASSANDRA-975)
 * fix index scan routing (CASSANDRA-1722)
 * fix tombstoning of supercolumns in range queries (CASSANDRA-1734)
 * clear endpoint cache after updating keyspace metadata (CASSANDRA-1741)
 * fix wrapping-range queries on non-minimum token (CASSANDRA-1700)
 * truncate includes secondary indexes (CASSANDRA-1747)
 * retain reference to PendingFile sstables (CASSANDRA-1749)
 * fix sstableimport regression (CASSANDRA-1753)
 * fix for bootstrap when no non-system tables are defined (CASSANDRA-1732)
 * handle replica unavailability in index scan (CASSANDRA-1755)
 * fix service initialization order deadlock (CASSANDRA-1756)
 * multi-line cli commands (CASSANDRA-1742)
 * fix race between snapshot and compaction (CASSANDRA-1736)
 * add listEndpointsPendingHints, deleteHintsForEndpoint JMX methods 
   (CASSANDRA-1551)


0.7.0-beta3
 * add strategy options to describe_keyspace output (CASSANDRA-1560)
 * log warning when using randomly generated token (CASSANDRA-1552)
 * re-organize JMX into .db, .net, .internal, .request (CASSANDRA-1217)
 * allow nodes to change IPs between restarts (CASSANDRA-1518)
 * remember ring state between restarts by default (CASSANDRA-1518)
 * flush index built flag so we can read it before log replay (CASSANDRA-1541)
 * lock row cache updates to prevent race condition (CASSANDRA-1293)
 * remove assertion causing rare (and harmless) error messages in
   commitlog (CASSANDRA-1330)
 * fix moving nodes with no keyspaces defined (CASSANDRA-1574)
 * fix unbootstrap when no data is present in a transfer range (CASSANDRA-1573)
 * take advantage of AVRO-495 to simplify our avro IDL (CASSANDRA-1436)
 * extend authorization hierarchy to column family (CASSANDRA-1554)
 * deletion support in secondary indexes (CASSANDRA-1571)
 * meaningful error message for invalid replication strategy class 
   (CASSANDRA-1566)
 * allow keyspace creation with RF > N (CASSANDRA-1428)
 * improve cli error handling (CASSANDRA-1580)
 * add cache save/load ability (CASSANDRA-1417, 1606, 1647)
 * add StorageService.getDrainProgress (CASSANDRA-1588)
 * Disallow bootstrap to an in-use token (CASSANDRA-1561)
 * Allow dynamic secondary index creation and destruction (CASSANDRA-1532)
 * log auto-guessed memtable thresholds (CASSANDRA-1595)
 * add ColumnDef support to cli (CASSANDRA-1583)
 * reduce index sample time by 75% (CASSANDRA-1572)
 * add cli support for column, strategy metadata (CASSANDRA-1578, 1612)
 * add cli support for schema modification (CASSANDRA-1584)
 * delete temp files on failed compactions (CASSANDRA-1596)
 * avoid blocking for dead nodes during removetoken (CASSANDRA-1605)
 * remove ConsistencyLevel.ZERO (CASSANDRA-1607)
 * expose in-progress compaction type in jmx (CASSANDRA-1586)
 * removed IClock & related classes from internals (CASSANDRA-1502)
 * fix removing tokens from SystemTable on decommission and removetoken
   (CASSANDRA-1609)
 * include CF metadata in cli 'show keyspaces' (CASSANDRA-1613)
 * switch from Properties to HashMap in PropertyFileSnitch to
   avoid synchronization bottleneck (CASSANDRA-1481)
 * PropertyFileSnitch configuration file renamed to 
   cassandra-topology.properties
 * add cli support for get_range_slices (CASSANDRA-1088, CASSANDRA-1619)
 * Make memtable flush thresholds per-CF instead of global 
   (CASSANDRA-1007, 1637)
 * add cli support for binary data without CfDef hints (CASSANDRA-1603)
 * fix building SSTable statistics post-stream (CASSANDRA-1620)
 * fix potential infinite loop in 2ary index queries (CASSANDRA-1623)
 * allow creating NTS keyspaces with no replicas configured (CASSANDRA-1626)
 * add jmx histogram of sstables accessed per read (CASSANDRA-1624)
 * remove system_rename_column_family and system_rename_keyspace from the
   client API until races can be fixed (CASSANDRA-1630, CASSANDRA-1585)
 * add cli sanity tests (CASSANDRA-1582)
 * update GC settings in cassandra.bat (CASSANDRA-1636)
 * cli support for index queries (CASSANDRA-1635)
 * cli support for updating schema memtable settings (CASSANDRA-1634)
 * cli --file option (CASSANDRA-1616)
 * reduce automatically chosen memtable sizes by 50% (CASSANDRA-1641)
 * move endpoint cache from snitch to strategy (CASSANDRA-1643)
 * fix commitlog recovery deleting the newly-created segment as well as
   the old ones (CASSANDRA-1644)
 * upgrade to Thrift 0.5 (CASSANDRA-1367)
 * renamed CL.DCQUORUM to LOCAL_QUORUM and DCQUORUMSYNC to EACH_QUORUM
 * cli truncate support (CASSANDRA-1653)
 * update GC settings in cassandra.bat (CASSANDRA-1636)
 * avoid logging when a node's ip/token is gossipped back to it (CASSANDRA-1666)


0.7-beta2
 * always use UTF-8 for hint keys (CASSANDRA-1439)
 * remove cassandra.yaml dependency from Hadoop and Pig (CASSADRA-1322)
 * expose CfDef metadata in describe_keyspaces (CASSANDRA-1363)
 * restore use of mmap_index_only option (CASSANDRA-1241)
 * dropping a keyspace with no column families generated an error 
   (CASSANDRA-1378)
 * rename RackAwareStrategy to OldNetworkTopologyStrategy, RackUnawareStrategy 
   to SimpleStrategy, DatacenterShardStrategy to NetworkTopologyStrategy,
   AbstractRackAwareSnitch to AbstractNetworkTopologySnitch (CASSANDRA-1392)
 * merge StorageProxy.mutate, mutateBlocking (CASSANDRA-1396)
 * faster UUIDType, LongType comparisons (CASSANDRA-1386, 1393)
 * fix setting read_repair_chance from CLI addColumnFamily (CASSANDRA-1399)
 * fix updates to indexed columns (CASSANDRA-1373)
 * fix race condition leaving to FileNotFoundException (CASSANDRA-1382)
 * fix sharded lock hash on index write path (CASSANDRA-1402)
 * add support for GT/E, LT/E in subordinate index clauses (CASSANDRA-1401)
 * cfId counter got out of sync when CFs were added (CASSANDRA-1403)
 * less chatty schema updates (CASSANDRA-1389)
 * rename column family mbeans. 'type' will now include either 
   'IndexColumnFamilies' or 'ColumnFamilies' depending on the CFS type.
   (CASSANDRA-1385)
 * disallow invalid keyspace and column family names. This includes name that
   matches a '^\w+' regex. (CASSANDRA-1377)
 * use JNA, if present, to take snapshots (CASSANDRA-1371)
 * truncate hints if starting 0.7 for the first time (CASSANDRA-1414)
 * fix FD leak in single-row slicepredicate queries (CASSANDRA-1416)
 * allow index expressions against columns that are not part of the 
   SlicePredicate (CASSANDRA-1410)
 * config-converter properly handles snitches and framed support 
   (CASSANDRA-1420)
 * remove keyspace argument from multiget_count (CASSANDRA-1422)
 * allow specifying cassandra.yaml location as (local or remote) URL
   (CASSANDRA-1126)
 * fix using DynamicEndpointSnitch with NetworkTopologyStrategy
   (CASSANDRA-1429)
 * Add CfDef.default_validation_class (CASSANDRA-891)
 * fix EstimatedHistogram.max (CASSANDRA-1413)
 * quorum read optimization (CASSANDRA-1622)
 * handle zero-length (or missing) rows during HH paging (CASSANDRA-1432)
 * include secondary indexes during schema migrations (CASSANDRA-1406)
 * fix commitlog header race during schema change (CASSANDRA-1435)
 * fix ColumnFamilyStoreMBeanIterator to use new type name (CASSANDRA-1433)
 * correct filename generated by xml->yaml converter (CASSANDRA-1419)
 * add CMSInitiatingOccupancyFraction=75 and UseCMSInitiatingOccupancyOnly
   to default JVM options
 * decrease jvm heap for cassandra-cli (CASSANDRA-1446)
 * ability to modify keyspaces and column family definitions on a live cluster
   (CASSANDRA-1285)
 * support for Hadoop Streaming [non-jvm map/reduce via stdin/out]
   (CASSANDRA-1368)
 * Move persistent sstable stats from the system table to an sstable component
   (CASSANDRA-1430)
 * remove failed bootstrap attempt from pending ranges when gossip times
   it out after 1h (CASSANDRA-1463)
 * eager-create tcp connections to other cluster members (CASSANDRA-1465)
 * enumerate stages and derive stage from message type instead of 
   transmitting separately (CASSANDRA-1465)
 * apply reversed flag during collation from different data sources
   (CASSANDRA-1450)
 * make failure to remove commitlog segment non-fatal (CASSANDRA-1348)
 * correct ordering of drain operations so CL.recover is no longer 
   necessary (CASSANDRA-1408)
 * removed keyspace from describe_splits method (CASSANDRA-1425)
 * rename check_schema_agreement to describe_schema_versions
   (CASSANDRA-1478)
 * fix QUORUM calculation for RF > 3 (CASSANDRA-1487)
 * remove tombstones during non-major compactions when bloom filter
   verifies that row does not exist in other sstables (CASSANDRA-1074)
 * nodes that coordinated a loadbalance in the past could not be seen by
   newly added nodes (CASSANDRA-1467)
 * exposed endpoint states (gossip details) via jmx (CASSANDRA-1467)
 * ensure that compacted sstables are not included when new readers are
   instantiated (CASSANDRA-1477)
 * by default, calculate heap size and memtable thresholds at runtime (CASSANDRA-1469)
 * fix races dealing with adding/dropping keyspaces and column families in
   rapid succession (CASSANDRA-1477)
 * clean up of Streaming system (CASSANDRA-1503, 1504, 1506)
 * add options to configure Thrift socket keepalive and buffer sizes (CASSANDRA-1426)
 * make contrib CassandraServiceDataCleaner recursive (CASSANDRA-1509)
 * min, max compaction threshold are configurable and persistent 
   per-ColumnFamily (CASSANDRA-1468)
 * fix replaying the last mutation in a commitlog unnecessarily 
   (CASSANDRA-1512)
 * invoke getDefaultUncaughtExceptionHandler from DTPE with the original
   exception rather than the ExecutionException wrapper (CASSANDRA-1226)
 * remove Clock from the Thrift (and Avro) API (CASSANDRA-1501)
 * Close intra-node sockets when connection is broken (CASSANDRA-1528)
 * RPM packaging spec file (CASSANDRA-786)
 * weighted request scheduler (CASSANDRA-1485)
 * treat expired columns as deleted (CASSANDRA-1539)
 * make IndexInterval configurable (CASSANDRA-1488)
 * add describe_snitch to Thrift API (CASSANDRA-1490)
 * MD5 authenticator compares plain text submitted password with MD5'd
   saved property, instead of vice versa (CASSANDRA-1447)
 * JMX MessagingService pending and completed counts (CASSANDRA-1533)
 * fix race condition processing repair responses (CASSANDRA-1511)
 * make repair blocking (CASSANDRA-1511)
 * create EndpointSnitchInfo and MBean to expose rack and DC (CASSANDRA-1491)
 * added option to contrib/word_count to output results back to Cassandra
   (CASSANDRA-1342)
 * rewrite Hadoop ColumnFamilyRecordWriter to pool connections, retry to
   multiple Cassandra nodes, and smooth impact on the Cassandra cluster
   by using smaller batch sizes (CASSANDRA-1434)
 * fix setting gc_grace_seconds via CLI (CASSANDRA-1549)
 * support TTL'd index values (CASSANDRA-1536)
 * make removetoken work like decommission (CASSANDRA-1216)
 * make cli comparator-aware and improve quote rules (CASSANDRA-1523,-1524)
 * make nodetool compact and cleanup blocking (CASSANDRA-1449)
 * add memtable, cache information to GCInspector logs (CASSANDRA-1558)
 * enable/disable HintedHandoff via JMX (CASSANDRA-1550)
 * Ignore stray files in the commit log directory (CASSANDRA-1547)
 * Disallow bootstrap to an in-use token (CASSANDRA-1561)


0.7-beta1
 * sstable versioning (CASSANDRA-389)
 * switched to slf4j logging (CASSANDRA-625)
 * add (optional) expiration time for column (CASSANDRA-699)
 * access levels for authentication/authorization (CASSANDRA-900)
 * add ReadRepairChance to CF definition (CASSANDRA-930)
 * fix heisenbug in system tests, especially common on OS X (CASSANDRA-944)
 * convert to byte[] keys internally and all public APIs (CASSANDRA-767)
 * ability to alter schema definitions on a live cluster (CASSANDRA-44)
 * renamed configuration file to cassandra.xml, and log4j.properties to
   log4j-server.properties, which must now be loaded from
   the classpath (which is how our scripts in bin/ have always done it)
   (CASSANDRA-971)
 * change get_count to require a SlicePredicate. create multi_get_count
   (CASSANDRA-744)
 * re-organized endpointsnitch implementations and added SimpleSnitch
   (CASSANDRA-994)
 * Added preload_row_cache option (CASSANDRA-946)
 * add CRC to commitlog header (CASSANDRA-999)
 * removed deprecated batch_insert and get_range_slice methods (CASSANDRA-1065)
 * add truncate thrift method (CASSANDRA-531)
 * http mini-interface using mx4j (CASSANDRA-1068)
 * optimize away copy of sliced row on memtable read path (CASSANDRA-1046)
 * replace constant-size 2GB mmaped segments and special casing for index 
   entries spanning segment boundaries, with SegmentedFile that computes 
   segments that always contain entire entries/rows (CASSANDRA-1117)
 * avoid reading large rows into memory during compaction (CASSANDRA-16)
 * added hadoop OutputFormat (CASSANDRA-1101)
 * efficient Streaming (no more anticompaction) (CASSANDRA-579)
 * split commitlog header into separate file and add size checksum to
   mutations (CASSANDRA-1179)
 * avoid allocating a new byte[] for each mutation on replay (CASSANDRA-1219)
 * revise HH schema to be per-endpoint (CASSANDRA-1142)
 * add joining/leaving status to nodetool ring (CASSANDRA-1115)
 * allow multiple repair sessions per node (CASSANDRA-1190)
 * optimize away MessagingService for local range queries (CASSANDRA-1261)
 * make framed transport the default so malformed requests can't OOM the 
   server (CASSANDRA-475)
 * significantly faster reads from row cache (CASSANDRA-1267)
 * take advantage of row cache during range queries (CASSANDRA-1302)
 * make GCGraceSeconds a per-ColumnFamily value (CASSANDRA-1276)
 * keep persistent row size and column count statistics (CASSANDRA-1155)
 * add IntegerType (CASSANDRA-1282)
 * page within a single row during hinted handoff (CASSANDRA-1327)
 * push DatacenterShardStrategy configuration into keyspace definition,
   eliminating datacenter.properties. (CASSANDRA-1066)
 * optimize forward slices starting with '' and single-index-block name 
   queries by skipping the column index (CASSANDRA-1338)
 * streaming refactor (CASSANDRA-1189)
 * faster comparison for UUID types (CASSANDRA-1043)
 * secondary index support (CASSANDRA-749 and subtasks)
 * make compaction buckets deterministic (CASSANDRA-1265)


0.6.6
 * Allow using DynamicEndpointSnitch with RackAwareStrategy (CASSANDRA-1429)
 * remove the remaining vestiges of the unfinished DatacenterShardStrategy 
   (replaced by NetworkTopologyStrategy in 0.7)
   

0.6.5
 * fix key ordering in range query results with RandomPartitioner
   and ConsistencyLevel > ONE (CASSANDRA-1145)
 * fix for range query starting with the wrong token range (CASSANDRA-1042)
 * page within a single row during hinted handoff (CASSANDRA-1327)
 * fix compilation on non-sun JDKs (CASSANDRA-1061)
 * remove String.trim() call on row keys in batch mutations (CASSANDRA-1235)
 * Log summary of dropped messages instead of spamming log (CASSANDRA-1284)
 * add dynamic endpoint snitch (CASSANDRA-981)
 * fix streaming for keyspaces with hyphens in their name (CASSANDRA-1377)
 * fix errors in hard-coded bloom filter optKPerBucket by computing it
   algorithmically (CASSANDRA-1220
 * remove message deserialization stage, and uncap read/write stages
   so slow reads/writes don't block gossip processing (CASSANDRA-1358)
 * add jmx port configuration to Debian package (CASSANDRA-1202)
 * use mlockall via JNA, if present, to prevent Linux from swapping
   out parts of the JVM (CASSANDRA-1214)


0.6.4
 * avoid queuing multiple hint deliveries for the same endpoint
   (CASSANDRA-1229)
 * better performance for and stricter checking of UTF8 column names
   (CASSANDRA-1232)
 * extend option to lower compaction priority to hinted handoff
   as well (CASSANDRA-1260)
 * log errors in gossip instead of re-throwing (CASSANDRA-1289)
 * avoid aborting commitlog replay prematurely if a flushed-but-
   not-removed commitlog segment is encountered (CASSANDRA-1297)
 * fix duplicate rows being read during mapreduce (CASSANDRA-1142)
 * failure detection wasn't closing command sockets (CASSANDRA-1221)
 * cassandra-cli.bat works on windows (CASSANDRA-1236)
 * pre-emptively drop requests that cannot be processed within RPCTimeout
   (CASSANDRA-685)
 * add ack to Binary write verb and update CassandraBulkLoader
   to wait for acks for each row (CASSANDRA-1093)
 * added describe_partitioner Thrift method (CASSANDRA-1047)
 * Hadoop jobs no longer require the Cassandra storage-conf.xml
   (CASSANDRA-1280, CASSANDRA-1047)
 * log thread pool stats when GC is excessive (CASSANDRA-1275)
 * remove gossip message size limit (CASSANDRA-1138)
 * parallelize local and remote reads during multiget, and respect snitch 
   when determining whether to do local read for CL.ONE (CASSANDRA-1317)
 * fix read repair to use requested consistency level on digest mismatch,
   rather than assuming QUORUM (CASSANDRA-1316)
 * process digest mismatch re-reads in parallel (CASSANDRA-1323)
 * switch hints CF comparator to BytesType (CASSANDRA-1274)


0.6.3
 * retry to make streaming connections up to 8 times. (CASSANDRA-1019)
 * reject describe_ring() calls on invalid keyspaces (CASSANDRA-1111)
 * fix cache size calculation for size of 100% (CASSANDRA-1129)
 * fix cache capacity only being recalculated once (CASSANDRA-1129)
 * remove hourly scan of all hints on the off chance that the gossiper
   missed a status change; instead, expose deliverHintsToEndpoint to JMX
   so it can be done manually, if necessary (CASSANDRA-1141)
 * don't reject reads at CL.ALL (CASSANDRA-1152)
 * reject deletions to supercolumns in CFs containing only standard
   columns (CASSANDRA-1139)
 * avoid preserving login information after client disconnects
   (CASSANDRA-1057)
 * prefer sun jdk to openjdk in debian init script (CASSANDRA-1174)
 * detect partioner config changes between restarts and fail fast 
   (CASSANDRA-1146)
 * use generation time to resolve node token reassignment disagreements
   (CASSANDRA-1118)
 * restructure the startup ordering of Gossiper and MessageService to avoid
   timing anomalies (CASSANDRA-1160)
 * detect incomplete commit log hearders (CASSANDRA-1119)
 * force anti-entropy service to stream files on the stream stage to avoid
   sending streams out of order (CASSANDRA-1169)
 * remove inactive stream managers after AES streams files (CASSANDRA-1169)
 * allow removing entire row through batch_mutate Deletion (CASSANDRA-1027)
 * add JMX metrics for row-level bloom filter false positives (CASSANDRA-1212)
 * added a redhat init script to contrib (CASSANDRA-1201)
 * use midpoint when bootstrapping a new machine into range with not
   much data yet instead of random token (CASSANDRA-1112)
 * kill server on OOM in executor stage as well as Thrift (CASSANDRA-1226)
 * remove opportunistic repairs, when two machines with overlapping replica
   responsibilities happen to finish major compactions of the same CF near
   the same time.  repairs are now fully manual (CASSANDRA-1190)
 * add ability to lower compaction priority (default is no change from 0.6.2)
   (CASSANDRA-1181)


0.6.2
 * fix contrib/word_count build. (CASSANDRA-992)
 * split CommitLogExecutorService into BatchCommitLogExecutorService and 
   PeriodicCommitLogExecutorService (CASSANDRA-1014)
 * add latency histograms to CFSMBean (CASSANDRA-1024)
 * make resolving timestamp ties deterministic by using value bytes
   as a tiebreaker (CASSANDRA-1039)
 * Add option to turn off Hinted Handoff (CASSANDRA-894)
 * fix windows startup (CASSANDRA-948)
 * make concurrent_reads, concurrent_writes configurable at runtime via JMX
   (CASSANDRA-1060)
 * disable GCInspector on non-Sun JVMs (CASSANDRA-1061)
 * fix tombstone handling in sstable rows with no other data (CASSANDRA-1063)
 * fix size of row in spanned index entries (CASSANDRA-1056)
 * install json2sstable, sstable2json, and sstablekeys to Debian package
 * StreamingService.StreamDestinations wouldn't empty itself after streaming
   finished (CASSANDRA-1076)
 * added Collections.shuffle(splits) before returning the splits in 
   ColumnFamilyInputFormat (CASSANDRA-1096)
 * do not recalculate cache capacity post-compaction if it's been manually 
   modified (CASSANDRA-1079)
 * better defaults for flush sorter + writer executor queue sizes
   (CASSANDRA-1100)
 * windows scripts for SSTableImport/Export (CASSANDRA-1051)
 * windows script for nodetool (CASSANDRA-1113)
 * expose PhiConvictThreshold (CASSANDRA-1053)
 * make repair of RF==1 a no-op (CASSANDRA-1090)
 * improve default JVM GC options (CASSANDRA-1014)
 * fix SlicePredicate serialization inside Hadoop jobs (CASSANDRA-1049)
 * close Thrift sockets in Hadoop ColumnFamilyRecordReader (CASSANDRA-1081)


0.6.1
 * fix NPE in sstable2json when no excluded keys are given (CASSANDRA-934)
 * keep the replica set constant throughout the read repair process
   (CASSANDRA-937)
 * allow querying getAllRanges with empty token list (CASSANDRA-933)
 * fix command line arguments inversion in clustertool (CASSANDRA-942)
 * fix race condition that could trigger a false-positive assertion
   during post-flush discard of old commitlog segments (CASSANDRA-936)
 * fix neighbor calculation for anti-entropy repair (CASSANDRA-924)
 * perform repair even for small entropy differences (CASSANDRA-924)
 * Use hostnames in CFInputFormat to allow Hadoop's naive string-based
   locality comparisons to work (CASSANDRA-955)
 * cache read-only BufferedRandomAccessFile length to avoid
   3 system calls per invocation (CASSANDRA-950)
 * nodes with IPv6 (and no IPv4) addresses could not join cluster
   (CASSANDRA-969)
 * Retrieve the correct number of undeleted columns, if any, from
   a supercolumn in a row that had been deleted previously (CASSANDRA-920)
 * fix index scans that cross the 2GB mmap boundaries for both mmap
   and standard i/o modes (CASSANDRA-866)
 * expose drain via nodetool (CASSANDRA-978)


0.6.0-RC1
 * JMX drain to flush memtables and run through commit log (CASSANDRA-880)
 * Bootstrapping can skip ranges under the right conditions (CASSANDRA-902)
 * fix merging row versions in range_slice for CL > ONE (CASSANDRA-884)
 * default write ConsistencyLeven chaned from ZERO to ONE
 * fix for index entries spanning mmap buffer boundaries (CASSANDRA-857)
 * use lexical comparison if time part of TimeUUIDs are the same 
   (CASSANDRA-907)
 * bound read, mutation, and response stages to fix possible OOM
   during log replay (CASSANDRA-885)
 * Use microseconds-since-epoch (UTC) in cli, instead of milliseconds
 * Treat batch_mutate Deletion with null supercolumn as "apply this predicate 
   to top level supercolumns" (CASSANDRA-834)
 * Streaming destination nodes do not update their JMX status (CASSANDRA-916)
 * Fix internal RPC timeout calculation (CASSANDRA-911)
 * Added Pig loadfunc to contrib/pig (CASSANDRA-910)


0.6.0-beta3
 * fix compaction bucketing bug (CASSANDRA-814)
 * update windows batch file (CASSANDRA-824)
 * deprecate KeysCachedFraction configuration directive in favor
   of KeysCached; move to unified-per-CF key cache (CASSANDRA-801)
 * add invalidateRowCache to ColumnFamilyStoreMBean (CASSANDRA-761)
 * send Handoff hints to natural locations to reduce load on
   remaining nodes in a failure scenario (CASSANDRA-822)
 * Add RowWarningThresholdInMB configuration option to warn before very 
   large rows get big enough to threaten node stability, and -x option to
   be able to remove them with sstable2json if the warning is unheeded
   until it's too late (CASSANDRA-843)
 * Add logging of GC activity (CASSANDRA-813)
 * fix ConcurrentModificationException in commitlog discard (CASSANDRA-853)
 * Fix hardcoded row count in Hadoop RecordReader (CASSANDRA-837)
 * Add a jmx status to the streaming service and change several DEBUG
   messages to INFO (CASSANDRA-845)
 * fix classpath in cassandra-cli.bat for Windows (CASSANDRA-858)
 * allow re-specifying host, port to cassandra-cli if invalid ones
   are first tried (CASSANDRA-867)
 * fix race condition handling rpc timeout in the coordinator
   (CASSANDRA-864)
 * Remove CalloutLocation and StagingFileDirectory from storage-conf files 
   since those settings are no longer used (CASSANDRA-878)
 * Parse a long from RowWarningThresholdInMB instead of an int (CASSANDRA-882)
 * Remove obsolete ControlPort code from DatabaseDescriptor (CASSANDRA-886)
 * move skipBytes side effect out of assert (CASSANDRA-899)
 * add "double getLoad" to StorageServiceMBean (CASSANDRA-898)
 * track row stats per CF at compaction time (CASSANDRA-870)
 * disallow CommitLogDirectory matching a DataFileDirectory (CASSANDRA-888)
 * default key cache size is 200k entries, changed from 10% (CASSANDRA-863)
 * add -Dcassandra-foreground=yes to cassandra.bat
 * exit if cluster name is changed unexpectedly (CASSANDRA-769)


0.6.0-beta1/beta2
 * add batch_mutate thrift command, deprecating batch_insert (CASSANDRA-336)
 * remove get_key_range Thrift API, deprecated in 0.5 (CASSANDRA-710)
 * add optional login() Thrift call for authentication (CASSANDRA-547)
 * support fat clients using gossiper and StorageProxy to perform
   replication in-process [jvm-only] (CASSANDRA-535)
 * support mmapped I/O for reads, on by default on 64bit JVMs 
   (CASSANDRA-408, CASSANDRA-669)
 * improve insert concurrency, particularly during Hinted Handoff
   (CASSANDRA-658)
 * faster network code (CASSANDRA-675)
 * stress.py moved to contrib (CASSANDRA-635)
 * row caching [must be explicitly enabled per-CF in config] (CASSANDRA-678)
 * present a useful measure of compaction progress in JMX (CASSANDRA-599)
 * add bin/sstablekeys (CASSNADRA-679)
 * add ConsistencyLevel.ANY (CASSANDRA-687)
 * make removetoken remove nodes from gossip entirely (CASSANDRA-644)
 * add ability to set cache sizes at runtime (CASSANDRA-708)
 * report latency and cache hit rate statistics with lifetime totals
   instead of average over the last minute (CASSANDRA-702)
 * support get_range_slice for RandomPartitioner (CASSANDRA-745)
 * per-keyspace replication factory and replication strategy (CASSANDRA-620)
 * track latency in microseconds (CASSANDRA-733)
 * add describe_ Thrift methods, deprecating get_string_property and 
   get_string_list_property
 * jmx interface for tracking operation mode and streams in general.
   (CASSANDRA-709)
 * keep memtables in sorted order to improve range query performance
   (CASSANDRA-799)
 * use while loop instead of recursion when trimming sstables compaction list 
   to avoid blowing stack in pathological cases (CASSANDRA-804)
 * basic Hadoop map/reduce support (CASSANDRA-342)


0.5.1
 * ensure all files for an sstable are streamed to the same directory.
   (CASSANDRA-716)
 * more accurate load estimate for bootstrapping (CASSANDRA-762)
 * tolerate dead or unavailable bootstrap target on write (CASSANDRA-731)
 * allow larger numbers of keys (> 140M) in a sstable bloom filter
   (CASSANDRA-790)
 * include jvm argument improvements from CASSANDRA-504 in debian package
 * change streaming chunk size to 32MB to accomodate Windows XP limitations
   (was 64MB) (CASSANDRA-795)
 * fix get_range_slice returning results in the wrong order (CASSANDRA-781)
 

0.5.0 final
 * avoid attempting to delete temporary bootstrap files twice (CASSANDRA-681)
 * fix bogus NaN in nodeprobe cfstats output (CASSANDRA-646)
 * provide a policy for dealing with single thread executors w/ a full queue
   (CASSANDRA-694)
 * optimize inner read in MessagingService, vastly improving multiple-node
   performance (CASSANDRA-675)
 * wait for table flush before streaming data back to a bootstrapping node.
   (CASSANDRA-696)
 * keep track of bootstrapping sources by table so that bootstrapping doesn't 
   give the indication of finishing early (CASSANDRA-673)


0.5.0 RC3
 * commit the correct version of the patch for CASSANDRA-663


0.5.0 RC2 (unreleased)
 * fix bugs in converting get_range_slice results to Thrift 
   (CASSANDRA-647, CASSANDRA-649)
 * expose java.util.concurrent.TimeoutException in StorageProxy methods
   (CASSANDRA-600)
 * TcpConnectionManager was holding on to disconnected connections, 
   giving the false indication they were being used. (CASSANDRA-651)
 * Remove duplicated write. (CASSANDRA-662)
 * Abort bootstrap if IP is already in the token ring (CASSANDRA-663)
 * increase default commitlog sync period, and wait for last sync to 
   finish before submitting another (CASSANDRA-668)


0.5.0 RC1
 * Fix potential NPE in get_range_slice (CASSANDRA-623)
 * add CRC32 to commitlog entries (CASSANDRA-605)
 * fix data streaming on windows (CASSANDRA-630)
 * GC compacted sstables after cleanup and compaction (CASSANDRA-621)
 * Speed up anti-entropy validation (CASSANDRA-629)
 * Fix anti-entropy assertion error (CASSANDRA-639)
 * Fix pending range conflicts when bootstapping or moving
   multiple nodes at once (CASSANDRA-603)
 * Handle obsolete gossip related to node movement in the case where
   one or more nodes is down when the movement occurs (CASSANDRA-572)
 * Include dead nodes in gossip to avoid a variety of problems
   and fix HH to removed nodes (CASSANDRA-634)
 * return an InvalidRequestException for mal-formed SlicePredicates
   (CASSANDRA-643)
 * fix bug determining closest neighbor for use in multiple datacenters
   (CASSANDRA-648)
 * Vast improvements in anticompaction speed (CASSANDRA-607)
 * Speed up log replay and writes by avoiding redundant serializations
   (CASSANDRA-652)


0.5.0 beta 2
 * Bootstrap improvements (several tickets)
 * add nodeprobe repair anti-entropy feature (CASSANDRA-193, CASSANDRA-520)
 * fix possibility of partition when many nodes restart at once
   in clusters with multiple seeds (CASSANDRA-150)
 * fix NPE in get_range_slice when no data is found (CASSANDRA-578)
 * fix potential NPE in hinted handoff (CASSANDRA-585)
 * fix cleanup of local "system" keyspace (CASSANDRA-576)
 * improve computation of cluster load balance (CASSANDRA-554)
 * added super column read/write, column count, and column/row delete to
   cassandra-cli (CASSANDRA-567, CASSANDRA-594)
 * fix returning live subcolumns of deleted supercolumns (CASSANDRA-583)
 * respect JAVA_HOME in bin/ scripts (several tickets)
 * add StorageService.initClient for fat clients on the JVM (CASSANDRA-535)
   (see contrib/client_only for an example of use)
 * make consistency_level functional in get_range_slice (CASSANDRA-568)
 * optimize key deserialization for RandomPartitioner (CASSANDRA-581)
 * avoid GCing tombstones except on major compaction (CASSANDRA-604)
 * increase failure conviction threshold, resulting in less nodes
   incorrectly (and temporarily) marked as down (CASSANDRA-610)
 * respect memtable thresholds during log replay (CASSANDRA-609)
 * support ConsistencyLevel.ALL on read (CASSANDRA-584)
 * add nodeprobe removetoken command (CASSANDRA-564)


0.5.0 beta
 * Allow multiple simultaneous flushes, improving flush throughput 
   on multicore systems (CASSANDRA-401)
 * Split up locks to improve write and read throughput on multicore systems
   (CASSANDRA-444, CASSANDRA-414)
 * More efficient use of memory during compaction (CASSANDRA-436)
 * autobootstrap option: when enabled, all non-seed nodes will attempt
   to bootstrap when started, until bootstrap successfully
   completes. -b option is removed.  (CASSANDRA-438)
 * Unless a token is manually specified in the configuration xml,
   a bootstraping node will use a token that gives it half the
   keys from the most-heavily-loaded node in the cluster,
   instead of generating a random token. 
   (CASSANDRA-385, CASSANDRA-517)
 * Miscellaneous bootstrap fixes (several tickets)
 * Ability to change a node's token even after it has data on it
   (CASSANDRA-541)
 * Ability to decommission a live node from the ring (CASSANDRA-435)
 * Semi-automatic loadbalancing via nodeprobe (CASSANDRA-192)
 * Add ability to set compaction thresholds at runtime via
   JMX / nodeprobe.  (CASSANDRA-465)
 * Add "comment" field to ColumnFamily definition. (CASSANDRA-481)
 * Additional JMX metrics (CASSANDRA-482)
 * JSON based export and import tools (several tickets)
 * Hinted Handoff fixes (several tickets)
 * Add key cache to improve read performance (CASSANDRA-423)
 * Simplified construction of custom ReplicationStrategy classes
   (CASSANDRA-497)
 * Graphical application (Swing) for ring integrity verification and 
   visualization was added to contrib (CASSANDRA-252)
 * Add DCQUORUM, DCQUORUMSYNC consistency levels and corresponding
   ReplicationStrategy / EndpointSnitch classes.  Experimental.
   (CASSANDRA-492)
 * Web client interface added to contrib (CASSANDRA-457)
 * More-efficient flush for Random, CollatedOPP partitioners 
   for normal writes (CASSANDRA-446) and bulk load (CASSANDRA-420)
 * Add MemtableFlushAfterMinutes, a global replacement for the old 
   per-CF FlushPeriodInMinutes setting (CASSANDRA-463)
 * optimizations to slice reading (CASSANDRA-350) and supercolumn
   queries (CASSANDRA-510)
 * force binding to given listenaddress for nodes with multiple
   interfaces (CASSANDRA-546)
 * stress.py benchmarking tool improvements (several tickets)
 * optimized replica placement code (CASSANDRA-525)
 * faster log replay on restart (CASSANDRA-539, CASSANDRA-540)
 * optimized local-node writes (CASSANDRA-558)
 * added get_range_slice, deprecating get_key_range (CASSANDRA-344)
 * expose TimedOutException to thrift (CASSANDRA-563)
 

0.4.2
 * Add validation disallowing null keys (CASSANDRA-486)
 * Fix race conditions in TCPConnectionManager (CASSANDRA-487)
 * Fix using non-utf8-aware comparison as a sanity check.
   (CASSANDRA-493)
 * Improve default garbage collector options (CASSANDRA-504)
 * Add "nodeprobe flush" (CASSANDRA-505)
 * remove NotFoundException from get_slice throws list (CASSANDRA-518)
 * fix get (not get_slice) of entire supercolumn (CASSANDRA-508)
 * fix null token during bootstrap (CASSANDRA-501)


0.4.1
 * Fix FlushPeriod columnfamily configuration regression
   (CASSANDRA-455)
 * Fix long column name support (CASSANDRA-460)
 * Fix for serializing a row that only contains tombstones
   (CASSANDRA-458)
 * Fix for discarding unneeded commitlog segments (CASSANDRA-459)
 * Add SnapshotBeforeCompaction configuration option (CASSANDRA-426)
 * Fix compaction abort under insufficient disk space (CASSANDRA-473)
 * Fix reading subcolumn slice from tombstoned CF (CASSANDRA-484)
 * Fix race condition in RVH causing occasional NPE (CASSANDRA-478)


0.4.0
 * fix get_key_range problems when a node is down (CASSANDRA-440)
   and add UnavailableException to more Thrift methods
 * Add example EndPointSnitch contrib code (several tickets)


0.4.0 RC2
 * fix SSTable generation clash during compaction (CASSANDRA-418)
 * reject method calls with null parameters (CASSANDRA-308)
 * properly order ranges in nodeprobe output (CASSANDRA-421)
 * fix logging of certain errors on executor threads (CASSANDRA-425)


0.4.0 RC1
 * Bootstrap feature is live; use -b on startup (several tickets)
 * Added multiget api (CASSANDRA-70)
 * fix Deadlock with SelectorManager.doProcess and TcpConnection.write
   (CASSANDRA-392)
 * remove key cache b/c of concurrency bugs in third-party
   CLHM library (CASSANDRA-405)
 * update non-major compaction logic to use two threshold values
   (CASSANDRA-407)
 * add periodic / batch commitlog sync modes (several tickets)
 * inline BatchMutation into batch_insert params (CASSANDRA-403)
 * allow setting the logging level at runtime via mbean (CASSANDRA-402)
 * change default comparator to BytesType (CASSANDRA-400)
 * add forwards-compatible ConsistencyLevel parameter to get_key_range
   (CASSANDRA-322)
 * r/m special case of blocking for local destination when writing with 
   ConsistencyLevel.ZERO (CASSANDRA-399)
 * Fixes to make BinaryMemtable [bulk load interface] useful (CASSANDRA-337);
   see contrib/bmt_example for an example of using it.
 * More JMX properties added (several tickets)
 * Thrift changes (several tickets)
    - Merged _super get methods with the normal ones; return values
      are now of ColumnOrSuperColumn.
    - Similarly, merged batch_insert_super into batch_insert.



0.4.0 beta
 * On-disk data format has changed to allow billions of keys/rows per
   node instead of only millions
 * Multi-keyspace support
 * Scan all sstables for all queries to avoid situations where
   different types of operation on the same ColumnFamily could
   disagree on what data was present
 * Snapshot support via JMX
 * Thrift API has changed a _lot_:
    - removed time-sorted CFs; instead, user-defined comparators
      may be defined on the column names, which are now byte arrays.
      Default comparators are provided for UTF8, Bytes, Ascii, Long (i64),
      and UUID types.
    - removed colon-delimited strings in thrift api in favor of explicit
      structs such as ColumnPath, ColumnParent, etc.  Also normalized
      thrift struct and argument naming.
    - Added columnFamily argument to get_key_range.
    - Change signature of get_slice to accept starting and ending
      columns as well as an offset.  (This allows use of indexes.)
      Added "ascending" flag to allow reasonably-efficient reverse
      scans as well.  Removed get_slice_by_range as redundant.
    - get_key_range operates on one CF at a time
    - changed `block` boolean on insert methods to ConsistencyLevel enum,
      with options of NONE, ONE, QUORUM, and ALL.
    - added similar consistency_level parameter to read methods
    - column-name-set slice with no names given now returns zero columns
      instead of all of them.  ("all" can run your server out of memory.
      use a range-based slice with a high max column count instead.)
 * Removed the web interface. Node information can now be obtained by 
   using the newly introduced nodeprobe utility.
 * More JMX stats
 * Remove magic values from internals (e.g. special key to indicate
   when to flush memtables)
 * Rename configuration "table" to "keyspace"
 * Moved to crash-only design; no more shutdown (just kill the process)
 * Lots of bug fixes

Full list of issues resolved in 0.4 is at https://issues.apache.org/jira/secure/IssueNavigator.jspa?reset=true&&pid=12310865&fixfor=12313862&resolution=1&sorter/field=issuekey&sorter/order=DESC


0.3.0 RC3
 * Fix potential deadlock under load in TCPConnection.
   (CASSANDRA-220)


0.3.0 RC2
 * Fix possible data loss when server is stopped after replaying
   log but before new inserts force memtable flush.
   (CASSANDRA-204)
 * Added BUGS file


0.3.0 RC1
 * Range queries on keys, including user-defined key collation
 * Remove support
 * Workarounds for a weird bug in JDK select/register that seems
   particularly common on VM environments. Cassandra should deploy
   fine on EC2 now
 * Much improved infrastructure: the beginnings of a decent test suite
   ("ant test" for unit tests; "nosetests" for system tests), code
   coverage reporting, etc.
 * Expanded node status reporting via JMX
 * Improved error reporting/logging on both server and client
 * Reduced memory footprint in default configuration
 * Combined blocking and non-blocking versions of insert APIs
 * Added FlushPeriodInMinutes configuration parameter to force
   flushing of infrequently-updated ColumnFamilies<|MERGE_RESOLUTION|>--- conflicted
+++ resolved
@@ -1,5 +1,7 @@
-<<<<<<< HEAD
 3.7
+Merged from 3.0:
+ * Refactor Materialized View code (CASSANDRA-11475)
+ * Update Java Driver (CASSANDRA-11615)
 Merged from 2.2:
  * cqlsh: correctly handle non-ascii chars in error messages (CASSANDRA-11626)
 
@@ -70,13 +72,6 @@
  * (cqlsh) Show static columns in a different color (CASSANDRA-11059)
  * Allow to remove TTLs on table with default_time_to_live (CASSANDRA-11207)
 Merged from 3.0:
-=======
-3.0.7
- * Refactor Materialized View code (CASSANDRA-11475)
- * Update Java Driver (CASSANDRA-11615)
- 
-3.0.6
->>>>>>> 06870372
  * Disallow creating view with a static column (CASSANDRA-11602)
  * Reduce the amount of object allocations caused by the getFunctions methods (CASSANDRA-11593)
  * Potential error replaying commitlog with smallint/tinyint/date/time types (CASSANDRA-11618)
