--- conflicted
+++ resolved
@@ -1,4 +1,3 @@
-<<<<<<< HEAD
 2.1.0-rc1
  * Parallel streaming for sstableloader (CASSANDRA-3668)
  * Fix bugs in supercolumns handling (CASSANDRA-7138)
@@ -7,13 +6,6 @@
  * Upgrade NBHM lib (CASSANDRA-7128)
  * Optimize netty server (CASSANDRA-6861)
 Merged from 2.0:
-=======
-2.0.9
- * Warn when 'USING TIMESTAMP' is used on a CAS BATCH (CASSANDRA-7067)
-
-
-2.0.8
->>>>>>> 19ff1932
  * Correctly delete scheduled range xfers (CASSANDRA-7143)
  * Make batchlog replica selection rack-aware (CASSANDRA-6551)
  * Suggest CTRL-C or semicolon after three blank lines in cqlsh (CASSANDRA-7142)
