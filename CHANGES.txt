--- conflicted
+++ resolved
@@ -1,4 +1,3 @@
-<<<<<<< HEAD
 3.0
  * Storage engine refactor (CASSANDRA-8099, 9743)
  * Update Guava to 18.0 (CASSANDRA-9653)
@@ -15,12 +14,8 @@
  * Populate TokenMetadata early during startup (CASSANDRA-9317)
  * undeprecate cache recentHitRate (CASSANDRA-6591)
  * Add support for selectively varint encoding fields (CASSANDRA-9499)
-Merged from 2.0:
-=======
-2.2.0-rc3
 Merged from 2.1:
  * Fix clientutil jar and tests (CASSANDRA-9760)
->>>>>>> 882cf258
  * (cqlsh) Allow the SSL protocol version to be specified through the
    config file or environment variables (CASSANDRA-9544)
 Merged from 2.0:
