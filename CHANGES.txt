1.2.4
 * Ensure that PerRowSecondaryIndex updates see the most recent values
   (CASSANDRA-5397)
 * avoid duplicate index entries ind PrecompactedRow and 
   ParallelCompactionIterable (CASSANDRA-5395)
 * remove the index entry on oldColumn when new column is a tombstone 
   (CASSANDRA-5395)
 * Change default stream throughput from 400 to 200 mbps (CASSANDRA-5036)
 * Gossiper logs DOWN for symmetry with UP (CASSANDRA-5187)
 * Fix mixing prepared statements between keyspaces (CASSANDRA-5352)
 * Fix consistency level during bootstrap - strike 3 (CASSANDRA-5354)
 * Fix transposed arguments in AlreadyExistsException (CASSANDRA-5362)
 * Improve asynchronous hint delivery (CASSANDRA-5179)
 * Fix Guava dependency version (12.0 -> 13.0.1) for Maven (CASSANDRA-5364)
 * Validate that provided CQL3 collection value are < 64K (CASSANDRA-5355)
 * Make upgradeSSTable skip current version sstables by default (CASSANDRA-5366)
 * Optimize min/max timestamp collection (CASSANDRA-5373)
 * Invalid streamId in cql binary protocol when using invalid CL 
   (CASSANDRA-5164)
 * Fix validation for IN where clauses with collections (CASSANDRA-5376)
 * Copy resultSet on count query to avoid ConcurrentModificationException 
   (CASSANDRA-5382)
 * Correctly typecheck in CQL3 even with ReversedType (CASSANDRA-5386)
 * Fix streaming compressed files when using encryption (CASSANDRA-5391)
 * cassandra-all 1.2.0 pom missing netty dependency (CASSANDRA-5392)
 * Fix writetime/ttl functions on null values (CASSANDRA-5341)
 * Fix NPE during cql3 select with token() (CASSANDRA-5404)
 * IndexHelper.skipBloomFilters won't skip non-SHA filters (CASSANDRA-5385)
 * cqlsh: Print maps ordered by key, sort sets (CASSANDRA-5413)
 * Add null syntax support in CQL3 for inserts (CASSANDRA-3783)
 * Allow unauthenticated set_keyspace() calls (CASSANDRA-5423)
 * Fix potential incremental backups race (CASSANDRA-5410)
Merged from 1.1:
 * cli: Quote ks and cf names in schema output when needed (CASSANDRA-5052)
 * Fix bad default for min/max timestamp in SSTableMetadata (CASSANDRA-5372)
 * Fix cf name extraction from manifest in Directories.migrateFile() 
   (CASSANDRA-5242)


1.2.3
 * add check for sstable overlap within a level on startup (CASSANDRA-5327)
 * replace ipv6 colons in jmx object names (CASSANDRA-5298, 5328)
 * Avoid allocating SSTableBoundedScanner during repair when the range does 
   not intersect the sstable (CASSANDRA-5249)
 * Don't lowercase property map keys (this breaks NTS) (CASSANDRA-5292)
 * Fix composite comparator with super columns (CASSANDRA-5287)
 * Fix insufficient validation of UPDATE queries against counter cfs
   (CASSANDRA-5300)
 * Fix PropertyFileSnitch default DC/Rack behavior (CASSANDRA-5285)
 * Handle null values when executing prepared statement (CASSANDRA-5081)
 * Add netty to pom dependencies (CASSANDRA-5181)
 * Include type arguments in Thrift CQLPreparedResult (CASSANDRA-5311)
 * Fix compaction not removing columns when bf_fp_ratio is 1 (CASSANDRA-5182)
 * cli: Warn about missing CQL3 tables in schema descriptions (CASSANDRA-5309)
 * Re-enable unknown option in replication/compaction strategies option for
   backward compatibility (CASSANDRA-4795)
 * Add binary protocol support to stress (CASSANDRA-4993)
 * cqlsh: Fix COPY FROM value quoting and null handling (CASSANDRA-5305)
 * Fix repair -pr for vnodes (CASSANDRA-5329)
 * Relax CL for auth queries for non-default users (CASSANDRA-5310)
 * Fix AssertionError during repair (CASSANDRA-5245)
 * Don't announce migrations to pre-1.2 nodes (CASSANDRA-5334)
Merged from 1.1:
 * Update offline scrub for 1.0 -> 1.1 directory structure (CASSANDRA-5195)
 * add tmp flag to Descriptor hashcode (CASSANDRA-4021)
 * fix logging of "Found table data in data directories" when only system tables
   are present (CASSANDRA-5289)
 * cli: Add JMX authentication support (CASSANDRA-5080)
 * nodetool: ability to repair specific range (CASSANDRA-5280)
 * Fix possible assertion triggered in SliceFromReadCommand (CASSANDRA-5284)
 * cqlsh: Add inet type support on Windows (ipv4-only) (CASSANDRA-4801)
 * Fix race when initializing ColumnFamilyStore (CASSANDRA-5350)
 * Add UseTLAB JVM flag (CASSANDRA-5361)
<<<<<<< HEAD


1.2.2
 * fix potential for multiple concurrent compactions of the same sstables
   (CASSANDRA-5256)
 * avoid no-op caching of byte[] on commitlog append (CASSANDRA-5199)
 * fix symlinks under data dir not working (CASSANDRA-5185)
 * fix bug in compact storage metadata handling (CASSANDRA-5189)
 * Validate login for USE queries (CASSANDRA-5207)
 * cli: remove default username and password (CASSANDRA-5208)
 * configure populate_io_cache_on_flush per-CF (CASSANDRA-4694)
 * allow configuration of internode socket buffer (CASSANDRA-3378)
 * Make sstable directory picking blacklist-aware again (CASSANDRA-5193)
 * Correctly expire gossip states for edge cases (CASSANDRA-5216)
 * Improve handling of directory creation failures (CASSANDRA-5196)
 * Expose secondary indicies to the rest of nodetool (CASSANDRA-4464)
 * Binary protocol: avoid sending notification for 0.0.0.0 (CASSANDRA-5227)
 * add UseCondCardMark XX jvm settings on jdk 1.7 (CASSANDRA-4366)
 * CQL3 refactor to allow conversion function (CASSANDRA-5226)
 * Fix drop of sstables in some circumstance (CASSANDRA-5232)
 * Implement caching of authorization results (CASSANDRA-4295)
 * Add support for LZ4 compression (CASSANDRA-5038)
 * Fix missing columns in wide rows queries (CASSANDRA-5225)
 * Simplify auth setup and make system_auth ks alterable (CASSANDRA-5112)
 * Stop compactions from hanging during bootstrap (CASSANDRA-5244)
 * fix compressed streaming sending extra chunk (CASSANDRA-5105)
 * Add CQL3-based implementations of IAuthenticator and IAuthorizer
   (CASSANDRA-4898)
 * Fix timestamp-based tomstone removal logic (CASSANDRA-5248)
 * cli: Add JMX authentication support (CASSANDRA-5080)
 * Fix forceFlush behavior (CASSANDRA-5241)
 * cqlsh: Add username autocompletion (CASSANDRA-5231)
 * Fix CQL3 composite partition key error (CASSANDRA-5240)
 * Allow IN clause on last clustering key (CASSANDRA-5230)


1.2.1
 * stream undelivered hints on decommission (CASSANDRA-5128)
 * GossipingPropertyFileSnitch loads saved dc/rack info if needed (CASSANDRA-5133)
 * drain should flush system CFs too (CASSANDRA-4446)
 * add inter_dc_tcp_nodelay setting (CASSANDRA-5148)
 * re-allow wrapping ranges for start_token/end_token range pairing (CASSANDRA-5106)
 * fix validation compaction of empty rows (CASSADRA-5136)
 * nodetool methods to enable/disable hint storage/delivery (CASSANDRA-4750)
 * disallow bloom filter false positive chance of 0 (CASSANDRA-5013)
 * add threadpool size adjustment methods to JMXEnabledThreadPoolExecutor and 
   CompactionManagerMBean (CASSANDRA-5044)
 * fix hinting for dropped local writes (CASSANDRA-4753)
 * off-heap cache doesn't need mutable column container (CASSANDRA-5057)
 * apply disk_failure_policy to bad disks on initial directory creation 
   (CASSANDRA-4847)
 * Optimize name-based queries to use ArrayBackedSortedColumns (CASSANDRA-5043)
 * Fall back to old manifest if most recent is unparseable (CASSANDRA-5041)
 * pool [Compressed]RandomAccessReader objects on the partitioned read path
   (CASSANDRA-4942)
 * Add debug logging to list filenames processed by Directories.migrateFile 
   method (CASSANDRA-4939)
 * Expose black-listed directories via JMX (CASSANDRA-4848)
 * Log compaction merge counts (CASSANDRA-4894)
 * Minimize byte array allocation by AbstractData{Input,Output} (CASSANDRA-5090)
 * Add SSL support for the binary protocol (CASSANDRA-5031)
 * Allow non-schema system ks modification for shuffle to work (CASSANDRA-5097)
 * cqlsh: Add default limit to SELECT statements (CASSANDRA-4972)
 * cqlsh: fix DESCRIBE for 1.1 cfs in CQL3 (CASSANDRA-5101)
 * Correctly gossip with nodes >= 1.1.7 (CASSANDRA-5102)
 * Ensure CL guarantees on digest mismatch (CASSANDRA-5113)
 * Validate correctly selects on composite partition key (CASSANDRA-5122)
 * Fix exception when adding collection (CASSANDRA-5117)
 * Handle states for non-vnode clusters correctly (CASSANDRA-5127)
 * Refuse unrecognized replication and compaction strategy options (CASSANDRA-4795)
 * Pick the correct value validator in sstable2json for cql3 tables (CASSANDRA-5134)
 * Validate login for describe_keyspace, describe_keyspaces and set_keyspace
   (CASSANDRA-5144)
 * Fix inserting empty maps (CASSANDRA-5141)
 * Don't remove tokens from System table for node we know (CASSANDRA-5121)
 * fix streaming progress report for compresed files (CASSANDRA-5130)
 * Coverage analysis for low-CL queries (CASSANDRA-4858)
 * Stop interpreting dates as valid timeUUID value (CASSANDRA-4936)
 * Adds E notation for floating point numbers (CASSANDRA-4927)
 * Detect (and warn) unintentional use of the cql2 thrift methods when cql3 was
   intended (CASSANDRA-5172)
=======
 * cli: Quote ks and cf names in schema output when needed (CASSANDRA-5052)
 * Fix bad default for min/max timestamp in SSTableMetadata (CASSANDRA-5372)
 * Fix cf name extraction from manifest in Directories.migrateFile() (CASSANDRA-5242)
 * Support pluggable internode authentication (CASSANDRA-5401)
>>>>>>> 4a010ed9


1.1.10
 * fix saved key cache not loading at startup (CASSANDRA-5166)
 * fix ConcurrentModificationException in getBootstrapSource (CASSANDRA-5170)
 * fix sstable maxtimestamp for row deletes and pre-1.1.1 sstables (CASSANDRA-5153)
 * fix start key/end token validation for wide row iteration (CASSANDRA-5168)
 * add ConfigHelper support for Thrift frame and max message sizes (CASSANDRA-5188)
 * fix nodetool repair not fail on node down (CASSANDRA-5203)
 * always collect tombstone hints (CASSANDRA-5068)
 * Fix thread growth on node removal (CASSANDRA-5175)
 * Fix error when sourcing file in cqlsh (CASSANDRA-5235)
 * Make Ec2Region's datacenter name configurable (CASSANDRA-5155)


1.1.9
 * Simplify CompressedRandomAccessReader to work around JDK FD bug (CASSANDRA-5088)
 * Improve handling a changing target throttle rate mid-compaction (CASSANDRA-5087)
 * Pig: correctly decode row keys in widerow mode (CASSANDRA-5098)
 * nodetool repair command now prints progress (CASSANDRA-4767)
 * Ensure Jackson dependency matches lib (CASSANDRA-5126)
 * fix user defined compaction to run against 1.1 data directory (CASSANDRA-5118)
 * Fix CQL3 BATCH authorization caching (CASSANDRA-5145)
 * fix get_count returns incorrect value with TTL (CASSANDRA-5099)
 * better handling for amid compaction failure (CASSANDRA-5137)
 * calculate pending ranges asynchronously (CASSANDRA-5135)
 * convert default marshallers list to map for better readability (CASSANDRA-5109)
 * Expose droppable tombstone ratio stats over JMX (CASSANDRA-5159)
 


1.2.0
 * Disallow counters in collections (CASSANDRA-5082)
 * cqlsh: add unit tests (CASSANDRA-3920)
 * fix default bloom_filter_fp_chance for LeveledCompactionStrategy (CASSANDRA-5093)
Merged from 1.1:
 * add validation for get_range_slices with start_key and end_token (CASSANDRA-5089)


1.2.0-rc2
 * fix nodetool ownership display with vnodes (CASSANDRA-5065)
 * cqlsh: add DESCRIBE KEYSPACES command (CASSANDRA-5060)
 * Fix potential infinite loop when reloading CFS (CASSANDRA-5064)
 * Fix SimpleAuthorizer example (CASSANDRA-5072)
 * cqlsh: force CL.ONE for tracing and system.schema* queries (CASSANDRA-5070)
 * Includes cassandra-shuffle in the debian package (CASSANDRA-5058)
Merged from 1.1:
 * fix multithreaded compaction deadlock (CASSANDRA-4492)
 * fix temporarily missing schema after upgrade from pre-1.1.5 (CASSANDRA-5061)
 * Fix ALTER TABLE overriding compression options with defaults
   (CASSANDRA-4996, 5066)
 * fix specifying and altering crc_check_chance (CASSANDRA-5053)
 * fix Murmur3Partitioner ownership% calculation (CASSANDRA-5076)
 * Don't expire columns sooner than they should in 2ndary indexes (CASSANDRA-5079)


1.2-rc1
 * rename rpc_timeout settings to request_timeout (CASSANDRA-5027)
 * add BF with 0.1 FP to LCS by default (CASSANDRA-5029)
 * Fix preparing insert queries (CASSANDRA-5016)
 * Fix preparing queries with counter increment (CASSANDRA-5022)
 * Fix preparing updates with collections (CASSANDRA-5017)
 * Don't generate UUID based on other node address (CASSANDRA-5002)
 * Fix message when trying to alter a clustering key type (CASSANDRA-5012)
 * Update IAuthenticator to match the new IAuthorizer (CASSANDRA-5003)
 * Fix inserting only a key in CQL3 (CASSANDRA-5040)
 * Fix CQL3 token() function when used with strings (CASSANDRA-5050)
Merged from 1.1:
 * reduce log spam from invalid counter shards (CASSANDRA-5026)
 * Improve schema propagation performance (CASSANDRA-5025)
 * Fix for IndexHelper.IndexFor throws OOB Exception (CASSANDRA-5030)
 * cqlsh: make it possible to describe thrift CFs (CASSANDRA-4827)
 * cqlsh: fix timestamp formatting on some platforms (CASSANDRA-5046)


1.2-beta3
 * make consistency level configurable in cqlsh (CASSANDRA-4829)
 * fix cqlsh rendering of blob fields (CASSANDRA-4970)
 * fix cqlsh DESCRIBE command (CASSANDRA-4913)
 * save truncation position in system table (CASSANDRA-4906)
 * Move CompressionMetadata off-heap (CASSANDRA-4937)
 * allow CLI to GET cql3 columnfamily data (CASSANDRA-4924)
 * Fix rare race condition in getExpireTimeForEndpoint (CASSANDRA-4402)
 * acquire references to overlapping sstables during compaction so bloom filter
   doesn't get free'd prematurely (CASSANDRA-4934)
 * Don't share slice query filter in CQL3 SelectStatement (CASSANDRA-4928)
 * Separate tracing from Log4J (CASSANDRA-4861)
 * Exclude gcable tombstones from merkle-tree computation (CASSANDRA-4905)
 * Better printing of AbstractBounds for tracing (CASSANDRA-4931)
 * Optimize mostRecentTombstone check in CC.collectAllData (CASSANDRA-4883)
 * Change stream session ID to UUID to avoid collision from same node (CASSANDRA-4813)
 * Use Stats.db when bulk loading if present (CASSANDRA-4957)
 * Skip repair on system_trace and keyspaces with RF=1 (CASSANDRA-4956)
 * (cql3) Remove arbitrary SELECT limit (CASSANDRA-4918)
 * Correctly handle prepared operation on collections (CASSANDRA-4945)
 * Fix CQL3 LIMIT (CASSANDRA-4877)
 * Fix Stress for CQL3 (CASSANDRA-4979)
 * Remove cassandra specific exceptions from JMX interface (CASSANDRA-4893)
 * (CQL3) Force using ALLOW FILTERING on potentially inefficient queries (CASSANDRA-4915)
 * (cql3) Fix adding column when the table has collections (CASSANDRA-4982)
 * (cql3) Fix allowing collections with compact storage (CASSANDRA-4990)
 * (cql3) Refuse ttl/writetime function on collections (CASSANDRA-4992)
 * Replace IAuthority with new IAuthorizer (CASSANDRA-4874)
 * clqsh: fix KEY pseudocolumn escaping when describing Thrift tables
   in CQL3 mode (CASSANDRA-4955)
 * add basic authentication support for Pig CassandraStorage (CASSANDRA-3042)
 * fix CQL2 ALTER TABLE compaction_strategy_class altering (CASSANDRA-4965)
Merged from 1.1:
 * Fall back to old describe_splits if d_s_ex is not available (CASSANDRA-4803)
 * Improve error reporting when streaming ranges fail (CASSANDRA-5009)
 * Fix cqlsh timestamp formatting of timezone info (CASSANDRA-4746)
 * Fix assertion failure with leveled compaction (CASSANDRA-4799)
 * Check for null end_token in get_range_slice (CASSANDRA-4804)
 * Remove all remnants of removed nodes (CASSANDRA-4840)
 * Add aut-reloading of the log4j file in debian package (CASSANDRA-4855)
 * Fix estimated row cache entry size (CASSANDRA-4860)
 * reset getRangeSlice filter after finishing a row for get_paged_slice
   (CASSANDRA-4919)
 * expunge row cache post-truncate (CASSANDRA-4940)
 * Allow static CF definition with compact storage (CASSANDRA-4910)
 * Fix endless loop/compaction of schema_* CFs due to broken timestamps (CASSANDRA-4880)
 * Fix 'wrong class type' assertion in CounterColumn (CASSANDRA-4976)


1.2-beta2
 * fp rate of 1.0 disables BF entirely; LCS defaults to 1.0 (CASSANDRA-4876)
 * off-heap bloom filters for row keys (CASSANDRA_4865)
 * add extension point for sstable components (CASSANDRA-4049)
 * improve tracing output (CASSANDRA-4852, 4862)
 * make TRACE verb droppable (CASSANDRA-4672)
 * fix BulkLoader recognition of CQL3 columnfamilies (CASSANDRA-4755)
 * Sort commitlog segments for replay by id instead of mtime (CASSANDRA-4793)
 * Make hint delivery asynchronous (CASSANDRA-4761)
 * Pluggable Thrift transport factories for CLI and cqlsh (CASSANDRA-4609, 4610)
 * cassandra-cli: allow Double value type to be inserted to a column (CASSANDRA-4661)
 * Add ability to use custom TServerFactory implementations (CASSANDRA-4608)
 * optimize batchlog flushing to skip successful batches (CASSANDRA-4667)
 * include metadata for system keyspace itself in schema tables (CASSANDRA-4416)
 * add check to PropertyFileSnitch to verify presence of location for
   local node (CASSANDRA-4728)
 * add PBSPredictor consistency modeler (CASSANDRA-4261)
 * remove vestiges of Thrift unframed mode (CASSANDRA-4729)
 * optimize single-row PK lookups (CASSANDRA-4710)
 * adjust blockFor calculation to account for pending ranges due to node 
   movement (CASSANDRA-833)
 * Change CQL version to 3.0.0 and stop accepting 3.0.0-beta1 (CASSANDRA-4649)
 * (CQL3) Make prepared statement global instead of per connection 
   (CASSANDRA-4449)
 * Fix scrubbing of CQL3 created tables (CASSANDRA-4685)
 * (CQL3) Fix validation when using counter and regular columns in the same 
   table (CASSANDRA-4706)
 * Fix bug starting Cassandra with simple authentication (CASSANDRA-4648)
 * Add support for batchlog in CQL3 (CASSANDRA-4545, 4738)
 * Add support for multiple column family outputs in CFOF (CASSANDRA-4208)
 * Support repairing only the local DC nodes (CASSANDRA-4747)
 * Use rpc_address for binary protocol and change default port (CASSANRA-4751)
 * Fix use of collections in prepared statements (CASSANDRA-4739)
 * Store more information into peers table (CASSANDRA-4351, 4814)
 * Configurable bucket size for size tiered compaction (CASSANDRA-4704)
 * Run leveled compaction in parallel (CASSANDRA-4310)
 * Fix potential NPE during CFS reload (CASSANDRA-4786)
 * Composite indexes may miss results (CASSANDRA-4796)
 * Move consistency level to the protocol level (CASSANDRA-4734, 4824)
 * Fix Subcolumn slice ends not respected (CASSANDRA-4826)
 * Fix Assertion error in cql3 select (CASSANDRA-4783)
 * Fix list prepend logic (CQL3) (CASSANDRA-4835)
 * Add booleans as literals in CQL3 (CASSANDRA-4776)
 * Allow renaming PK columns in CQL3 (CASSANDRA-4822)
 * Fix binary protocol NEW_NODE event (CASSANDRA-4679)
 * Fix potential infinite loop in tombstone compaction (CASSANDRA-4781)
 * Remove system tables accounting from schema (CASSANDRA-4850)
 * (cql3) Force provided columns in clustering key order in 
   'CLUSTERING ORDER BY' (CASSANDRA-4881)
 * Fix composite index bug (CASSANDRA-4884)
 * Fix short read protection for CQL3 (CASSANDRA-4882)
 * Add tracing support to the binary protocol (CASSANDRA-4699)
 * (cql3) Don't allow prepared marker inside collections (CASSANDRA-4890)
 * Re-allow order by on non-selected columns (CASSANDRA-4645)
 * Bug when composite index is created in a table having collections (CASSANDRA-4909)
 * log index scan subject in CompositesSearcher (CASSANDRA-4904)
Merged from 1.1:
 * add get[Row|Key]CacheEntries to CacheServiceMBean (CASSANDRA-4859)
 * fix get_paged_slice to wrap to next row correctly (CASSANDRA-4816)
 * fix indexing empty column values (CASSANDRA-4832)
 * allow JdbcDate to compose null Date objects (CASSANDRA-4830)
 * fix possible stackoverflow when compacting 1000s of sstables
   (CASSANDRA-4765)
 * fix wrong leveled compaction progress calculation (CASSANDRA-4807)
 * add a close() method to CRAR to prevent leaking file descriptors (CASSANDRA-4820)
 * fix potential infinite loop in get_count (CASSANDRA-4833)
 * fix compositeType.{get/from}String methods (CASSANDRA-4842)
 * (CQL) fix CREATE COLUMNFAMILY permissions check (CASSANDRA-4864)
 * Fix DynamicCompositeType same type comparison (CASSANDRA-4711)
 * Fix duplicate SSTable reference when stream session failed (CASSANDRA-3306)
 * Allow static CF definition with compact storage (CASSANDRA-4910)
 * Fix endless loop/compaction of schema_* CFs due to broken timestamps (CASSANDRA-4880)
 * Fix 'wrong class type' assertion in CounterColumn (CASSANDRA-4976)


1.2-beta1
 * add atomic_batch_mutate (CASSANDRA-4542, -4635)
 * increase default max_hint_window_in_ms to 3h (CASSANDRA-4632)
 * include message initiation time to replicas so they can more
   accurately drop timed-out requests (CASSANDRA-2858)
 * fix clientutil.jar dependencies (CASSANDRA-4566)
 * optimize WriteResponse (CASSANDRA-4548)
 * new metrics (CASSANDRA-4009)
 * redesign KEYS indexes to avoid read-before-write (CASSANDRA-2897)
 * debug tracing (CASSANDRA-1123)
 * parallelize row cache loading (CASSANDRA-4282)
 * Make compaction, flush JBOD-aware (CASSANDRA-4292)
 * run local range scans on the read stage (CASSANDRA-3687)
 * clean up ioexceptions (CASSANDRA-2116)
 * add disk_failure_policy (CASSANDRA-2118)
 * Introduce new json format with row level deletion (CASSANDRA-4054)
 * remove redundant "name" column from schema_keyspaces (CASSANDRA-4433)
 * improve "nodetool ring" handling of multi-dc clusters (CASSANDRA-3047)
 * update NTS calculateNaturalEndpoints to be O(N log N) (CASSANDRA-3881)
 * split up rpc timeout by operation type (CASSANDRA-2819)
 * rewrite key cache save/load to use only sequential i/o (CASSANDRA-3762)
 * update MS protocol with a version handshake + broadcast address id
   (CASSANDRA-4311)
 * multithreaded hint replay (CASSANDRA-4189)
 * add inter-node message compression (CASSANDRA-3127)
 * remove COPP (CASSANDRA-2479)
 * Track tombstone expiration and compact when tombstone content is
   higher than a configurable threshold, default 20% (CASSANDRA-3442, 4234)
 * update MurmurHash to version 3 (CASSANDRA-2975)
 * (CLI) track elapsed time for `delete' operation (CASSANDRA-4060)
 * (CLI) jline version is bumped to 1.0 to properly  support
   'delete' key function (CASSANDRA-4132)
 * Save IndexSummary into new SSTable 'Summary' component (CASSANDRA-2392, 4289)
 * Add support for range tombstones (CASSANDRA-3708)
 * Improve MessagingService efficiency (CASSANDRA-3617)
 * Avoid ID conflicts from concurrent schema changes (CASSANDRA-3794)
 * Set thrift HSHA server thread limit to unlimited by default (CASSANDRA-4277)
 * Avoids double serialization of CF id in RowMutation messages
   (CASSANDRA-4293)
 * stream compressed sstables directly with java nio (CASSANDRA-4297)
 * Support multiple ranges in SliceQueryFilter (CASSANDRA-3885)
 * Add column metadata to system column families (CASSANDRA-4018)
 * (cql3) Always use composite types by default (CASSANDRA-4329)
 * (cql3) Add support for set, map and list (CASSANDRA-3647)
 * Validate date type correctly (CASSANDRA-4441)
 * (cql3) Allow definitions with only a PK (CASSANDRA-4361)
 * (cql3) Add support for row key composites (CASSANDRA-4179)
 * improve DynamicEndpointSnitch by using reservoir sampling (CASSANDRA-4038)
 * (cql3) Add support for 2ndary indexes (CASSANDRA-3680)
 * (cql3) fix defining more than one PK to be invalid (CASSANDRA-4477)
 * remove schema agreement checking from all external APIs (Thrift, CQL and CQL3) (CASSANDRA-4487)
 * add Murmur3Partitioner and make it default for new installations (CASSANDRA-3772, 4621)
 * (cql3) update pseudo-map syntax to use map syntax (CASSANDRA-4497)
 * Finer grained exceptions hierarchy and provides error code with exceptions (CASSANDRA-3979)
 * Adds events push to binary protocol (CASSANDRA-4480)
 * Rewrite nodetool help (CASSANDRA-2293)
 * Make CQL3 the default for CQL (CASSANDRA-4640)
 * update stress tool to be able to use CQL3 (CASSANDRA-4406)
 * Accept all thrift update on CQL3 cf but don't expose their metadata (CASSANDRA-4377)
 * Replace Throttle with Guava's RateLimiter for HintedHandOff (CASSANDRA-4541)
 * fix counter add/get using CQL2 and CQL3 in stress tool (CASSANDRA-4633)
 * Add sstable count per level to cfstats (CASSANDRA-4537)
 * (cql3) Add ALTER KEYSPACE statement (CASSANDRA-4611)
 * (cql3) Allow defining default consistency levels (CASSANDRA-4448)
 * (cql3) Fix queries using LIMIT missing results (CASSANDRA-4579)
 * fix cross-version gossip messaging (CASSANDRA-4576)
 * added inet data type (CASSANDRA-4627)


1.1.6
 * Wait for writes on synchronous read digest mismatch (CASSANDRA-4792)
 * fix commitlog replay for nanotime-infected sstables (CASSANDRA-4782)
 * preflight check ttl for maximum of 20 years (CASSANDRA-4771)
 * (Pig) fix widerow input with single column rows (CASSANDRA-4789)
 * Fix HH to compact with correct gcBefore, which avoids wiping out
   undelivered hints (CASSANDRA-4772)
 * LCS will merge up to 32 L0 sstables as intended (CASSANDRA-4778)
 * NTS will default unconfigured DC replicas to zero (CASSANDRA-4675)
 * use default consistency level in counter validation if none is
   explicitly provide (CASSANDRA-4700)
 * Improve IAuthority interface by introducing fine-grained
   access permissions and grant/revoke commands (CASSANDRA-4490, 4644)
 * fix assumption error in CLI when updating/describing keyspace 
   (CASSANDRA-4322)
 * Adds offline sstablescrub to debian packaging (CASSANDRA-4642)
 * Automatic fixing of overlapping leveled sstables (CASSANDRA-4644)
 * fix error when using ORDER BY with extended selections (CASSANDRA-4689)
 * (CQL3) Fix validation for IN queries for non-PK cols (CASSANDRA-4709)
 * fix re-created keyspace disappering after 1.1.5 upgrade 
   (CASSANDRA-4698, 4752)
 * (CLI) display elapsed time in 2 fraction digits (CASSANDRA-3460)
 * add authentication support to sstableloader (CASSANDRA-4712)
 * Fix CQL3 'is reversed' logic (CASSANDRA-4716, 4759)
 * (CQL3) Don't return ReversedType in result set metadata (CASSANDRA-4717)
 * Backport adding AlterKeyspace statement (CASSANDRA-4611)
 * (CQL3) Correcty accept upper-case data types (CASSANDRA-4770)
 * Add binary protocol events for schema changes (CASSANDRA-4684)
Merged from 1.0:
 * Switch from NBHM to CHM in MessagingService's callback map, which
   prevents OOM in long-running instances (CASSANDRA-4708)


1.1.5
 * add SecondaryIndex.reload API (CASSANDRA-4581)
 * use millis + atomicint for commitlog segment creation instead of
   nanotime, which has issues under some hypervisors (CASSANDRA-4601)
 * fix FD leak in slice queries (CASSANDRA-4571)
 * avoid recursion in leveled compaction (CASSANDRA-4587)
 * increase stack size under Java7 to 180K
 * Log(info) schema changes (CASSANDRA-4547)
 * Change nodetool setcachecapcity to manipulate global caches (CASSANDRA-4563)
 * (cql3) fix setting compaction strategy (CASSANDRA-4597)
 * fix broken system.schema_* timestamps on system startup (CASSANDRA-4561)
 * fix wrong skip of cache saving (CASSANDRA-4533)
 * Avoid NPE when lost+found is in data dir (CASSANDRA-4572)
 * Respect five-minute flush moratorium after initial CL replay (CASSANDRA-4474)
 * Adds ntp as recommended in debian packaging (CASSANDRA-4606)
 * Configurable transport in CF Record{Reader|Writer} (CASSANDRA-4558)
 * (cql3) fix potential NPE with both equal and unequal restriction (CASSANDRA-4532)
 * (cql3) improves ORDER BY validation (CASSANDRA-4624)
 * Fix potential deadlock during counter writes (CASSANDRA-4578)
 * Fix cql error with ORDER BY when using IN (CASSANDRA-4612)
Merged from 1.0:
 * increase Xss to 160k to accomodate latest 1.6 JVMs (CASSANDRA-4602)
 * fix toString of hint destination tokens (CASSANDRA-4568)
 * Fix multiple values for CurrentLocal NodeID (CASSANDRA-4626)


1.1.4
 * fix offline scrub to catch >= out of order rows (CASSANDRA-4411)
 * fix cassandra-env.sh on RHEL and other non-dash-based systems 
   (CASSANDRA-4494)
Merged from 1.0:
 * (Hadoop) fix setting key length for old-style mapred api (CASSANDRA-4534)
 * (Hadoop) fix iterating through a resultset consisting entirely
   of tombstoned rows (CASSANDRA-4466)
 * Fix multiple values for CurrentLocal NodeID (CASSANDRA-4626)


1.1.3
 * (cqlsh) add COPY TO (CASSANDRA-4434)
 * munmap commitlog segments before rename (CASSANDRA-4337)
 * (JMX) rename getRangeKeySample to sampleKeyRange to avoid returning
   multi-MB results as an attribute (CASSANDRA-4452)
 * flush based on data size, not throughput; overwritten columns no 
   longer artificially inflate liveRatio (CASSANDRA-4399)
 * update default commitlog segment size to 32MB and total commitlog
   size to 32/1024 MB for 32/64 bit JVMs, respectively (CASSANDRA-4422)
 * avoid using global partitioner to estimate ranges in index sstables
   (CASSANDRA-4403)
 * restore pre-CASSANDRA-3862 approach to removing expired tombstones
   from row cache during compaction (CASSANDRA-4364)
 * (stress) support for CQL prepared statements (CASSANDRA-3633)
 * Correctly catch exception when Snappy cannot be loaded (CASSANDRA-4400)
 * (cql3) Support ORDER BY when IN condition is given in WHERE clause (CASSANDRA-4327)
 * (cql3) delete "component_index" column on DROP TABLE call (CASSANDRA-4420)
 * change nanoTime() to currentTimeInMillis() in schema related code (CASSANDRA-4432)
 * add a token generation tool (CASSANDRA-3709)
 * Fix LCS bug with sstable containing only 1 row (CASSANDRA-4411)
 * fix "Can't Modify Index Name" problem on CF update (CASSANDRA-4439)
 * Fix assertion error in getOverlappingSSTables during repair (CASSANDRA-4456)
 * fix nodetool's setcompactionthreshold command (CASSANDRA-4455)
 * Ensure compacted files are never used, to avoid counter overcount (CASSANDRA-4436)
Merged from 1.0:
 * Push the validation of secondary index values to the SecondaryIndexManager (CASSANDRA-4240)
 * (Hadoop) fix iterating through a resultset consisting entirely
   of tombstoned rows (CASSANDRA-4466)
 * allow dropping columns shadowed by not-yet-expired supercolumn or row
   tombstones in PrecompactedRow (CASSANDRA-4396)


1.1.2
 * Fix cleanup not deleting index entries (CASSANDRA-4379)
 * Use correct partitioner when saving + loading caches (CASSANDRA-4331)
 * Check schema before trying to export sstable (CASSANDRA-2760)
 * Raise a meaningful exception instead of NPE when PFS encounters
   an unconfigured node + no default (CASSANDRA-4349)
 * fix bug in sstable blacklisting with LCS (CASSANDRA-4343)
 * LCS no longer promotes tiny sstables out of L0 (CASSANDRA-4341)
 * skip tombstones during hint replay (CASSANDRA-4320)
 * fix NPE in compactionstats (CASSANDRA-4318)
 * enforce 1m min keycache for auto (CASSANDRA-4306)
 * Have DeletedColumn.isMFD always return true (CASSANDRA-4307)
 * (cql3) exeption message for ORDER BY constraints said primary filter can be
    an IN clause, which is misleading (CASSANDRA-4319)
 * (cql3) Reject (not yet supported) creation of 2ndardy indexes on tables with
   composite primary keys (CASSANDRA-4328)
 * Set JVM stack size to 160k for java 7 (CASSANDRA-4275)
 * cqlsh: add COPY command to load data from CSV flat files (CASSANDRA-4012)
 * CFMetaData.fromThrift to throw ConfigurationException upon error (CASSANDRA-4353)
 * Use CF comparator to sort indexed columns in SecondaryIndexManager
   (CASSANDRA-4365)
 * add strategy_options to the KSMetaData.toString() output (CASSANDRA-4248)
 * (cql3) fix range queries containing unqueried results (CASSANDRA-4372)
 * (cql3) allow updating column_alias types (CASSANDRA-4041)
 * (cql3) Fix deletion bug (CASSANDRA-4193)
 * Fix computation of overlapping sstable for leveled compaction (CASSANDRA-4321)
 * Improve scrub and allow to run it offline (CASSANDRA-4321)
 * Fix assertionError in StorageService.bulkLoad (CASSANDRA-4368)
 * (cqlsh) add option to authenticate to a keyspace at startup (CASSANDRA-4108)
 * (cqlsh) fix ASSUME functionality (CASSANDRA-4352)
 * Fix ColumnFamilyRecordReader to not return progress > 100% (CASSANDRA-3942)
Merged from 1.0:
 * Set gc_grace on index CF to 0 (CASSANDRA-4314)


1.1.1
 * allow larger cache capacities than 2GB (CASSANDRA-4150)
 * add getsstables command to nodetool (CASSANDRA-4199)
 * apply parent CF compaction settings to secondary index CFs (CASSANDRA-4280)
 * preserve commitlog size cap when recycling segments at startup
   (CASSANDRA-4201)
 * (Hadoop) fix split generation regression (CASSANDRA-4259)
 * ignore min/max compactions settings in LCS, while preserving
   behavior that min=max=0 disables autocompaction (CASSANDRA-4233)
 * log number of rows read from saved cache (CASSANDRA-4249)
 * calculate exact size required for cleanup operations (CASSANDRA-1404)
 * avoid blocking additional writes during flush when the commitlog
   gets behind temporarily (CASSANDRA-1991)
 * enable caching on index CFs based on data CF cache setting (CASSANDRA-4197)
 * warn on invalid replication strategy creation options (CASSANDRA-4046)
 * remove [Freeable]Memory finalizers (CASSANDRA-4222)
 * include tombstone size in ColumnFamily.size, which can prevent OOM
   during sudden mass delete operations by yielding a nonzero liveRatio
   (CASSANDRA-3741)
 * Open 1 sstableScanner per level for leveled compaction (CASSANDRA-4142)
 * Optimize reads when row deletion timestamps allow us to restrict
   the set of sstables we check (CASSANDRA-4116)
 * add support for commitlog archiving and point-in-time recovery
   (CASSANDRA-3690)
 * avoid generating redundant compaction tasks during streaming
   (CASSANDRA-4174)
 * add -cf option to nodetool snapshot, and takeColumnFamilySnapshot to
   StorageService mbean (CASSANDRA-556)
 * optimize cleanup to drop entire sstables where possible (CASSANDRA-4079)
 * optimize truncate when autosnapshot is disabled (CASSANDRA-4153)
 * update caches to use byte[] keys to reduce memory overhead (CASSANDRA-3966)
 * add column limit to cli (CASSANDRA-3012, 4098)
 * clean up and optimize DataOutputBuffer, used by CQL compression and
   CompositeType (CASSANDRA-4072)
 * optimize commitlog checksumming (CASSANDRA-3610)
 * identify and blacklist corrupted SSTables from future compactions 
   (CASSANDRA-2261)
 * Move CfDef and KsDef validation out of thrift (CASSANDRA-4037)
 * Expose API to repair a user provided range (CASSANDRA-3912)
 * Add way to force the cassandra-cli to refresh its schema (CASSANDRA-4052)
 * Avoid having replicate on write tasks stacking up at CL.ONE (CASSANDRA-2889)
 * (cql3) Backwards compatibility for composite comparators in non-cql3-aware
   clients (CASSANDRA-4093)
 * (cql3) Fix order by for reversed queries (CASSANDRA-4160)
 * (cql3) Add ReversedType support (CASSANDRA-4004)
 * (cql3) Add timeuuid type (CASSANDRA-4194)
 * (cql3) Minor fixes (CASSANDRA-4185)
 * (cql3) Fix prepared statement in BATCH (CASSANDRA-4202)
 * (cql3) Reduce the list of reserved keywords (CASSANDRA-4186)
 * (cql3) Move max/min compaction thresholds to compaction strategy options
   (CASSANDRA-4187)
 * Fix exception during move when localhost is the only source (CASSANDRA-4200)
 * (cql3) Allow paging through non-ordered partitioner results (CASSANDRA-3771)
 * (cql3) Fix drop index (CASSANDRA-4192)
 * (cql3) Don't return range ghosts anymore (CASSANDRA-3982)
 * fix re-creating Keyspaces/ColumnFamilies with the same name as dropped
   ones (CASSANDRA-4219)
 * fix SecondaryIndex LeveledManifest save upon snapshot (CASSANDRA-4230)
 * fix missing arrayOffset in FBUtilities.hash (CASSANDRA-4250)
 * (cql3) Add name of parameters in CqlResultSet (CASSANDRA-4242)
 * (cql3) Correctly validate order by queries (CASSANDRA-4246)
 * rename stress to cassandra-stress for saner packaging (CASSANDRA-4256)
 * Fix exception on colum metadata with non-string comparator (CASSANDRA-4269)
 * Check for unknown/invalid compression options (CASSANDRA-4266)
 * (cql3) Adds simple access to column timestamp and ttl (CASSANDRA-4217)
 * (cql3) Fix range queries with secondary indexes (CASSANDRA-4257)
 * Better error messages from improper input in cli (CASSANDRA-3865)
 * Try to stop all compaction upon Keyspace or ColumnFamily drop (CASSANDRA-4221)
 * (cql3) Allow keyspace properties to contain hyphens (CASSANDRA-4278)
 * (cql3) Correctly validate keyspace access in create table (CASSANDRA-4296)
 * Avoid deadlock in migration stage (CASSANDRA-3882)
 * Take supercolumn names and deletion info into account in memtable throughput
   (CASSANDRA-4264)
 * Add back backward compatibility for old style replication factor (CASSANDRA-4294)
 * Preserve compatibility with pre-1.1 index queries (CASSANDRA-4262)
Merged from 1.0:
 * Fix super columns bug where cache is not updated (CASSANDRA-4190)
 * fix maxTimestamp to include row tombstones (CASSANDRA-4116)
 * (CLI) properly handle quotes in create/update keyspace commands (CASSANDRA-4129)
 * Avoids possible deadlock during bootstrap (CASSANDRA-4159)
 * fix stress tool that hangs forever on timeout or error (CASSANDRA-4128)
 * stress tool to return appropriate exit code on failure (CASSANDRA-4188)
 * fix compaction NPE when out of disk space and assertions disabled
   (CASSANDRA-3985)
 * synchronize LCS getEstimatedTasks to avoid CME (CASSANDRA-4255)
 * ensure unique streaming session id's (CASSANDRA-4223)
 * kick off background compaction when min/max thresholds change 
   (CASSANDRA-4279)
 * improve ability of STCS.getBuckets to deal with 100s of 1000s of
   sstables, such as when convertinb back from LCS (CASSANDRA-4287)
 * Oversize integer in CQL throws NumberFormatException (CASSANDRA-4291)
 * fix 1.0.x node join to mixed version cluster, other nodes >= 1.1 (CASSANDRA-4195)
 * Fix LCS splitting sstable base on uncompressed size (CASSANDRA-4419)
 * Push the validation of secondary index values to the SecondaryIndexManager (CASSANDRA-4240)
 * Don't purge columns during upgradesstables (CASSANDRA-4462)
 * Make cqlsh work with piping (CASSANDRA-4113)
 * Validate arguments for nodetool decommission (CASSANDRA-4061)
 * Report thrift status in nodetool info (CASSANDRA-4010)


1.1.0-final
 * average a reduced liveRatio estimate with the previous one (CASSANDRA-4065)
 * Allow KS and CF names up to 48 characters (CASSANDRA-4157)
 * fix stress build (CASSANDRA-4140)
 * add time remaining estimate to nodetool compactionstats (CASSANDRA-4167)
 * (cql) fix NPE in cql3 ALTER TABLE (CASSANDRA-4163)
 * (cql) Add support for CL.TWO and CL.THREE in CQL (CASSANDRA-4156)
 * (cql) Fix type in CQL3 ALTER TABLE preventing update (CASSANDRA-4170)
 * (cql) Throw invalid exception from CQL3 on obsolete options (CASSANDRA-4171)
 * (cqlsh) fix recognizing uppercase SELECT keyword (CASSANDRA-4161)
 * Pig: wide row support (CASSANDRA-3909)
Merged from 1.0:
 * avoid streaming empty files with bulk loader if sstablewriter errors out
   (CASSANDRA-3946)


1.1-rc1
 * Include stress tool in binary builds (CASSANDRA-4103)
 * (Hadoop) fix wide row iteration when last row read was deleted
   (CASSANDRA-4154)
 * fix read_repair_chance to really default to 0.1 in the cli (CASSANDRA-4114)
 * Adds caching and bloomFilterFpChange to CQL options (CASSANDRA-4042)
 * Adds posibility to autoconfigure size of the KeyCache (CASSANDRA-4087)
 * fix KEYS index from skipping results (CASSANDRA-3996)
 * Remove sliced_buffer_size_in_kb dead option (CASSANDRA-4076)
 * make loadNewSStable preserve sstable version (CASSANDRA-4077)
 * Respect 1.0 cache settings as much as possible when upgrading 
   (CASSANDRA-4088)
 * relax path length requirement for sstable files when upgrading on 
   non-Windows platforms (CASSANDRA-4110)
 * fix terminination of the stress.java when errors were encountered
   (CASSANDRA-4128)
 * Move CfDef and KsDef validation out of thrift (CASSANDRA-4037)
 * Fix get_paged_slice (CASSANDRA-4136)
 * CQL3: Support slice with exclusive start and stop (CASSANDRA-3785)
Merged from 1.0:
 * support PropertyFileSnitch in bulk loader (CASSANDRA-4145)
 * add auto_snapshot option allowing disabling snapshot before drop/truncate
   (CASSANDRA-3710)
 * allow short snitch names (CASSANDRA-4130)


1.1-beta2
 * rename loaded sstables to avoid conflicts with local snapshots
   (CASSANDRA-3967)
 * start hint replay as soon as FD notifies that the target is back up
   (CASSANDRA-3958)
 * avoid unproductive deserializing of cached rows during compaction
   (CASSANDRA-3921)
 * fix concurrency issues with CQL keyspace creation (CASSANDRA-3903)
 * Show Effective Owership via Nodetool ring <keyspace> (CASSANDRA-3412)
 * Update ORDER BY syntax for CQL3 (CASSANDRA-3925)
 * Fix BulkRecordWriter to not throw NPE if reducer gets no map data from Hadoop (CASSANDRA-3944)
 * Fix bug with counters in super columns (CASSANDRA-3821)
 * Remove deprecated merge_shard_chance (CASSANDRA-3940)
 * add a convenient way to reset a node's schema (CASSANDRA-2963)
 * fix for intermittent SchemaDisagreementException (CASSANDRA-3884)
 * CLI `list <CF>` to limit number of columns and their order (CASSANDRA-3012)
 * ignore deprecated KsDef/CfDef/ColumnDef fields in native schema (CASSANDRA-3963)
 * CLI to report when unsupported column_metadata pair was given (CASSANDRA-3959)
 * reincarnate removed and deprecated KsDef/CfDef attributes (CASSANDRA-3953)
 * Fix race between writes and read for cache (CASSANDRA-3862)
 * perform static initialization of StorageProxy on start-up (CASSANDRA-3797)
 * support trickling fsync() on writes (CASSANDRA-3950)
 * expose counters for unavailable/timeout exceptions given to thrift clients (CASSANDRA-3671)
 * avoid quadratic startup time in LeveledManifest (CASSANDRA-3952)
 * Add type information to new schema_ columnfamilies and remove thrift
   serialization for schema (CASSANDRA-3792)
 * add missing column validator options to the CLI help (CASSANDRA-3926)
 * skip reading saved key cache if CF's caching strategy is NONE or ROWS_ONLY (CASSANDRA-3954)
 * Unify migration code (CASSANDRA-4017)
Merged from 1.0:
 * cqlsh: guess correct version of Python for Arch Linux (CASSANDRA-4090)
 * (CLI) properly handle quotes in create/update keyspace commands (CASSANDRA-4129)
 * Avoids possible deadlock during bootstrap (CASSANDRA-4159)
 * fix stress tool that hangs forever on timeout or error (CASSANDRA-4128)
 * Fix super columns bug where cache is not updated (CASSANDRA-4190)
 * stress tool to return appropriate exit code on failure (CASSANDRA-4188)


1.0.9
 * improve index sampling performance (CASSANDRA-4023)
 * always compact away deleted hints immediately after handoff (CASSANDRA-3955)
 * delete hints from dropped ColumnFamilies on handoff instead of
   erroring out (CASSANDRA-3975)
 * add CompositeType ref to the CLI doc for create/update column family (CASSANDRA-3980)
 * Pig: support Counter ColumnFamilies (CASSANDRA-3973)
 * Pig: Composite column support (CASSANDRA-3684)
 * Avoid NPE during repair when a keyspace has no CFs (CASSANDRA-3988)
 * Fix division-by-zero error on get_slice (CASSANDRA-4000)
 * don't change manifest level for cleanup, scrub, and upgradesstables
   operations under LeveledCompactionStrategy (CASSANDRA-3989, 4112)
 * fix race leading to super columns assertion failure (CASSANDRA-3957)
 * fix NPE on invalid CQL delete command (CASSANDRA-3755)
 * allow custom types in CLI's assume command (CASSANDRA-4081)
 * fix totalBytes count for parallel compactions (CASSANDRA-3758)
 * fix intermittent NPE in get_slice (CASSANDRA-4095)
 * remove unnecessary asserts in native code interfaces (CASSANDRA-4096)
 * Validate blank keys in CQL to avoid assertion errors (CASSANDRA-3612)
 * cqlsh: fix bad decoding of some column names (CASSANDRA-4003)
 * cqlsh: fix incorrect padding with unicode chars (CASSANDRA-4033)
 * Fix EC2 snitch incorrectly reporting region (CASSANDRA-4026)
 * Shut down thrift during decommission (CASSANDRA-4086)
 * Expose nodetool cfhistograms for 2ndary indexes (CASSANDRA-4063)
Merged from 0.8:
 * Fix ConcurrentModificationException in gossiper (CASSANDRA-4019)


1.1-beta1
 * (cqlsh)
   + add SOURCE and CAPTURE commands, and --file option (CASSANDRA-3479)
   + add ALTER COLUMNFAMILY WITH (CASSANDRA-3523)
   + bundle Python dependencies with Cassandra (CASSANDRA-3507)
   + added to Debian package (CASSANDRA-3458)
   + display byte data instead of erroring out on decode failure 
     (CASSANDRA-3874)
 * add nodetool rebuild_index (CASSANDRA-3583)
 * add nodetool rangekeysample (CASSANDRA-2917)
 * Fix streaming too much data during move operations (CASSANDRA-3639)
 * Nodetool and CLI connect to localhost by default (CASSANDRA-3568)
 * Reduce memory used by primary index sample (CASSANDRA-3743)
 * (Hadoop) separate input/output configurations (CASSANDRA-3197, 3765)
 * avoid returning internal Cassandra classes over JMX (CASSANDRA-2805)
 * add row-level isolation via SnapTree (CASSANDRA-2893)
 * Optimize key count estimation when opening sstable on startup
   (CASSANDRA-2988)
 * multi-dc replication optimization supporting CL > ONE (CASSANDRA-3577)
 * add command to stop compactions (CASSANDRA-1740, 3566, 3582)
 * multithreaded streaming (CASSANDRA-3494)
 * removed in-tree redhat spec (CASSANDRA-3567)
 * "defragment" rows for name-based queries under STCS, again (CASSANDRA-2503)
 * Recycle commitlog segments for improved performance 
   (CASSANDRA-3411, 3543, 3557, 3615)
 * update size-tiered compaction to prioritize small tiers (CASSANDRA-2407)
 * add message expiration logic to OutboundTcpConnection (CASSANDRA-3005)
 * off-heap cache to use sun.misc.Unsafe instead of JNA (CASSANDRA-3271)
 * EACH_QUORUM is only supported for writes (CASSANDRA-3272)
 * replace compactionlock use in schema migration by checking CFS.isValid
   (CASSANDRA-3116)
 * recognize that "SELECT first ... *" isn't really "SELECT *" (CASSANDRA-3445)
 * Use faster bytes comparison (CASSANDRA-3434)
 * Bulk loader is no longer a fat client, (HADOOP) bulk load output format
   (CASSANDRA-3045)
 * (Hadoop) add support for KeyRange.filter
 * remove assumption that keys and token are in bijection
   (CASSANDRA-1034, 3574, 3604)
 * always remove endpoints from delevery queue in HH (CASSANDRA-3546)
 * fix race between cf flush and its 2ndary indexes flush (CASSANDRA-3547)
 * fix potential race in AES when a repair fails (CASSANDRA-3548)
 * Remove columns shadowed by a deleted container even when we cannot purge
   (CASSANDRA-3538)
 * Improve memtable slice iteration performance (CASSANDRA-3545)
 * more efficient allocation of small bloom filters (CASSANDRA-3618)
 * Use separate writer thread in SSTableSimpleUnsortedWriter (CASSANDRA-3619)
 * fsync the directory after new sstable or commitlog segment are created (CASSANDRA-3250)
 * fix minor issues reported by FindBugs (CASSANDRA-3658)
 * global key/row caches (CASSANDRA-3143, 3849)
 * optimize memtable iteration during range scan (CASSANDRA-3638)
 * introduce 'crc_check_chance' in CompressionParameters to support
   a checksum percentage checking chance similarly to read-repair (CASSANDRA-3611)
 * a way to deactivate global key/row cache on per-CF basis (CASSANDRA-3667)
 * fix LeveledCompactionStrategy broken because of generation pre-allocation
   in LeveledManifest (CASSANDRA-3691)
 * finer-grained control over data directories (CASSANDRA-2749)
 * Fix ClassCastException during hinted handoff (CASSANDRA-3694)
 * Upgrade Thrift to 0.7 (CASSANDRA-3213)
 * Make stress.java insert operation to use microseconds (CASSANDRA-3725)
 * Allows (internally) doing a range query with a limit of columns instead of
   rows (CASSANDRA-3742)
 * Allow rangeSlice queries to be start/end inclusive/exclusive (CASSANDRA-3749)
 * Fix BulkLoader to support new SSTable layout and add stream
   throttling to prevent an NPE when there is no yaml config (CASSANDRA-3752)
 * Allow concurrent schema migrations (CASSANDRA-1391, 3832)
 * Add SnapshotCommand to trigger snapshot on remote node (CASSANDRA-3721)
 * Make CFMetaData conversions to/from thrift/native schema inverses
   (CASSANDRA_3559)
 * Add initial code for CQL 3.0-beta (CASSANDRA-2474, 3781, 3753)
 * Add wide row support for ColumnFamilyInputFormat (CASSANDRA-3264)
 * Allow extending CompositeType comparator (CASSANDRA-3657)
 * Avoids over-paging during get_count (CASSANDRA-3798)
 * Add new command to rebuild a node without (repair) merkle tree calculations
   (CASSANDRA-3483, 3922)
 * respect not only row cache capacity but caching mode when
   trying to read data (CASSANDRA-3812)
 * fix system tests (CASSANDRA-3827)
 * CQL support for altering row key type in ALTER TABLE (CASSANDRA-3781)
 * turn compression on by default (CASSANDRA-3871)
 * make hexToBytes refuse invalid input (CASSANDRA-2851)
 * Make secondary indexes CF inherit compression and compaction from their
   parent CF (CASSANDRA-3877)
 * Finish cleanup up tombstone purge code (CASSANDRA-3872)
 * Avoid NPE on aboarted stream-out sessions (CASSANDRA-3904)
 * BulkRecordWriter throws NPE for counter columns (CASSANDRA-3906)
 * Support compression using BulkWriter (CASSANDRA-3907)


1.0.8
 * fix race between cleanup and flush on secondary index CFSes (CASSANDRA-3712)
 * avoid including non-queried nodes in rangeslice read repair
   (CASSANDRA-3843)
 * Only snapshot CF being compacted for snapshot_before_compaction 
   (CASSANDRA-3803)
 * Log active compactions in StatusLogger (CASSANDRA-3703)
 * Compute more accurate compaction score per level (CASSANDRA-3790)
 * Return InvalidRequest when using a keyspace that doesn't exist
   (CASSANDRA-3764)
 * disallow user modification of System keyspace (CASSANDRA-3738)
 * allow using sstable2json on secondary index data (CASSANDRA-3738)
 * (cqlsh) add DESCRIBE COLUMNFAMILIES (CASSANDRA-3586)
 * (cqlsh) format blobs correctly and use colors to improve output
   readability (CASSANDRA-3726)
 * synchronize BiMap of bootstrapping tokens (CASSANDRA-3417)
 * show index options in CLI (CASSANDRA-3809)
 * add optional socket timeout for streaming (CASSANDRA-3838)
 * fix truncate not to leave behind non-CFS backed secondary indexes
   (CASSANDRA-3844)
 * make CLI `show schema` to use output stream directly instead
   of StringBuilder (CASSANDRA-3842)
 * remove the wait on hint future during write (CASSANDRA-3870)
 * (cqlsh) ignore missing CfDef opts (CASSANDRA-3933)
 * (cqlsh) look for cqlshlib relative to realpath (CASSANDRA-3767)
 * Fix short read protection (CASSANDRA-3934)
 * Make sure infered and actual schema match (CASSANDRA-3371)
 * Fix NPE during HH delivery (CASSANDRA-3677)
 * Don't put boostrapping node in 'hibernate' status (CASSANDRA-3737)
 * Fix double quotes in windows bat files (CASSANDRA-3744)
 * Fix bad validator lookup (CASSANDRA-3789)
 * Fix soft reset in EC2MultiRegionSnitch (CASSANDRA-3835)
 * Don't leave zombie connections with THSHA thrift server (CASSANDRA-3867)
 * (cqlsh) fix deserialization of data (CASSANDRA-3874)
 * Fix removetoken force causing an inconsistent state (CASSANDRA-3876)
 * Fix ahndling of some types with Pig (CASSANDRA-3886)
 * Don't allow to drop the system keyspace (CASSANDRA-3759)
 * Make Pig deletes disabled by default and configurable (CASSANDRA-3628)
Merged from 0.8:
 * (Pig) fix CassandraStorage to use correct comparator in Super ColumnFamily
   case (CASSANDRA-3251)
 * fix thread safety issues in commitlog replay, primarily affecting
   systems with many (100s) of CF definitions (CASSANDRA-3751)
 * Fix relevant tombstone ignored with super columns (CASSANDRA-3875)


1.0.7
 * fix regression in HH page size calculation (CASSANDRA-3624)
 * retry failed stream on IOException (CASSANDRA-3686)
 * allow configuring bloom_filter_fp_chance (CASSANDRA-3497)
 * attempt hint delivery every ten minutes, or when failure detector
   notifies us that a node is back up, whichever comes first.  hint
   handoff throttle delay default changed to 1ms, from 50 (CASSANDRA-3554)
 * add nodetool setstreamthroughput (CASSANDRA-3571)
 * fix assertion when dropping a columnfamily with no sstables (CASSANDRA-3614)
 * more efficient allocation of small bloom filters (CASSANDRA-3618)
 * CLibrary.createHardLinkWithExec() to check for errors (CASSANDRA-3101)
 * Avoid creating empty and non cleaned writer during compaction (CASSANDRA-3616)
 * stop thrift service in shutdown hook so we can quiesce MessagingService
   (CASSANDRA-3335)
 * (CQL) compaction_strategy_options and compression_parameters for
   CREATE COLUMNFAMILY statement (CASSANDRA-3374)
 * Reset min/max compaction threshold when creating size tiered compaction
   strategy (CASSANDRA-3666)
 * Don't ignore IOException during compaction (CASSANDRA-3655)
 * Fix assertion error for CF with gc_grace=0 (CASSANDRA-3579)
 * Shutdown ParallelCompaction reducer executor after use (CASSANDRA-3711)
 * Avoid < 0 value for pending tasks in leveled compaction (CASSANDRA-3693)
 * (Hadoop) Support TimeUUID in Pig CassandraStorage (CASSANDRA-3327)
 * Check schema is ready before continuing boostrapping (CASSANDRA-3629)
 * Catch overflows during parsing of chunk_length_kb (CASSANDRA-3644)
 * Improve stream protocol mismatch errors (CASSANDRA-3652)
 * Avoid multiple thread doing HH to the same target (CASSANDRA-3681)
 * Add JMX property for rp_timeout_in_ms (CASSANDRA-2940)
 * Allow DynamicCompositeType to compare component of different types
   (CASSANDRA-3625)
 * Flush non-cfs backed secondary indexes (CASSANDRA-3659)
 * Secondary Indexes should report memory consumption (CASSANDRA-3155)
 * fix for SelectStatement start/end key are not set correctly
   when a key alias is involved (CASSANDRA-3700)
 * fix CLI `show schema` command insert of an extra comma in
   column_metadata (CASSANDRA-3714)
Merged from 0.8:
 * avoid logging (harmless) exception when GC takes < 1ms (CASSANDRA-3656)
 * prevent new nodes from thinking down nodes are up forever (CASSANDRA-3626)
 * use correct list of replicas for LOCAL_QUORUM reads when read repair
   is disabled (CASSANDRA-3696)
 * block on flush before compacting hints (may prevent OOM) (CASSANDRA-3733)


1.0.6
 * (CQL) fix cqlsh support for replicate_on_write (CASSANDRA-3596)
 * fix adding to leveled manifest after streaming (CASSANDRA-3536)
 * filter out unavailable cipher suites when using encryption (CASSANDRA-3178)
 * (HADOOP) add old-style api support for CFIF and CFRR (CASSANDRA-2799)
 * Support TimeUUIDType column names in Stress.java tool (CASSANDRA-3541)
 * (CQL) INSERT/UPDATE/DELETE/TRUNCATE commands should allow CF names to
   be qualified by keyspace (CASSANDRA-3419)
 * always remove endpoints from delevery queue in HH (CASSANDRA-3546)
 * fix race between cf flush and its 2ndary indexes flush (CASSANDRA-3547)
 * fix potential race in AES when a repair fails (CASSANDRA-3548)
 * fix default value validation usage in CLI SET command (CASSANDRA-3553)
 * Optimize componentsFor method for compaction and startup time
   (CASSANDRA-3532)
 * (CQL) Proper ColumnFamily metadata validation on CREATE COLUMNFAMILY 
   (CASSANDRA-3565)
 * fix compression "chunk_length_kb" option to set correct kb value for 
   thrift/avro (CASSANDRA-3558)
 * fix missing response during range slice repair (CASSANDRA-3551)
 * 'describe ring' moved from CLI to nodetool and available through JMX (CASSANDRA-3220)
 * add back partitioner to sstable metadata (CASSANDRA-3540)
 * fix NPE in get_count for counters (CASSANDRA-3601)
Merged from 0.8:
 * remove invalid assertion that table was opened before dropping it
   (CASSANDRA-3580)
 * range and index scans now only send requests to enough replicas to
   satisfy requested CL + RR (CASSANDRA-3598)
 * use cannonical host for local node in nodetool info (CASSANDRA-3556)
 * remove nonlocal DC write optimization since it only worked with
   CL.ONE or CL.LOCAL_QUORUM (CASSANDRA-3577, 3585)
 * detect misuses of CounterColumnType (CASSANDRA-3422)
 * turn off string interning in json2sstable, take 2 (CASSANDRA-2189)
 * validate compression parameters on add/update of the ColumnFamily 
   (CASSANDRA-3573)
 * Check for 0.0.0.0 is incorrect in CFIF (CASSANDRA-3584)
 * Increase vm.max_map_count in debian packaging (CASSANDRA-3563)
 * gossiper will never add itself to saved endpoints (CASSANDRA-3485)


1.0.5
 * revert CASSANDRA-3407 (see CASSANDRA-3540)
 * fix assertion error while forwarding writes to local nodes (CASSANDRA-3539)


1.0.4
 * fix self-hinting of timed out read repair updates and make hinted handoff
   less prone to OOMing a coordinator (CASSANDRA-3440)
 * expose bloom filter sizes via JMX (CASSANDRA-3495)
 * enforce RP tokens 0..2**127 (CASSANDRA-3501)
 * canonicalize paths exposed through JMX (CASSANDRA-3504)
 * fix "liveSize" stat when sstables are removed (CASSANDRA-3496)
 * add bloom filter FP rates to nodetool cfstats (CASSANDRA-3347)
 * record partitioner in sstable metadata component (CASSANDRA-3407)
 * add new upgradesstables nodetool command (CASSANDRA-3406)
 * skip --debug requirement to see common exceptions in CLI (CASSANDRA-3508)
 * fix incorrect query results due to invalid max timestamp (CASSANDRA-3510)
 * make sstableloader recognize compressed sstables (CASSANDRA-3521)
 * avoids race in OutboundTcpConnection in multi-DC setups (CASSANDRA-3530)
 * use SETLOCAL in cassandra.bat (CASANDRA-3506)
 * fix ConcurrentModificationException in Table.all() (CASSANDRA-3529)
Merged from 0.8:
 * fix concurrence issue in the FailureDetector (CASSANDRA-3519)
 * fix array out of bounds error in counter shard removal (CASSANDRA-3514)
 * avoid dropping tombstones when they might still be needed to shadow
   data in a different sstable (CASSANDRA-2786)


1.0.3
 * revert name-based query defragmentation aka CASSANDRA-2503 (CASSANDRA-3491)
 * fix invalidate-related test failures (CASSANDRA-3437)
 * add next-gen cqlsh to bin/ (CASSANDRA-3188, 3131, 3493)
 * (CQL) fix handling of rows with no columns (CASSANDRA-3424, 3473)
 * fix querying supercolumns by name returning only a subset of
   subcolumns or old subcolumn versions (CASSANDRA-3446)
 * automatically compute sha1 sum for uncompressed data files (CASSANDRA-3456)
 * fix reading metadata/statistics component for version < h (CASSANDRA-3474)
 * add sstable forward-compatibility (CASSANDRA-3478)
 * report compression ratio in CFSMBean (CASSANDRA-3393)
 * fix incorrect size exception during streaming of counters (CASSANDRA-3481)
 * (CQL) fix for counter decrement syntax (CASSANDRA-3418)
 * Fix race introduced by CASSANDRA-2503 (CASSANDRA-3482)
 * Fix incomplete deletion of delivered hints (CASSANDRA-3466)
 * Avoid rescheduling compactions when no compaction was executed 
   (CASSANDRA-3484)
 * fix handling of the chunk_length_kb compression options (CASSANDRA-3492)
Merged from 0.8:
 * fix updating CF row_cache_provider (CASSANDRA-3414)
 * CFMetaData.convertToThrift method to set RowCacheProvider (CASSANDRA-3405)
 * acquire compactionlock during truncate (CASSANDRA-3399)
 * fix displaying cfdef entries for super columnfamilies (CASSANDRA-3415)
 * Make counter shard merging thread safe (CASSANDRA-3178)
 * Revert CASSANDRA-2855
 * Fix bug preventing the use of efficient cross-DC writes (CASSANDRA-3472)
 * `describe ring` command for CLI (CASSANDRA-3220)
 * (Hadoop) skip empty rows when entire row is requested, redux (CASSANDRA-2855)


1.0.2
 * "defragment" rows for name-based queries under STCS (CASSANDRA-2503)
 * Add timing information to cassandra-cli GET/SET/LIST queries (CASSANDRA-3326)
 * Only create one CompressionMetadata object per sstable (CASSANDRA-3427)
 * cleanup usage of StorageService.setMode() (CASANDRA-3388)
 * Avoid large array allocation for compressed chunk offsets (CASSANDRA-3432)
 * fix DecimalType bytebuffer marshalling (CASSANDRA-3421)
 * fix bug that caused first column in per row indexes to be ignored 
   (CASSANDRA-3441)
 * add JMX call to clean (failed) repair sessions (CASSANDRA-3316)
 * fix sstableloader reference acquisition bug (CASSANDRA-3438)
 * fix estimated row size regression (CASSANDRA-3451)
 * make sure we don't return more columns than asked (CASSANDRA-3303, 3395)
Merged from 0.8:
 * acquire compactionlock during truncate (CASSANDRA-3399)
 * fix displaying cfdef entries for super columnfamilies (CASSANDRA-3415)


1.0.1
 * acquire references during index build to prevent delete problems
   on Windows (CASSANDRA-3314)
 * describe_ring should include datacenter/topology information (CASSANDRA-2882)
 * Thrift sockets are not properly buffered (CASSANDRA-3261)
 * performance improvement for bytebufferutil compare function (CASSANDRA-3286)
 * add system.versions ColumnFamily (CASSANDRA-3140)
 * reduce network copies (CASSANDRA-3333, 3373)
 * limit nodetool to 32MB of heap (CASSANDRA-3124)
 * (CQL) update parser to accept "timestamp" instead of "date" (CASSANDRA-3149)
 * Fix CLI `show schema` to include "compression_options" (CASSANDRA-3368)
 * Snapshot to include manifest under LeveledCompactionStrategy (CASSANDRA-3359)
 * (CQL) SELECT query should allow CF name to be qualified by keyspace (CASSANDRA-3130)
 * (CQL) Fix internal application error specifying 'using consistency ...'
   in lower case (CASSANDRA-3366)
 * fix Deflate compression when compression actually makes the data bigger
   (CASSANDRA-3370)
 * optimize UUIDGen to avoid lock contention on InetAddress.getLocalHost 
   (CASSANDRA-3387)
 * tolerate index being dropped mid-mutation (CASSANDRA-3334, 3313)
 * CompactionManager is now responsible for checking for new candidates
   post-task execution, enabling more consistent leveled compaction 
   (CASSANDRA-3391)
 * Cache HSHA threads (CASSANDRA-3372)
 * use CF/KS names as snapshot prefix for drop + truncate operations
   (CASSANDRA-2997)
 * Break bloom filters up to avoid heap fragmentation (CASSANDRA-2466)
 * fix cassandra hanging on jsvc stop (CASSANDRA-3302)
 * Avoid leveled compaction getting blocked on errors (CASSANDRA-3408)
 * Make reloading the compaction strategy safe (CASSANDRA-3409)
 * ignore 0.8 hints even if compaction begins before we try to purge
   them (CASSANDRA-3385)
 * remove procrun (bin\daemon) from Cassandra source tree and 
   artifacts (CASSANDRA-3331)
 * make cassandra compile under JDK7 (CASSANDRA-3275)
 * remove dependency of clientutil.jar to FBUtilities (CASSANDRA-3299)
 * avoid truncation errors by using long math on long values (CASSANDRA-3364)
 * avoid clock drift on some Windows machine (CASSANDRA-3375)
 * display cache provider in cli 'describe keyspace' command (CASSANDRA-3384)
 * fix incomplete topology information in describe_ring (CASSANDRA-3403)
 * expire dead gossip states based on time (CASSANDRA-2961)
 * improve CompactionTask extensibility (CASSANDRA-3330)
 * Allow one leveled compaction task to kick off another (CASSANDRA-3363)
 * allow encryption only between datacenters (CASSANDRA-2802)
Merged from 0.8:
 * fix truncate allowing data to be replayed post-restart (CASSANDRA-3297)
 * make iwriter final in IndexWriter to avoid NPE (CASSANDRA-2863)
 * (CQL) update grammar to require key clause in DELETE statement
   (CASSANDRA-3349)
 * (CQL) allow numeric keyspace names in USE statement (CASSANDRA-3350)
 * (Hadoop) skip empty rows when slicing the entire row (CASSANDRA-2855)
 * Fix handling of tombstone by SSTableExport/Import (CASSANDRA-3357)
 * fix ColumnIndexer to use long offsets (CASSANDRA-3358)
 * Improved CLI exceptions (CASSANDRA-3312)
 * Fix handling of tombstone by SSTableExport/Import (CASSANDRA-3357)
 * Only count compaction as active (for throttling) when they have
   successfully acquired the compaction lock (CASSANDRA-3344)
 * Display CLI version string on startup (CASSANDRA-3196)
 * (Hadoop) make CFIF try rpc_address or fallback to listen_address
   (CASSANDRA-3214)
 * (Hadoop) accept comma delimited lists of initial thrift connections
   (CASSANDRA-3185)
 * ColumnFamily min_compaction_threshold should be >= 2 (CASSANDRA-3342)
 * (Pig) add 0.8+ types and key validation type in schema (CASSANDRA-3280)
 * Fix completely removing column metadata using CLI (CASSANDRA-3126)
 * CLI `describe cluster;` output should be on separate lines for separate versions
   (CASSANDRA-3170)
 * fix changing durable_writes keyspace option during CF creation
   (CASSANDRA-3292)
 * avoid locking on update when no indexes are involved (CASSANDRA-3386)
 * fix assertionError during repair with ordered partitioners (CASSANDRA-3369)
 * correctly serialize key_validation_class for avro (CASSANDRA-3391)
 * don't expire counter tombstone after streaming (CASSANDRA-3394)
 * prevent nodes that failed to join from hanging around forever 
   (CASSANDRA-3351)
 * remove incorrect optimization from slice read path (CASSANDRA-3390)
 * Fix race in AntiEntropyService (CASSANDRA-3400)


1.0.0-final
 * close scrubbed sstable fd before deleting it (CASSANDRA-3318)
 * fix bug preventing obsolete commitlog segments from being removed
   (CASSANDRA-3269)
 * tolerate whitespace in seed CDL (CASSANDRA-3263)
 * Change default heap thresholds to max(min(1/2 ram, 1G), min(1/4 ram, 8GB))
   (CASSANDRA-3295)
 * Fix broken CompressedRandomAccessReaderTest (CASSANDRA-3298)
 * (CQL) fix type information returned for wildcard queries (CASSANDRA-3311)
 * add estimated tasks to LeveledCompactionStrategy (CASSANDRA-3322)
 * avoid including compaction cache-warming in keycache stats (CASSANDRA-3325)
 * run compaction and hinted handoff threads at MIN_PRIORITY (CASSANDRA-3308)
 * default hsha thrift server to cpu core count in rpc pool (CASSANDRA-3329)
 * add bin\daemon to binary tarball for Windows service (CASSANDRA-3331)
 * Fix places where uncompressed size of sstables was use in place of the
   compressed one (CASSANDRA-3338)
 * Fix hsha thrift server (CASSANDRA-3346)
 * Make sure repair only stream needed sstables (CASSANDRA-3345)


1.0.0-rc2
 * Log a meaningful warning when a node receives a message for a repair session
   that doesn't exist anymore (CASSANDRA-3256)
 * test for NUMA policy support as well as numactl presence (CASSANDRA-3245)
 * Fix FD leak when internode encryption is enabled (CASSANDRA-3257)
 * Remove incorrect assertion in mergeIterator (CASSANDRA-3260)
 * FBUtilities.hexToBytes(String) to throw NumberFormatException when string
   contains non-hex characters (CASSANDRA-3231)
 * Keep SimpleSnitch proximity ordering unchanged from what the Strategy
   generates, as intended (CASSANDRA-3262)
 * remove Scrub from compactionstats when finished (CASSANDRA-3255)
 * fix counter entry in jdbc TypesMap (CASSANDRA-3268)
 * fix full queue scenario for ParallelCompactionIterator (CASSANDRA-3270)
 * fix bootstrap process (CASSANDRA-3285)
 * don't try delivering hints if when there isn't any (CASSANDRA-3176)
 * CLI documentation change for ColumnFamily `compression_options` (CASSANDRA-3282)
 * ignore any CF ids sent by client for adding CF/KS (CASSANDRA-3288)
 * remove obsolete hints on first startup (CASSANDRA-3291)
 * use correct ISortedColumns for time-optimized reads (CASSANDRA-3289)
 * Evict gossip state immediately when a token is taken over by a new IP 
   (CASSANDRA-3259)


1.0.0-rc1
 * Update CQL to generate microsecond timestamps by default (CASSANDRA-3227)
 * Fix counting CFMetadata towards Memtable liveRatio (CASSANDRA-3023)
 * Kill server on wrapped OOME such as from FileChannel.map (CASSANDRA-3201)
 * remove unnecessary copy when adding to row cache (CASSANDRA-3223)
 * Log message when a full repair operation completes (CASSANDRA-3207)
 * Fix streamOutSession keeping sstables references forever if the remote end
   dies (CASSANDRA-3216)
 * Remove dynamic_snitch boolean from example configuration (defaulting to 
   true) and set default badness threshold to 0.1 (CASSANDRA-3229)
 * Base choice of random or "balanced" token on bootstrap on whether
   schema definitions were found (CASSANDRA-3219)
 * Fixes for LeveledCompactionStrategy score computation, prioritization,
   scheduling, and performance (CASSANDRA-3224, 3234)
 * parallelize sstable open at server startup (CASSANDRA-2988)
 * fix handling of exceptions writing to OutboundTcpConnection (CASSANDRA-3235)
 * Allow using quotes in "USE <keyspace>;" CLI command (CASSANDRA-3208)
 * Don't allow any cache loading exceptions to halt startup (CASSANDRA-3218)
 * Fix sstableloader --ignores option (CASSANDRA-3247)
 * File descriptor limit increased in packaging (CASSANDRA-3206)
 * Fix deadlock in commit log during flush (CASSANDRA-3253) 


1.0.0-beta1
 * removed binarymemtable (CASSANDRA-2692)
 * add commitlog_total_space_in_mb to prevent fragmented logs (CASSANDRA-2427)
 * removed commitlog_rotation_threshold_in_mb configuration (CASSANDRA-2771)
 * make AbstractBounds.normalize de-overlapp overlapping ranges (CASSANDRA-2641)
 * replace CollatingIterator, ReducingIterator with MergeIterator 
   (CASSANDRA-2062)
 * Fixed the ability to set compaction strategy in cli using create column 
   family command (CASSANDRA-2778)
 * clean up tmp files after failed compaction (CASSANDRA-2468)
 * restrict repair streaming to specific columnfamilies (CASSANDRA-2280)
 * don't bother persisting columns shadowed by a row tombstone (CASSANDRA-2589)
 * reset CF and SC deletion times after gc_grace (CASSANDRA-2317)
 * optimize away seek when compacting wide rows (CASSANDRA-2879)
 * single-pass streaming (CASSANDRA-2677, 2906, 2916, 3003)
 * use reference counting for deleting sstables instead of relying on GC
   (CASSANDRA-2521, 3179)
 * store hints as serialized mutations instead of pointers to data row
   (CASSANDRA-2045)
 * store hints in the coordinator node instead of in the closest replica 
   (CASSANDRA-2914)
 * add row_cache_keys_to_save CF option (CASSANDRA-1966)
 * check column family validity in nodetool repair (CASSANDRA-2933)
 * use lazy initialization instead of class initialization in NodeId
   (CASSANDRA-2953)
 * add paging to get_count (CASSANDRA-2894)
 * fix "short reads" in [multi]get (CASSANDRA-2643, 3157, 3192)
 * add optional compression for sstables (CASSANDRA-47, 2994, 3001, 3128)
 * add scheduler JMX metrics (CASSANDRA-2962)
 * add block level checksum for compressed data (CASSANDRA-1717)
 * make column family backed column map pluggable and introduce unsynchronized
   ArrayList backed one to speedup reads (CASSANDRA-2843, 3165, 3205)
 * refactoring of the secondary index api (CASSANDRA-2982)
 * make CL > ONE reads wait for digest reconciliation before returning
   (CASSANDRA-2494)
 * fix missing logging for some exceptions (CASSANDRA-2061)
 * refactor and optimize ColumnFamilyStore.files(...) and Descriptor.fromFilename(String)
   and few other places responsible for work with SSTable files (CASSANDRA-3040)
 * Stop reading from sstables once we know we have the most recent columns,
   for query-by-name requests (CASSANDRA-2498)
 * Add query-by-column mode to stress.java (CASSANDRA-3064)
 * Add "install" command to cassandra.bat (CASSANDRA-292)
 * clean up KSMetadata, CFMetadata from unnecessary
   Thrift<->Avro conversion methods (CASSANDRA-3032)
 * Add timeouts to client request schedulers (CASSANDRA-3079, 3096)
 * Cli to use hashes rather than array of hashes for strategy options (CASSANDRA-3081)
 * LeveledCompactionStrategy (CASSANDRA-1608, 3085, 3110, 3087, 3145, 3154, 3182)
 * Improvements of the CLI `describe` command (CASSANDRA-2630)
 * reduce window where dropped CF sstables may not be deleted (CASSANDRA-2942)
 * Expose gossip/FD info to JMX (CASSANDRA-2806)
 * Fix streaming over SSL when compressed SSTable involved (CASSANDRA-3051)
 * Add support for pluggable secondary index implementations (CASSANDRA-3078)
 * remove compaction_thread_priority setting (CASSANDRA-3104)
 * generate hints for replicas that timeout, not just replicas that are known
   to be down before starting (CASSANDRA-2034)
 * Add throttling for internode streaming (CASSANDRA-3080)
 * make the repair of a range repair all replica (CASSANDRA-2610, 3194)
 * expose the ability to repair the first range (as returned by the
   partitioner) of a node (CASSANDRA-2606)
 * Streams Compression (CASSANDRA-3015)
 * add ability to use multiple threads during a single compaction
   (CASSANDRA-2901)
 * make AbstractBounds.normalize support overlapping ranges (CASSANDRA-2641)
 * fix of the CQL count() behavior (CASSANDRA-3068)
 * use TreeMap backed column families for the SSTable simple writers
   (CASSANDRA-3148)
 * fix inconsistency of the CLI syntax when {} should be used instead of [{}]
   (CASSANDRA-3119)
 * rename CQL type names to match expected SQL behavior (CASSANDRA-3149, 3031)
 * Arena-based allocation for memtables (CASSANDRA-2252, 3162, 3163, 3168)
 * Default RR chance to 0.1 (CASSANDRA-3169)
 * Add RowLevel support to secondary index API (CASSANDRA-3147)
 * Make SerializingCacheProvider the default if JNA is available (CASSANDRA-3183)
 * Fix backwards compatibilty for CQL memtable properties (CASSANDRA-3190)
 * Add five-minute delay before starting compactions on a restarted server
   (CASSANDRA-3181)
 * Reduce copies done for intra-host messages (CASSANDRA-1788, 3144)
 * support of compaction strategy option for stress.java (CASSANDRA-3204)
 * make memtable throughput and column count thresholds no-ops (CASSANDRA-2449)
 * Return schema information along with the resultSet in CQL (CASSANDRA-2734)
 * Add new DecimalType (CASSANDRA-2883)
 * Fix assertion error in RowRepairResolver (CASSANDRA-3156)
 * Reduce unnecessary high buffer sizes (CASSANDRA-3171)
 * Pluggable compaction strategy (CASSANDRA-1610)
 * Add new broadcast_address config option (CASSANDRA-2491)


0.8.7
 * Kill server on wrapped OOME such as from FileChannel.map (CASSANDRA-3201)
 * Allow using quotes in "USE <keyspace>;" CLI command (CASSANDRA-3208)
 * Log message when a full repair operation completes (CASSANDRA-3207)
 * Don't allow any cache loading exceptions to halt startup (CASSANDRA-3218)
 * Fix sstableloader --ignores option (CASSANDRA-3247)
 * File descriptor limit increased in packaging (CASSANDRA-3206)
 * Log a meaningfull warning when a node receive a message for a repair session
   that doesn't exist anymore (CASSANDRA-3256)
 * Fix FD leak when internode encryption is enabled (CASSANDRA-3257)
 * FBUtilities.hexToBytes(String) to throw NumberFormatException when string
   contains non-hex characters (CASSANDRA-3231)
 * Keep SimpleSnitch proximity ordering unchanged from what the Strategy
   generates, as intended (CASSANDRA-3262)
 * remove Scrub from compactionstats when finished (CASSANDRA-3255)
 * Fix tool .bat files when CASSANDRA_HOME contains spaces (CASSANDRA-3258)
 * Force flush of status table when removing/updating token (CASSANDRA-3243)
 * Evict gossip state immediately when a token is taken over by a new IP (CASSANDRA-3259)
 * Fix bug where the failure detector can take too long to mark a host
   down (CASSANDRA-3273)
 * (Hadoop) allow wrapping ranges in queries (CASSANDRA-3137)
 * (Hadoop) check all interfaces for a match with split location
   before falling back to random replica (CASSANDRA-3211)
 * (Hadoop) Make Pig storage handle implements LoadMetadata (CASSANDRA-2777)
 * (Hadoop) Fix exception during PIG 'dump' (CASSANDRA-2810)
 * Fix stress COUNTER_GET option (CASSANDRA-3301)
 * Fix missing fields in CLI `show schema` output (CASSANDRA-3304)
 * Nodetool no longer leaks threads and closes JMX connections (CASSANDRA-3309)
 * fix truncate allowing data to be replayed post-restart (CASSANDRA-3297)
 * Move SimpleAuthority and SimpleAuthenticator to examples (CASSANDRA-2922)
 * Fix handling of tombstone by SSTableExport/Import (CASSANDRA-3357)
 * Fix transposition in cfHistograms (CASSANDRA-3222)
 * Allow using number as DC name when creating keyspace in CQL (CASSANDRA-3239)
 * Force flush of system table after updating/removing a token (CASSANDRA-3243)


0.8.6
 * revert CASSANDRA-2388
 * change TokenRange.endpoints back to listen/broadcast address to match
   pre-1777 behavior, and add TokenRange.rpc_endpoints instead (CASSANDRA-3187)
 * avoid trying to watch cassandra-topology.properties when loaded from jar
   (CASSANDRA-3138)
 * prevent users from creating keyspaces with LocalStrategy replication
   (CASSANDRA-3139)
 * fix CLI `show schema;` to output correct keyspace definition statement
   (CASSANDRA-3129)
 * CustomTThreadPoolServer to log TTransportException at DEBUG level
   (CASSANDRA-3142)
 * allow topology sort to work with non-unique rack names between 
   datacenters (CASSANDRA-3152)
 * Improve caching of same-version Messages on digest and repair paths
   (CASSANDRA-3158)
 * Randomize choice of first replica for counter increment (CASSANDRA-2890)
 * Fix using read_repair_chance instead of merge_shard_change (CASSANDRA-3202)
 * Avoid streaming data to nodes that already have it, on move as well as
   decommission (CASSANDRA-3041)
 * Fix divide by zero error in GCInspector (CASSANDRA-3164)
 * allow quoting of the ColumnFamily name in CLI `create column family`
   statement (CASSANDRA-3195)
 * Fix rolling upgrade from 0.7 to 0.8 problem (CASANDRA-3166)
 * Accomodate missing encryption_options in IncomingTcpConnection.stream
   (CASSANDRA-3212)


0.8.5
 * fix NPE when encryption_options is unspecified (CASSANDRA-3007)
 * include column name in validation failure exceptions (CASSANDRA-2849)
 * make sure truncate clears out the commitlog so replay won't re-
   populate with truncated data (CASSANDRA-2950)
 * fix NPE when debug logging is enabled and dropped CF is present
   in a commitlog segment (CASSANDRA-3021)
 * fix cassandra.bat when CASSANDRA_HOME contains spaces (CASSANDRA-2952)
 * fix to SSTableSimpleUnsortedWriter bufferSize calculation (CASSANDRA-3027)
 * make cleanup and normal compaction able to skip empty rows
   (rows containing nothing but expired tombstones) (CASSANDRA-3039)
 * work around native memory leak in com.sun.management.GarbageCollectorMXBean
   (CASSANDRA-2868)
 * validate that column names in column_metadata are not equal to key_alias
   on create/update of the ColumnFamily and CQL 'ALTER' statement (CASSANDRA-3036)
 * return an InvalidRequestException if an indexed column is assigned
   a value larger than 64KB (CASSANDRA-3057)
 * fix of numeric-only and string column names handling in CLI "drop index" 
   (CASSANDRA-3054)
 * prune index scan resultset back to original request for lazy
   resultset expansion case (CASSANDRA-2964)
 * (Hadoop) fail jobs when Cassandra node has failed but TaskTracker
   has not (CASSANDRA-2388)
 * fix dynamic snitch ignoring nodes when read_repair_chance is zero
   (CASSANDRA-2662)
 * avoid retaining references to dropped CFS objects in 
   CompactionManager.estimatedCompactions (CASSANDRA-2708)
 * expose rpc timeouts per host in MessagingServiceMBean (CASSANDRA-2941)
 * avoid including cwd in classpath for deb and rpm packages (CASSANDRA-2881)
 * remove gossip state when a new IP takes over a token (CASSANDRA-3071)
 * allow sstable2json to work on index sstable files (CASSANDRA-3059)
 * always hint counters (CASSANDRA-3099)
 * fix log4j initialization in EmbeddedCassandraService (CASSANDRA-2857)
 * remove gossip state when a new IP takes over a token (CASSANDRA-3071)
 * work around native memory leak in com.sun.management.GarbageCollectorMXBean
    (CASSANDRA-2868)
 * fix UnavailableException with writes at CL.EACH_QUORM (CASSANDRA-3084)
 * fix parsing of the Keyspace and ColumnFamily names in numeric
   and string representations in CLI (CASSANDRA-3075)
 * fix corner cases in Range.differenceToFetch (CASSANDRA-3084)
 * fix ip address String representation in the ring cache (CASSANDRA-3044)
 * fix ring cache compatibility when mixing pre-0.8.4 nodes with post-
   in the same cluster (CASSANDRA-3023)
 * make repair report failure when a node participating dies (instead of
   hanging forever) (CASSANDRA-2433)
 * fix handling of the empty byte buffer by ReversedType (CASSANDRA-3111)
 * Add validation that Keyspace names are case-insensitively unique (CASSANDRA-3066)
 * catch invalid key_validation_class before instantiating UpdateColumnFamily (CASSANDRA-3102)
 * make Range and Bounds objects client-safe (CASSANDRA-3108)
 * optionally skip log4j configuration (CASSANDRA-3061)
 * bundle sstableloader with the debian package (CASSANDRA-3113)
 * don't try to build secondary indexes when there is none (CASSANDRA-3123)
 * improve SSTableSimpleUnsortedWriter speed for large rows (CASSANDRA-3122)
 * handle keyspace arguments correctly in nodetool snapshot (CASSANDRA-3038)
 * Fix SSTableImportTest on windows (CASSANDRA-3043)
 * expose compactionThroughputMbPerSec through JMX (CASSANDRA-3117)
 * log keyspace and CF of large rows being compacted


0.8.4
 * change TokenRing.endpoints to be a list of rpc addresses instead of 
   listen/broadcast addresses (CASSANDRA-1777)
 * include files-to-be-streamed in StreamInSession.getSources (CASSANDRA-2972)
 * use JAVA env var in cassandra-env.sh (CASSANDRA-2785, 2992)
 * avoid doing read for no-op replicate-on-write at CL=1 (CASSANDRA-2892)
 * refuse counter write for CL.ANY (CASSANDRA-2990)
 * switch back to only logging recent dropped messages (CASSANDRA-3004)
 * always deserialize RowMutation for counters (CASSANDRA-3006)
 * ignore saved replication_factor strategy_option for NTS (CASSANDRA-3011)
 * make sure pre-truncate CL segments are discarded (CASSANDRA-2950)


0.8.3
 * add ability to drop local reads/writes that are going to timeout
   (CASSANDRA-2943)
 * revamp token removal process, keep gossip states for 3 days (CASSANDRA-2496)
 * don't accept extra args for 0-arg nodetool commands (CASSANDRA-2740)
 * log unavailableexception details at debug level (CASSANDRA-2856)
 * expose data_dir though jmx (CASSANDRA-2770)
 * don't include tmp files as sstable when create cfs (CASSANDRA-2929)
 * log Java classpath on startup (CASSANDRA-2895)
 * keep gossipped version in sync with actual on migration coordinator 
   (CASSANDRA-2946)
 * use lazy initialization instead of class initialization in NodeId
   (CASSANDRA-2953)
 * check column family validity in nodetool repair (CASSANDRA-2933)
 * speedup bytes to hex conversions dramatically (CASSANDRA-2850)
 * Flush memtables on shutdown when durable writes are disabled 
   (CASSANDRA-2958)
 * improved POSIX compatibility of start scripts (CASsANDRA-2965)
 * add counter support to Hadoop InputFormat (CASSANDRA-2981)
 * fix bug where dirty commitlog segments were removed (and avoid keeping 
   segments with no post-flush activity permanently dirty) (CASSANDRA-2829)
 * fix throwing exception with batch mutation of counter super columns
   (CASSANDRA-2949)
 * ignore system tables during repair (CASSANDRA-2979)
 * throw exception when NTS is given replication_factor as an option
   (CASSANDRA-2960)
 * fix assertion error during compaction of counter CFs (CASSANDRA-2968)
 * avoid trying to create index names, when no index exists (CASSANDRA-2867)
 * don't sample the system table when choosing a bootstrap token
   (CASSANDRA-2825)
 * gossiper notifies of local state changes (CASSANDRA-2948)
 * add asynchronous and half-sync/half-async (hsha) thrift servers 
   (CASSANDRA-1405)
 * fix potential use of free'd native memory in SerializingCache 
   (CASSANDRA-2951)
 * prune index scan resultset back to original request for lazy
   resultset expansion case (CASSANDRA-2964)
 * (Hadoop) fail jobs when Cassandra node has failed but TaskTracker
    has not (CASSANDRA-2388)


0.8.2
 * CQL: 
   - include only one row per unique key for IN queries (CASSANDRA-2717)
   - respect client timestamp on full row deletions (CASSANDRA-2912)
 * improve thread-safety in StreamOutSession (CASSANDRA-2792)
 * allow deleting a row and updating indexed columns in it in the
   same mutation (CASSANDRA-2773)
 * Expose number of threads blocked on submitting memtable to flush
   in JMX (CASSANDRA-2817)
 * add ability to return "endpoints" to nodetool (CASSANDRA-2776)
 * Add support for multiple (comma-delimited) coordinator addresses
   to ColumnFamilyInputFormat (CASSANDRA-2807)
 * fix potential NPE while scheduling read repair for range slice
   (CASSANDRA-2823)
 * Fix race in SystemTable.getCurrentLocalNodeId (CASSANDRA-2824)
 * Correctly set default for replicate_on_write (CASSANDRA-2835)
 * improve nodetool compactionstats formatting (CASSANDRA-2844)
 * fix index-building status display (CASSANDRA-2853)
 * fix CLI perpetuating obsolete KsDef.replication_factor (CASSANDRA-2846)
 * improve cli treatment of multiline comments (CASSANDRA-2852)
 * handle row tombstones correctly in EchoedRow (CASSANDRA-2786)
 * add MessagingService.get[Recently]DroppedMessages and
   StorageService.getExceptionCount (CASSANDRA-2804)
 * fix possibility of spurious UnavailableException for LOCAL_QUORUM
   reads with dynamic snitch + read repair disabled (CASSANDRA-2870)
 * add ant-optional as dependence for the debian package (CASSANDRA-2164)
 * add option to specify limit for get_slice in the CLI (CASSANDRA-2646)
 * decrease HH page size (CASSANDRA-2832)
 * reset cli keyspace after dropping the current one (CASSANDRA-2763)
 * add KeyRange option to Hadoop inputformat (CASSANDRA-1125)
 * fix protocol versioning (CASSANDRA-2818, 2860)
 * support spaces in path to log4j configuration (CASSANDRA-2383)
 * avoid including inferred types in CF update (CASSANDRA-2809)
 * fix JMX bulkload call (CASSANDRA-2908)
 * fix updating KS with durable_writes=false (CASSANDRA-2907)
 * add simplified facade to SSTableWriter for bulk loading use
   (CASSANDRA-2911)
 * fix re-using index CF sstable names after drop/recreate (CASSANDRA-2872)
 * prepend CF to default index names (CASSANDRA-2903)
 * fix hint replay (CASSANDRA-2928)
 * Properly synchronize repair's merkle tree computation (CASSANDRA-2816)


0.8.1
 * CQL:
   - support for insert, delete in BATCH (CASSANDRA-2537)
   - support for IN to SELECT, UPDATE (CASSANDRA-2553)
   - timestamp support for INSERT, UPDATE, and BATCH (CASSANDRA-2555)
   - TTL support (CASSANDRA-2476)
   - counter support (CASSANDRA-2473)
   - ALTER COLUMNFAMILY (CASSANDRA-1709)
   - DROP INDEX (CASSANDRA-2617)
   - add SCHEMA/TABLE as aliases for KS/CF (CASSANDRA-2743)
   - server handles wait-for-schema-agreement (CASSANDRA-2756)
   - key alias support (CASSANDRA-2480)
 * add support for comparator parameters and a generic ReverseType
   (CASSANDRA-2355)
 * add CompositeType and DynamicCompositeType (CASSANDRA-2231)
 * optimize batches containing multiple updates to the same row
   (CASSANDRA-2583)
 * adjust hinted handoff page size to avoid OOM with large columns 
   (CASSANDRA-2652)
 * mark BRAF buffer invalid post-flush so we don't re-flush partial
   buffers again, especially on CL writes (CASSANDRA-2660)
 * add DROP INDEX support to CLI (CASSANDRA-2616)
 * don't perform HH to client-mode [storageproxy] nodes (CASSANDRA-2668)
 * Improve forceDeserialize/getCompactedRow encapsulation (CASSANDRA-2659)
 * Don't write CounterUpdateColumn to disk in tests (CASSANDRA-2650)
 * Add sstable bulk loading utility (CASSANDRA-1278)
 * avoid replaying hints to dropped columnfamilies (CASSANDRA-2685)
 * add placeholders for missing rows in range query pseudo-RR (CASSANDRA-2680)
 * remove no-op HHOM.renameHints (CASSANDRA-2693)
 * clone super columns to avoid modifying them during flush (CASSANDRA-2675)
 * allow writes to bypass the commitlog for certain keyspaces (CASSANDRA-2683)
 * avoid NPE when bypassing commitlog during memtable flush (CASSANDRA-2781)
 * Added support for making bootstrap retry if nodes flap (CASSANDRA-2644)
 * Added statusthrift to nodetool to report if thrift server is running (CASSANDRA-2722)
 * Fixed rows being cached if they do not exist (CASSANDRA-2723)
 * Support passing tableName and cfName to RowCacheProviders (CASSANDRA-2702)
 * close scrub file handles (CASSANDRA-2669)
 * throttle migration replay (CASSANDRA-2714)
 * optimize column serializer creation (CASSANDRA-2716)
 * Added support for making bootstrap retry if nodes flap (CASSANDRA-2644)
 * Added statusthrift to nodetool to report if thrift server is running
   (CASSANDRA-2722)
 * Fixed rows being cached if they do not exist (CASSANDRA-2723)
 * fix truncate/compaction race (CASSANDRA-2673)
 * workaround large resultsets causing large allocation retention
   by nio sockets (CASSANDRA-2654)
 * fix nodetool ring use with Ec2Snitch (CASSANDRA-2733)
 * fix removing columns and subcolumns that are supressed by a row or
   supercolumn tombstone during replica resolution (CASSANDRA-2590)
 * support sstable2json against snapshot sstables (CASSANDRA-2386)
 * remove active-pull schema requests (CASSANDRA-2715)
 * avoid marking entire list of sstables as actively being compacted
   in multithreaded compaction (CASSANDRA-2765)
 * seek back after deserializing a row to update cache with (CASSANDRA-2752)
 * avoid skipping rows in scrub for counter column family (CASSANDRA-2759)
 * fix ConcurrentModificationException in repair when dealing with 0.7 node
   (CASSANDRA-2767)
 * use threadsafe collections for StreamInSession (CASSANDRA-2766)
 * avoid infinite loop when creating merkle tree (CASSANDRA-2758)
 * avoids unmarking compacting sstable prematurely in cleanup (CASSANDRA-2769)
 * fix NPE when the commit log is bypassed (CASSANDRA-2718)
 * don't throw an exception in SS.isRPCServerRunning (CASSANDRA-2721)
 * make stress.jar executable (CASSANDRA-2744)
 * add daemon mode to java stress (CASSANDRA-2267)
 * expose the DC and rack of a node through JMX and nodetool ring (CASSANDRA-2531)
 * fix cache mbean getSize (CASSANDRA-2781)
 * Add Date, Float, Double, and Boolean types (CASSANDRA-2530)
 * Add startup flag to renew counter node id (CASSANDRA-2788)
 * add jamm agent to cassandra.bat (CASSANDRA-2787)
 * fix repair hanging if a neighbor has nothing to send (CASSANDRA-2797)
 * purge tombstone even if row is in only one sstable (CASSANDRA-2801)
 * Fix wrong purge of deleted cf during compaction (CASSANDRA-2786)
 * fix race that could result in Hadoop writer failing to throw an
   exception encountered after close() (CASSANDRA-2755)
 * fix scan wrongly throwing assertion error (CASSANDRA-2653)
 * Always use even distribution for merkle tree with RandomPartitionner
   (CASSANDRA-2841)
 * fix describeOwnership for OPP (CASSANDRA-2800)
 * ensure that string tokens do not contain commas (CASSANDRA-2762)


0.8.0-final
 * fix CQL grammar warning and cqlsh regression from CASSANDRA-2622
 * add ant generate-cql-html target (CASSANDRA-2526)
 * update CQL consistency levels (CASSANDRA-2566)
 * debian packaging fixes (CASSANDRA-2481, 2647)
 * fix UUIDType, IntegerType for direct buffers (CASSANDRA-2682, 2684)
 * switch to native Thrift for Hadoop map/reduce (CASSANDRA-2667)
 * fix StackOverflowError when building from eclipse (CASSANDRA-2687)
 * only provide replication_factor to strategy_options "help" for
   SimpleStrategy, OldNetworkTopologyStrategy (CASSANDRA-2678, 2713)
 * fix exception adding validators to non-string columns (CASSANDRA-2696)
 * avoid instantiating DatabaseDescriptor in JDBC (CASSANDRA-2694)
 * fix potential stack overflow during compaction (CASSANDRA-2626)
 * clone super columns to avoid modifying them during flush (CASSANDRA-2675)
 * reset underlying iterator in EchoedRow constructor (CASSANDRA-2653)


0.8.0-rc1
 * faster flushes and compaction from fixing excessively pessimistic 
   rebuffering in BRAF (CASSANDRA-2581)
 * fix returning null column values in the python cql driver (CASSANDRA-2593)
 * fix merkle tree splitting exiting early (CASSANDRA-2605)
 * snapshot_before_compaction directory name fix (CASSANDRA-2598)
 * Disable compaction throttling during bootstrap (CASSANDRA-2612) 
 * fix CQL treatment of > and < operators in range slices (CASSANDRA-2592)
 * fix potential double-application of counter updates on commitlog replay
   by moving replay position from header to sstable metadata (CASSANDRA-2419)
 * JDBC CQL driver exposes getColumn for access to timestamp
 * JDBC ResultSetMetadata properties added to AbstractType
 * r/m clustertool (CASSANDRA-2607)
 * add support for presenting row key as a column in CQL result sets 
   (CASSANDRA-2622)
 * Don't allow {LOCAL|EACH}_QUORUM unless strategy is NTS (CASSANDRA-2627)
 * validate keyspace strategy_options during CQL create (CASSANDRA-2624)
 * fix empty Result with secondary index when limit=1 (CASSANDRA-2628)
 * Fix regression where bootstrapping a node with no schema fails
   (CASSANDRA-2625)
 * Allow removing LocationInfo sstables (CASSANDRA-2632)
 * avoid attempting to replay mutations from dropped keyspaces (CASSANDRA-2631)
 * avoid using cached position of a key when GT is requested (CASSANDRA-2633)
 * fix counting bloom filter true positives (CASSANDRA-2637)
 * initialize local ep state prior to gossip startup if needed (CASSANDRA-2638)
 * fix counter increment lost after restart (CASSANDRA-2642)
 * add quote-escaping via backslash to CLI (CASSANDRA-2623)
 * fix pig example script (CASSANDRA-2487)
 * fix dynamic snitch race in adding latencies (CASSANDRA-2618)
 * Start/stop cassandra after more important services such as mdadm in
   debian packaging (CASSANDRA-2481)


0.8.0-beta2
 * fix NPE compacting index CFs (CASSANDRA-2528)
 * Remove checking all column families on startup for compaction candidates 
   (CASSANDRA-2444)
 * validate CQL create keyspace options (CASSANDRA-2525)
 * fix nodetool setcompactionthroughput (CASSANDRA-2550)
 * move	gossip heartbeat back to its own thread (CASSANDRA-2554)
 * validate cql TRUNCATE columnfamily before truncating (CASSANDRA-2570)
 * fix batch_mutate for mixed standard-counter mutations (CASSANDRA-2457)
 * disallow making schema changes to system keyspace (CASSANDRA-2563)
 * fix sending mutation messages multiple times (CASSANDRA-2557)
 * fix incorrect use of NBHM.size in ReadCallback that could cause
   reads to time out even when responses were received (CASSAMDRA-2552)
 * trigger read repair correctly for LOCAL_QUORUM reads (CASSANDRA-2556)
 * Allow configuring the number of compaction thread (CASSANDRA-2558)
 * forceUserDefinedCompaction will attempt to compact what it is given
   even if the pessimistic estimate is that there is not enough disk space;
   automatic compactions will only compact 2 or more sstables (CASSANDRA-2575)
 * refuse to apply migrations with older timestamps than the current 
   schema (CASSANDRA-2536)
 * remove unframed Thrift transport option
 * include indexes in snapshots (CASSANDRA-2596)
 * improve ignoring of obsolete mutations in index maintenance (CASSANDRA-2401)
 * recognize attempt to drop just the index while leaving the column
   definition alone (CASSANDRA-2619)
  

0.8.0-beta1
 * remove Avro RPC support (CASSANDRA-926)
 * support for columns that act as incr/decr counters 
   (CASSANDRA-1072, 1937, 1944, 1936, 2101, 2093, 2288, 2105, 2384, 2236, 2342,
   2454)
 * CQL (CASSANDRA-1703, 1704, 1705, 1706, 1707, 1708, 1710, 1711, 1940, 
   2124, 2302, 2277, 2493)
 * avoid double RowMutation serialization on write path (CASSANDRA-1800)
 * make NetworkTopologyStrategy the default (CASSANDRA-1960)
 * configurable internode encryption (CASSANDRA-1567, 2152)
 * human readable column names in sstable2json output (CASSANDRA-1933)
 * change default JMX port to 7199 (CASSANDRA-2027)
 * backwards compatible internal messaging (CASSANDRA-1015)
 * atomic switch of memtables and sstables (CASSANDRA-2284)
 * add pluggable SeedProvider (CASSANDRA-1669)
 * Fix clustertool to not throw exception when calling get_endpoints (CASSANDRA-2437)
 * upgrade to thrift 0.6 (CASSANDRA-2412) 
 * repair works on a token range instead of full ring (CASSANDRA-2324)
 * purge tombstones from row cache (CASSANDRA-2305)
 * push replication_factor into strategy_options (CASSANDRA-1263)
 * give snapshots the same name on each node (CASSANDRA-1791)
 * remove "nodetool loadbalance" (CASSANDRA-2448)
 * multithreaded compaction (CASSANDRA-2191)
 * compaction throttling (CASSANDRA-2156)
 * add key type information and alias (CASSANDRA-2311, 2396)
 * cli no longer divides read_repair_chance by 100 (CASSANDRA-2458)
 * made CompactionInfo.getTaskType return an enum (CASSANDRA-2482)
 * add a server-wide cap on measured memtable memory usage and aggressively
   flush to keep under that threshold (CASSANDRA-2006)
 * add unified UUIDType (CASSANDRA-2233)
 * add off-heap row cache support (CASSANDRA-1969)


0.7.5
 * improvements/fixes to PIG driver (CASSANDRA-1618, CASSANDRA-2387,
   CASSANDRA-2465, CASSANDRA-2484)
 * validate index names (CASSANDRA-1761)
 * reduce contention on Table.flusherLock (CASSANDRA-1954)
 * try harder to detect failures during streaming, cleaning up temporary
   files more reliably (CASSANDRA-2088)
 * shut down server for OOM on a Thrift thread (CASSANDRA-2269)
 * fix tombstone handling in repair and sstable2json (CASSANDRA-2279)
 * preserve version when streaming data from old sstables (CASSANDRA-2283)
 * don't start repair if a neighboring node is marked as dead (CASSANDRA-2290)
 * purge tombstones from row cache (CASSANDRA-2305)
 * Avoid seeking when sstable2json exports the entire file (CASSANDRA-2318)
 * clear Built flag in system table when dropping an index (CASSANDRA-2320)
 * don't allow arbitrary argument for stress.java (CASSANDRA-2323)
 * validate values for index predicates in get_indexed_slice (CASSANDRA-2328)
 * queue secondary indexes for flush before the parent (CASSANDRA-2330)
 * allow job configuration to set the CL used in Hadoop jobs (CASSANDRA-2331)
 * add memtable_flush_queue_size defaulting to 4 (CASSANDRA-2333)
 * Allow overriding of initial_token, storage_port and rpc_port from system
   properties (CASSANDRA-2343)
 * fix comparator used for non-indexed secondary expressions in index scan
   (CASSANDRA-2347)
 * ensure size calculation and write phase of large-row compaction use
   the same threshold for TTL expiration (CASSANDRA-2349)
 * fix race when iterating CFs during add/drop (CASSANDRA-2350)
 * add ConsistencyLevel command to CLI (CASSANDRA-2354)
 * allow negative numbers in the cli (CASSANDRA-2358)
 * hard code serialVersionUID for tokens class (CASSANDRA-2361)
 * fix potential infinite loop in ByteBufferUtil.inputStream (CASSANDRA-2365)
 * fix encoding bugs in HintedHandoffManager, SystemTable when default
   charset is not UTF8 (CASSANDRA-2367)
 * avoids having removed node reappearing in Gossip (CASSANDRA-2371)
 * fix incorrect truncation of long to int when reading columns via block
   index (CASSANDRA-2376)
 * fix NPE during stream session (CASSANDRA-2377)
 * fix race condition that could leave orphaned data files when dropping CF or
   KS (CASSANDRA-2381)
 * fsync statistics component on write (CASSANDRA-2382)
 * fix duplicate results from CFS.scan (CASSANDRA-2406)
 * add IntegerType to CLI help (CASSANDRA-2414)
 * avoid caching token-only decoratedkeys (CASSANDRA-2416)
 * convert mmap assertion to if/throw so scrub can catch it (CASSANDRA-2417)
 * don't overwrite gc log (CASSANDR-2418)
 * invalidate row cache for streamed row to avoid inconsitencies
   (CASSANDRA-2420)
 * avoid copies in range/index scans (CASSANDRA-2425)
 * make sure we don't wipe data during cleanup if the node has not join
   the ring (CASSANDRA-2428)
 * Try harder to close files after compaction (CASSANDRA-2431)
 * re-set bootstrapped flag after move finishes (CASSANDRA-2435)
 * display validation_class in CLI 'describe keyspace' (CASSANDRA-2442)
 * make cleanup compactions cleanup the row cache (CASSANDRA-2451)
 * add column fields validation to scrub (CASSANDRA-2460)
 * use 64KB flush buffer instead of in_memory_compaction_limit (CASSANDRA-2463)
 * fix backslash substitutions in CLI (CASSANDRA-2492)
 * disable cache saving for system CFS (CASSANDRA-2502)
 * fixes for verifying destination availability under hinted conditions
   so UE can be thrown intead of timing out (CASSANDRA-2514)
 * fix update of validation class in column metadata (CASSANDRA-2512)
 * support LOCAL_QUORUM, EACH_QUORUM CLs outside of NTS (CASSANDRA-2516)
 * preserve version when streaming data from old sstables (CASSANDRA-2283)
 * fix backslash substitutions in CLI (CASSANDRA-2492)
 * count a row deletion as one operation towards memtable threshold 
   (CASSANDRA-2519)
 * support LOCAL_QUORUM, EACH_QUORUM CLs outside of NTS (CASSANDRA-2516)


0.7.4
 * add nodetool join command (CASSANDRA-2160)
 * fix secondary indexes on pre-existing or streamed data (CASSANDRA-2244)
 * initialize endpoint in gossiper earlier (CASSANDRA-2228)
 * add ability to write to Cassandra from Pig (CASSANDRA-1828)
 * add rpc_[min|max]_threads (CASSANDRA-2176)
 * add CL.TWO, CL.THREE (CASSANDRA-2013)
 * avoid exporting an un-requested row in sstable2json, when exporting 
   a key that does not exist (CASSANDRA-2168)
 * add incremental_backups option (CASSANDRA-1872)
 * add configurable row limit to Pig loadfunc (CASSANDRA-2276)
 * validate column values in batches as well as single-Column inserts
   (CASSANDRA-2259)
 * move sample schema from cassandra.yaml to schema-sample.txt,
   a cli scripts (CASSANDRA-2007)
 * avoid writing empty rows when scrubbing tombstoned rows (CASSANDRA-2296)
 * fix assertion error in range and index scans for CL < ALL
   (CASSANDRA-2282)
 * fix commitlog replay when flush position refers to data that didn't
   get synced before server died (CASSANDRA-2285)
 * fix fd leak in sstable2json with non-mmap'd i/o (CASSANDRA-2304)
 * reduce memory use during streaming of multiple sstables (CASSANDRA-2301)
 * purge tombstoned rows from cache after GCGraceSeconds (CASSANDRA-2305)
 * allow zero replicas in a NTS datacenter (CASSANDRA-1924)
 * make range queries respect snitch for local replicas (CASSANDRA-2286)
 * fix HH delivery when column index is larger than 2GB (CASSANDRA-2297)
 * make 2ary indexes use parent CF flush thresholds during initial build
   (CASSANDRA-2294)
 * update memtable_throughput to be a long (CASSANDRA-2158)


0.7.3
 * Keep endpoint state until aVeryLongTime (CASSANDRA-2115)
 * lower-latency read repair (CASSANDRA-2069)
 * add hinted_handoff_throttle_delay_in_ms option (CASSANDRA-2161)
 * fixes for cache save/load (CASSANDRA-2172, -2174)
 * Handle whole-row deletions in CFOutputFormat (CASSANDRA-2014)
 * Make memtable_flush_writers flush in parallel (CASSANDRA-2178)
 * Add compaction_preheat_key_cache option (CASSANDRA-2175)
 * refactor stress.py to have only one copy of the format string 
   used for creating row keys (CASSANDRA-2108)
 * validate index names for \w+ (CASSANDRA-2196)
 * Fix Cassandra cli to respect timeout if schema does not settle 
   (CASSANDRA-2187)
 * fix for compaction and cleanup writing old-format data into new-version 
   sstable (CASSANDRA-2211, -2216)
 * add nodetool scrub (CASSANDRA-2217, -2240)
 * fix sstable2json large-row pagination (CASSANDRA-2188)
 * fix EOFing on requests for the last bytes in a file (CASSANDRA-2213)
 * fix BufferedRandomAccessFile bugs (CASSANDRA-2218, -2241)
 * check for memtable flush_after_mins exceeded every 10s (CASSANDRA-2183)
 * fix cache saving on Windows (CASSANDRA-2207)
 * add validateSchemaAgreement call + synchronization to schema
   modification operations (CASSANDRA-2222)
 * fix for reversed slice queries on large rows (CASSANDRA-2212)
 * fat clients were writing local data (CASSANDRA-2223)
 * set DEFAULT_MEMTABLE_LIFETIME_IN_MINS to 24h
 * improve detection and cleanup of partially-written sstables 
   (CASSANDRA-2206)
 * fix supercolumn de/serialization when subcolumn comparator is different
   from supercolumn's (CASSANDRA-2104)
 * fix starting up on Windows when CASSANDRA_HOME contains whitespace
   (CASSANDRA-2237)
 * add [get|set][row|key]cacheSavePeriod to JMX (CASSANDRA-2100)
 * fix Hadoop ColumnFamilyOutputFormat dropping of mutations
   when batch fills up (CASSANDRA-2255)
 * move file deletions off of scheduledtasks executor (CASSANDRA-2253)


0.7.2
 * copy DecoratedKey.key when inserting into caches to avoid retaining
   a reference to the underlying buffer (CASSANDRA-2102)
 * format subcolumn names with subcomparator (CASSANDRA-2136)
 * fix column bloom filter deserialization (CASSANDRA-2165)


0.7.1
 * refactor MessageDigest creation code. (CASSANDRA-2107)
 * buffer network stack to avoid inefficient small TCP messages while avoiding
   the nagle/delayed ack problem (CASSANDRA-1896)
 * check log4j configuration for changes every 10s (CASSANDRA-1525, 1907)
 * more-efficient cross-DC replication (CASSANDRA-1530, -2051, -2138)
 * avoid polluting page cache with commitlog or sstable writes
   and seq scan operations (CASSANDRA-1470)
 * add RMI authentication options to nodetool (CASSANDRA-1921)
 * make snitches configurable at runtime (CASSANDRA-1374)
 * retry hadoop split requests on connection failure (CASSANDRA-1927)
 * implement describeOwnership for BOP, COPP (CASSANDRA-1928)
 * make read repair behave as expected for ConsistencyLevel > ONE
   (CASSANDRA-982, 2038)
 * distributed test harness (CASSANDRA-1859, 1964)
 * reduce flush lock contention (CASSANDRA-1930)
 * optimize supercolumn deserialization (CASSANDRA-1891)
 * fix CFMetaData.apply to only compare objects of the same class 
   (CASSANDRA-1962)
 * allow specifying specific SSTables to compact from JMX (CASSANDRA-1963)
 * fix race condition in MessagingService.targets (CASSANDRA-1959, 2094, 2081)
 * refuse to open sstables from a future version (CASSANDRA-1935)
 * zero-copy reads (CASSANDRA-1714)
 * fix copy bounds for word Text in wordcount demo (CASSANDRA-1993)
 * fixes for contrib/javautils (CASSANDRA-1979)
 * check more frequently for memtable expiration (CASSANDRA-2000)
 * fix writing SSTable column count statistics (CASSANDRA-1976)
 * fix streaming of multiple CFs during bootstrap (CASSANDRA-1992)
 * explicitly set JVM GC new generation size with -Xmn (CASSANDRA-1968)
 * add short options for CLI flags (CASSANDRA-1565)
 * make keyspace argument to "describe keyspace" in CLI optional
   when authenticated to keyspace already (CASSANDRA-2029)
 * added option to specify -Dcassandra.join_ring=false on startup
   to allow "warm spare" nodes or performing JMX maintenance before
   joining the ring (CASSANDRA-526)
 * log migrations at INFO (CASSANDRA-2028)
 * add CLI verbose option in file mode (CASSANDRA-2030)
 * add single-line "--" comments to CLI (CASSANDRA-2032)
 * message serialization tests (CASSANDRA-1923)
 * switch from ivy to maven-ant-tasks (CASSANDRA-2017)
 * CLI attempts to block for new schema to propagate (CASSANDRA-2044)
 * fix potential overflow in nodetool cfstats (CASSANDRA-2057)
 * add JVM shutdownhook to sync commitlog (CASSANDRA-1919)
 * allow nodes to be up without being part of  normal traffic (CASSANDRA-1951)
 * fix CLI "show keyspaces" with null options on NTS (CASSANDRA-2049)
 * fix possible ByteBuffer race conditions (CASSANDRA-2066)
 * reduce garbage generated by MessagingService to prevent load spikes
   (CASSANDRA-2058)
 * fix math in RandomPartitioner.describeOwnership (CASSANDRA-2071)
 * fix deletion of sstable non-data components (CASSANDRA-2059)
 * avoid blocking gossip while deleting handoff hints (CASSANDRA-2073)
 * ignore messages from newer versions, keep track of nodes in gossip 
   regardless of version (CASSANDRA-1970)
 * cache writing moved to CompactionManager to reduce i/o contention and
   updated to use non-cache-polluting writes (CASSANDRA-2053)
 * page through large rows when exporting to JSON (CASSANDRA-2041)
 * add flush_largest_memtables_at and reduce_cache_sizes_at options
   (CASSANDRA-2142)
 * add cli 'describe cluster' command (CASSANDRA-2127)
 * add cli support for setting username/password at 'connect' command 
   (CASSANDRA-2111)
 * add -D option to Stress.java to allow reading hosts from a file 
   (CASSANDRA-2149)
 * bound hints CF throughput between 32M and 256M (CASSANDRA-2148)
 * continue starting when invalid saved cache entries are encountered
   (CASSANDRA-2076)
 * add max_hint_window_in_ms option (CASSANDRA-1459)


0.7.0-final
 * fix offsets to ByteBuffer.get (CASSANDRA-1939)


0.7.0-rc4
 * fix cli crash after backgrounding (CASSANDRA-1875)
 * count timeouts in storageproxy latencies, and include latency 
   histograms in StorageProxyMBean (CASSANDRA-1893)
 * fix CLI get recognition of supercolumns (CASSANDRA-1899)
 * enable keepalive on intra-cluster sockets (CASSANDRA-1766)
 * count timeouts towards dynamicsnitch latencies (CASSANDRA-1905)
 * Expose index-building status in JMX + cli schema description
   (CASSANDRA-1871)
 * allow [LOCAL|EACH]_QUORUM to be used with non-NetworkTopology 
   replication Strategies
 * increased amount of index locks for faster commitlog replay
 * collect secondary index tombstones immediately (CASSANDRA-1914)
 * revert commitlog changes from #1780 (CASSANDRA-1917)
 * change RandomPartitioner min token to -1 to avoid collision w/
   tokens on actual nodes (CASSANDRA-1901)
 * examine the right nibble when validating TimeUUID (CASSANDRA-1910)
 * include secondary indexes in cleanup (CASSANDRA-1916)
 * CFS.scrubDataDirectories should also cleanup invalid secondary indexes
   (CASSANDRA-1904)
 * ability to disable/enable gossip on nodes to force them down
   (CASSANDRA-1108)


0.7.0-rc3
 * expose getNaturalEndpoints in StorageServiceMBean taking byte[]
   key; RMI cannot serialize ByteBuffer (CASSANDRA-1833)
 * infer org.apache.cassandra.locator for replication strategy classes
   when not otherwise specified
 * validation that generates less garbage (CASSANDRA-1814)
 * add TTL support to CLI (CASSANDRA-1838)
 * cli defaults to bytestype for subcomparator when creating
   column families (CASSANDRA-1835)
 * unregister index MBeans when index is dropped (CASSANDRA-1843)
 * make ByteBufferUtil.clone thread-safe (CASSANDRA-1847)
 * change exception for read requests during bootstrap from 
   InvalidRequest to Unavailable (CASSANDRA-1862)
 * respect row-level tombstones post-flush in range scans
   (CASSANDRA-1837)
 * ReadResponseResolver check digests against each other (CASSANDRA-1830)
 * return InvalidRequest when remove of subcolumn without supercolumn
   is requested (CASSANDRA-1866)
 * flush before repair (CASSANDRA-1748)
 * SSTableExport validates key order (CASSANDRA-1884)
 * large row support for SSTableExport (CASSANDRA-1867)
 * Re-cache hot keys post-compaction without hitting disk (CASSANDRA-1878)
 * manage read repair in coordinator instead of data source, to
   provide latency information to dynamic snitch (CASSANDRA-1873)


0.7.0-rc2
 * fix live-column-count of slice ranges including tombstoned supercolumn 
   with live subcolumn (CASSANDRA-1591)
 * rename o.a.c.internal.AntientropyStage -> AntiEntropyStage,
   o.a.c.request.Request_responseStage -> RequestResponseStage,
   o.a.c.internal.Internal_responseStage -> InternalResponseStage
 * add AbstractType.fromString (CASSANDRA-1767)
 * require index_type to be present when specifying index_name
   on ColumnDef (CASSANDRA-1759)
 * fix add/remove index bugs in CFMetadata (CASSANDRA-1768)
 * rebuild Strategy during system_update_keyspace (CASSANDRA-1762)
 * cli updates prompt to ... in continuation lines (CASSANDRA-1770)
 * support multiple Mutations per key in hadoop ColumnFamilyOutputFormat
   (CASSANDRA-1774)
 * improvements to Debian init script (CASSANDRA-1772)
 * use local classloader to check for version.properties (CASSANDRA-1778)
 * Validate that column names in column_metadata are valid for the
   defined comparator, and decode properly in cli (CASSANDRA-1773)
 * use cross-platform newlines in cli (CASSANDRA-1786)
 * add ExpiringColumn support to sstable import/export (CASSANDRA-1754)
 * add flush for each append to periodic commitlog mode; added
   periodic_without_flush option to disable this (CASSANDRA-1780)
 * close file handle used for post-flush truncate (CASSANDRA-1790)
 * various code cleanup (CASSANDRA-1793, -1794, -1795)
 * fix range queries against wrapped range (CASSANDRA-1781)
 * fix consistencylevel calculations for NetworkTopologyStrategy
   (CASSANDRA-1804)
 * cli support index type enum names (CASSANDRA-1810)
 * improved validation of column_metadata (CASSANDRA-1813)
 * reads at ConsistencyLevel > 1 throw UnavailableException
   immediately if insufficient live nodes exist (CASSANDRA-1803)
 * copy bytebuffers for local writes to avoid retaining the entire
   Thrift frame (CASSANDRA-1801)
 * fix NPE adding index to column w/o prior metadata (CASSANDRA-1764)
 * reduce fat client timeout (CASSANDRA-1730)
 * fix botched merge of CASSANDRA-1316


0.7.0-rc1
 * fix compaction and flush races with schema updates (CASSANDRA-1715)
 * add clustertool, config-converter, sstablekeys, and schematool 
   Windows .bat files (CASSANDRA-1723)
 * reject range queries received during bootstrap (CASSANDRA-1739)
 * fix wrapping-range queries on non-minimum token (CASSANDRA-1700)
 * add nodetool cfhistogram (CASSANDRA-1698)
 * limit repaired ranges to what the nodes have in common (CASSANDRA-1674)
 * index scan treats missing columns as not matching secondary
   expressions (CASSANDRA-1745)
 * Fix misuse of DataOutputBuffer.getData in AntiEntropyService
   (CASSANDRA-1729)
 * detect and warn when obsolete version of JNA is present (CASSANDRA-1760)
 * reduce fat client timeout (CASSANDRA-1730)
 * cleanup smallest CFs first to increase free temp space for larger ones
   (CASSANDRA-1811)
 * Update windows .bat files to work outside of main Cassandra
   directory (CASSANDRA-1713)
 * fix read repair regression from 0.6.7 (CASSANDRA-1727)
 * more-efficient read repair (CASSANDRA-1719)
 * fix hinted handoff replay (CASSANDRA-1656)
 * log type of dropped messages (CASSANDRA-1677)
 * upgrade to SLF4J 1.6.1
 * fix ByteBuffer bug in ExpiringColumn.updateDigest (CASSANDRA-1679)
 * fix IntegerType.getString (CASSANDRA-1681)
 * make -Djava.net.preferIPv4Stack=true the default (CASSANDRA-628)
 * add INTERNAL_RESPONSE verb to differentiate from responses related
   to client requests (CASSANDRA-1685)
 * log tpstats when dropping messages (CASSANDRA-1660)
 * include unreachable nodes in describeSchemaVersions (CASSANDRA-1678)
 * Avoid dropping messages off the client request path (CASSANDRA-1676)
 * fix jna errno reporting (CASSANDRA-1694)
 * add friendlier error for UnknownHostException on startup (CASSANDRA-1697)
 * include jna dependency in RPM package (CASSANDRA-1690)
 * add --skip-keys option to stress.py (CASSANDRA-1696)
 * improve cli handling of non-string keys and column names 
   (CASSANDRA-1701, -1693)
 * r/m extra subcomparator line in cli keyspaces output (CASSANDRA-1712)
 * add read repair chance to cli "show keyspaces"
 * upgrade to ConcurrentLinkedHashMap 1.1 (CASSANDRA-975)
 * fix index scan routing (CASSANDRA-1722)
 * fix tombstoning of supercolumns in range queries (CASSANDRA-1734)
 * clear endpoint cache after updating keyspace metadata (CASSANDRA-1741)
 * fix wrapping-range queries on non-minimum token (CASSANDRA-1700)
 * truncate includes secondary indexes (CASSANDRA-1747)
 * retain reference to PendingFile sstables (CASSANDRA-1749)
 * fix sstableimport regression (CASSANDRA-1753)
 * fix for bootstrap when no non-system tables are defined (CASSANDRA-1732)
 * handle replica unavailability in index scan (CASSANDRA-1755)
 * fix service initialization order deadlock (CASSANDRA-1756)
 * multi-line cli commands (CASSANDRA-1742)
 * fix race between snapshot and compaction (CASSANDRA-1736)
 * add listEndpointsPendingHints, deleteHintsForEndpoint JMX methods 
   (CASSANDRA-1551)


0.7.0-beta3
 * add strategy options to describe_keyspace output (CASSANDRA-1560)
 * log warning when using randomly generated token (CASSANDRA-1552)
 * re-organize JMX into .db, .net, .internal, .request (CASSANDRA-1217)
 * allow nodes to change IPs between restarts (CASSANDRA-1518)
 * remember ring state between restarts by default (CASSANDRA-1518)
 * flush index built flag so we can read it before log replay (CASSANDRA-1541)
 * lock row cache updates to prevent race condition (CASSANDRA-1293)
 * remove assertion causing rare (and harmless) error messages in
   commitlog (CASSANDRA-1330)
 * fix moving nodes with no keyspaces defined (CASSANDRA-1574)
 * fix unbootstrap when no data is present in a transfer range (CASSANDRA-1573)
 * take advantage of AVRO-495 to simplify our avro IDL (CASSANDRA-1436)
 * extend authorization hierarchy to column family (CASSANDRA-1554)
 * deletion support in secondary indexes (CASSANDRA-1571)
 * meaningful error message for invalid replication strategy class 
   (CASSANDRA-1566)
 * allow keyspace creation with RF > N (CASSANDRA-1428)
 * improve cli error handling (CASSANDRA-1580)
 * add cache save/load ability (CASSANDRA-1417, 1606, 1647)
 * add StorageService.getDrainProgress (CASSANDRA-1588)
 * Disallow bootstrap to an in-use token (CASSANDRA-1561)
 * Allow dynamic secondary index creation and destruction (CASSANDRA-1532)
 * log auto-guessed memtable thresholds (CASSANDRA-1595)
 * add ColumnDef support to cli (CASSANDRA-1583)
 * reduce index sample time by 75% (CASSANDRA-1572)
 * add cli support for column, strategy metadata (CASSANDRA-1578, 1612)
 * add cli support for schema modification (CASSANDRA-1584)
 * delete temp files on failed compactions (CASSANDRA-1596)
 * avoid blocking for dead nodes during removetoken (CASSANDRA-1605)
 * remove ConsistencyLevel.ZERO (CASSANDRA-1607)
 * expose in-progress compaction type in jmx (CASSANDRA-1586)
 * removed IClock & related classes from internals (CASSANDRA-1502)
 * fix removing tokens from SystemTable on decommission and removetoken
   (CASSANDRA-1609)
 * include CF metadata in cli 'show keyspaces' (CASSANDRA-1613)
 * switch from Properties to HashMap in PropertyFileSnitch to
   avoid synchronization bottleneck (CASSANDRA-1481)
 * PropertyFileSnitch configuration file renamed to 
   cassandra-topology.properties
 * add cli support for get_range_slices (CASSANDRA-1088, CASSANDRA-1619)
 * Make memtable flush thresholds per-CF instead of global 
   (CASSANDRA-1007, 1637)
 * add cli support for binary data without CfDef hints (CASSANDRA-1603)
 * fix building SSTable statistics post-stream (CASSANDRA-1620)
 * fix potential infinite loop in 2ary index queries (CASSANDRA-1623)
 * allow creating NTS keyspaces with no replicas configured (CASSANDRA-1626)
 * add jmx histogram of sstables accessed per read (CASSANDRA-1624)
 * remove system_rename_column_family and system_rename_keyspace from the
   client API until races can be fixed (CASSANDRA-1630, CASSANDRA-1585)
 * add cli sanity tests (CASSANDRA-1582)
 * update GC settings in cassandra.bat (CASSANDRA-1636)
 * cli support for index queries (CASSANDRA-1635)
 * cli support for updating schema memtable settings (CASSANDRA-1634)
 * cli --file option (CASSANDRA-1616)
 * reduce automatically chosen memtable sizes by 50% (CASSANDRA-1641)
 * move endpoint cache from snitch to strategy (CASSANDRA-1643)
 * fix commitlog recovery deleting the newly-created segment as well as
   the old ones (CASSANDRA-1644)
 * upgrade to Thrift 0.5 (CASSANDRA-1367)
 * renamed CL.DCQUORUM to LOCAL_QUORUM and DCQUORUMSYNC to EACH_QUORUM
 * cli truncate support (CASSANDRA-1653)
 * update GC settings in cassandra.bat (CASSANDRA-1636)
 * avoid logging when a node's ip/token is gossipped back to it (CASSANDRA-1666)


0.7-beta2
 * always use UTF-8 for hint keys (CASSANDRA-1439)
 * remove cassandra.yaml dependency from Hadoop and Pig (CASSADRA-1322)
 * expose CfDef metadata in describe_keyspaces (CASSANDRA-1363)
 * restore use of mmap_index_only option (CASSANDRA-1241)
 * dropping a keyspace with no column families generated an error 
   (CASSANDRA-1378)
 * rename RackAwareStrategy to OldNetworkTopologyStrategy, RackUnawareStrategy 
   to SimpleStrategy, DatacenterShardStrategy to NetworkTopologyStrategy,
   AbstractRackAwareSnitch to AbstractNetworkTopologySnitch (CASSANDRA-1392)
 * merge StorageProxy.mutate, mutateBlocking (CASSANDRA-1396)
 * faster UUIDType, LongType comparisons (CASSANDRA-1386, 1393)
 * fix setting read_repair_chance from CLI addColumnFamily (CASSANDRA-1399)
 * fix updates to indexed columns (CASSANDRA-1373)
 * fix race condition leaving to FileNotFoundException (CASSANDRA-1382)
 * fix sharded lock hash on index write path (CASSANDRA-1402)
 * add support for GT/E, LT/E in subordinate index clauses (CASSANDRA-1401)
 * cfId counter got out of sync when CFs were added (CASSANDRA-1403)
 * less chatty schema updates (CASSANDRA-1389)
 * rename column family mbeans. 'type' will now include either 
   'IndexColumnFamilies' or 'ColumnFamilies' depending on the CFS type.
   (CASSANDRA-1385)
 * disallow invalid keyspace and column family names. This includes name that
   matches a '^\w+' regex. (CASSANDRA-1377)
 * use JNA, if present, to take snapshots (CASSANDRA-1371)
 * truncate hints if starting 0.7 for the first time (CASSANDRA-1414)
 * fix FD leak in single-row slicepredicate queries (CASSANDRA-1416)
 * allow index expressions against columns that are not part of the 
   SlicePredicate (CASSANDRA-1410)
 * config-converter properly handles snitches and framed support 
   (CASSANDRA-1420)
 * remove keyspace argument from multiget_count (CASSANDRA-1422)
 * allow specifying cassandra.yaml location as (local or remote) URL
   (CASSANDRA-1126)
 * fix using DynamicEndpointSnitch with NetworkTopologyStrategy
   (CASSANDRA-1429)
 * Add CfDef.default_validation_class (CASSANDRA-891)
 * fix EstimatedHistogram.max (CASSANDRA-1413)
 * quorum read optimization (CASSANDRA-1622)
 * handle zero-length (or missing) rows during HH paging (CASSANDRA-1432)
 * include secondary indexes during schema migrations (CASSANDRA-1406)
 * fix commitlog header race during schema change (CASSANDRA-1435)
 * fix ColumnFamilyStoreMBeanIterator to use new type name (CASSANDRA-1433)
 * correct filename generated by xml->yaml converter (CASSANDRA-1419)
 * add CMSInitiatingOccupancyFraction=75 and UseCMSInitiatingOccupancyOnly
   to default JVM options
 * decrease jvm heap for cassandra-cli (CASSANDRA-1446)
 * ability to modify keyspaces and column family definitions on a live cluster
   (CASSANDRA-1285)
 * support for Hadoop Streaming [non-jvm map/reduce via stdin/out]
   (CASSANDRA-1368)
 * Move persistent sstable stats from the system table to an sstable component
   (CASSANDRA-1430)
 * remove failed bootstrap attempt from pending ranges when gossip times
   it out after 1h (CASSANDRA-1463)
 * eager-create tcp connections to other cluster members (CASSANDRA-1465)
 * enumerate stages and derive stage from message type instead of 
   transmitting separately (CASSANDRA-1465)
 * apply reversed flag during collation from different data sources
   (CASSANDRA-1450)
 * make failure to remove commitlog segment non-fatal (CASSANDRA-1348)
 * correct ordering of drain operations so CL.recover is no longer 
   necessary (CASSANDRA-1408)
 * removed keyspace from describe_splits method (CASSANDRA-1425)
 * rename check_schema_agreement to describe_schema_versions
   (CASSANDRA-1478)
 * fix QUORUM calculation for RF > 3 (CASSANDRA-1487)
 * remove tombstones during non-major compactions when bloom filter
   verifies that row does not exist in other sstables (CASSANDRA-1074)
 * nodes that coordinated a loadbalance in the past could not be seen by
   newly added nodes (CASSANDRA-1467)
 * exposed endpoint states (gossip details) via jmx (CASSANDRA-1467)
 * ensure that compacted sstables are not included when new readers are
   instantiated (CASSANDRA-1477)
 * by default, calculate heap size and memtable thresholds at runtime (CASSANDRA-1469)
 * fix races dealing with adding/dropping keyspaces and column families in
   rapid succession (CASSANDRA-1477)
 * clean up of Streaming system (CASSANDRA-1503, 1504, 1506)
 * add options to configure Thrift socket keepalive and buffer sizes (CASSANDRA-1426)
 * make contrib CassandraServiceDataCleaner recursive (CASSANDRA-1509)
 * min, max compaction threshold are configurable and persistent 
   per-ColumnFamily (CASSANDRA-1468)
 * fix replaying the last mutation in a commitlog unnecessarily 
   (CASSANDRA-1512)
 * invoke getDefaultUncaughtExceptionHandler from DTPE with the original
   exception rather than the ExecutionException wrapper (CASSANDRA-1226)
 * remove Clock from the Thrift (and Avro) API (CASSANDRA-1501)
 * Close intra-node sockets when connection is broken (CASSANDRA-1528)
 * RPM packaging spec file (CASSANDRA-786)
 * weighted request scheduler (CASSANDRA-1485)
 * treat expired columns as deleted (CASSANDRA-1539)
 * make IndexInterval configurable (CASSANDRA-1488)
 * add describe_snitch to Thrift API (CASSANDRA-1490)
 * MD5 authenticator compares plain text submitted password with MD5'd
   saved property, instead of vice versa (CASSANDRA-1447)
 * JMX MessagingService pending and completed counts (CASSANDRA-1533)
 * fix race condition processing repair responses (CASSANDRA-1511)
 * make repair blocking (CASSANDRA-1511)
 * create EndpointSnitchInfo and MBean to expose rack and DC (CASSANDRA-1491)
 * added option to contrib/word_count to output results back to Cassandra
   (CASSANDRA-1342)
 * rewrite Hadoop ColumnFamilyRecordWriter to pool connections, retry to
   multiple Cassandra nodes, and smooth impact on the Cassandra cluster
   by using smaller batch sizes (CASSANDRA-1434)
 * fix setting gc_grace_seconds via CLI (CASSANDRA-1549)
 * support TTL'd index values (CASSANDRA-1536)
 * make removetoken work like decommission (CASSANDRA-1216)
 * make cli comparator-aware and improve quote rules (CASSANDRA-1523,-1524)
 * make nodetool compact and cleanup blocking (CASSANDRA-1449)
 * add memtable, cache information to GCInspector logs (CASSANDRA-1558)
 * enable/disable HintedHandoff via JMX (CASSANDRA-1550)
 * Ignore stray files in the commit log directory (CASSANDRA-1547)
 * Disallow bootstrap to an in-use token (CASSANDRA-1561)


0.7-beta1
 * sstable versioning (CASSANDRA-389)
 * switched to slf4j logging (CASSANDRA-625)
 * add (optional) expiration time for column (CASSANDRA-699)
 * access levels for authentication/authorization (CASSANDRA-900)
 * add ReadRepairChance to CF definition (CASSANDRA-930)
 * fix heisenbug in system tests, especially common on OS X (CASSANDRA-944)
 * convert to byte[] keys internally and all public APIs (CASSANDRA-767)
 * ability to alter schema definitions on a live cluster (CASSANDRA-44)
 * renamed configuration file to cassandra.xml, and log4j.properties to
   log4j-server.properties, which must now be loaded from
   the classpath (which is how our scripts in bin/ have always done it)
   (CASSANDRA-971)
 * change get_count to require a SlicePredicate. create multi_get_count
   (CASSANDRA-744)
 * re-organized endpointsnitch implementations and added SimpleSnitch
   (CASSANDRA-994)
 * Added preload_row_cache option (CASSANDRA-946)
 * add CRC to commitlog header (CASSANDRA-999)
 * removed deprecated batch_insert and get_range_slice methods (CASSANDRA-1065)
 * add truncate thrift method (CASSANDRA-531)
 * http mini-interface using mx4j (CASSANDRA-1068)
 * optimize away copy of sliced row on memtable read path (CASSANDRA-1046)
 * replace constant-size 2GB mmaped segments and special casing for index 
   entries spanning segment boundaries, with SegmentedFile that computes 
   segments that always contain entire entries/rows (CASSANDRA-1117)
 * avoid reading large rows into memory during compaction (CASSANDRA-16)
 * added hadoop OutputFormat (CASSANDRA-1101)
 * efficient Streaming (no more anticompaction) (CASSANDRA-579)
 * split commitlog header into separate file and add size checksum to
   mutations (CASSANDRA-1179)
 * avoid allocating a new byte[] for each mutation on replay (CASSANDRA-1219)
 * revise HH schema to be per-endpoint (CASSANDRA-1142)
 * add joining/leaving status to nodetool ring (CASSANDRA-1115)
 * allow multiple repair sessions per node (CASSANDRA-1190)
 * optimize away MessagingService for local range queries (CASSANDRA-1261)
 * make framed transport the default so malformed requests can't OOM the 
   server (CASSANDRA-475)
 * significantly faster reads from row cache (CASSANDRA-1267)
 * take advantage of row cache during range queries (CASSANDRA-1302)
 * make GCGraceSeconds a per-ColumnFamily value (CASSANDRA-1276)
 * keep persistent row size and column count statistics (CASSANDRA-1155)
 * add IntegerType (CASSANDRA-1282)
 * page within a single row during hinted handoff (CASSANDRA-1327)
 * push DatacenterShardStrategy configuration into keyspace definition,
   eliminating datacenter.properties. (CASSANDRA-1066)
 * optimize forward slices starting with '' and single-index-block name 
   queries by skipping the column index (CASSANDRA-1338)
 * streaming refactor (CASSANDRA-1189)
 * faster comparison for UUID types (CASSANDRA-1043)
 * secondary index support (CASSANDRA-749 and subtasks)
 * make compaction buckets deterministic (CASSANDRA-1265)


0.6.6
 * Allow using DynamicEndpointSnitch with RackAwareStrategy (CASSANDRA-1429)
 * remove the remaining vestiges of the unfinished DatacenterShardStrategy 
   (replaced by NetworkTopologyStrategy in 0.7)
   

0.6.5
 * fix key ordering in range query results with RandomPartitioner
   and ConsistencyLevel > ONE (CASSANDRA-1145)
 * fix for range query starting with the wrong token range (CASSANDRA-1042)
 * page within a single row during hinted handoff (CASSANDRA-1327)
 * fix compilation on non-sun JDKs (CASSANDRA-1061)
 * remove String.trim() call on row keys in batch mutations (CASSANDRA-1235)
 * Log summary of dropped messages instead of spamming log (CASSANDRA-1284)
 * add dynamic endpoint snitch (CASSANDRA-981)
 * fix streaming for keyspaces with hyphens in their name (CASSANDRA-1377)
 * fix errors in hard-coded bloom filter optKPerBucket by computing it
   algorithmically (CASSANDRA-1220
 * remove message deserialization stage, and uncap read/write stages
   so slow reads/writes don't block gossip processing (CASSANDRA-1358)
 * add jmx port configuration to Debian package (CASSANDRA-1202)
 * use mlockall via JNA, if present, to prevent Linux from swapping
   out parts of the JVM (CASSANDRA-1214)


0.6.4
 * avoid queuing multiple hint deliveries for the same endpoint
   (CASSANDRA-1229)
 * better performance for and stricter checking of UTF8 column names
   (CASSANDRA-1232)
 * extend option to lower compaction priority to hinted handoff
   as well (CASSANDRA-1260)
 * log errors in gossip instead of re-throwing (CASSANDRA-1289)
 * avoid aborting commitlog replay prematurely if a flushed-but-
   not-removed commitlog segment is encountered (CASSANDRA-1297)
 * fix duplicate rows being read during mapreduce (CASSANDRA-1142)
 * failure detection wasn't closing command sockets (CASSANDRA-1221)
 * cassandra-cli.bat works on windows (CASSANDRA-1236)
 * pre-emptively drop requests that cannot be processed within RPCTimeout
   (CASSANDRA-685)
 * add ack to Binary write verb and update CassandraBulkLoader
   to wait for acks for each row (CASSANDRA-1093)
 * added describe_partitioner Thrift method (CASSANDRA-1047)
 * Hadoop jobs no longer require the Cassandra storage-conf.xml
   (CASSANDRA-1280, CASSANDRA-1047)
 * log thread pool stats when GC is excessive (CASSANDRA-1275)
 * remove gossip message size limit (CASSANDRA-1138)
 * parallelize local and remote reads during multiget, and respect snitch 
   when determining whether to do local read for CL.ONE (CASSANDRA-1317)
 * fix read repair to use requested consistency level on digest mismatch,
   rather than assuming QUORUM (CASSANDRA-1316)
 * process digest mismatch re-reads in parallel (CASSANDRA-1323)
 * switch hints CF comparator to BytesType (CASSANDRA-1274)


0.6.3
 * retry to make streaming connections up to 8 times. (CASSANDRA-1019)
 * reject describe_ring() calls on invalid keyspaces (CASSANDRA-1111)
 * fix cache size calculation for size of 100% (CASSANDRA-1129)
 * fix cache capacity only being recalculated once (CASSANDRA-1129)
 * remove hourly scan of all hints on the off chance that the gossiper
   missed a status change; instead, expose deliverHintsToEndpoint to JMX
   so it can be done manually, if necessary (CASSANDRA-1141)
 * don't reject reads at CL.ALL (CASSANDRA-1152)
 * reject deletions to supercolumns in CFs containing only standard
   columns (CASSANDRA-1139)
 * avoid preserving login information after client disconnects
   (CASSANDRA-1057)
 * prefer sun jdk to openjdk in debian init script (CASSANDRA-1174)
 * detect partioner config changes between restarts and fail fast 
   (CASSANDRA-1146)
 * use generation time to resolve node token reassignment disagreements
   (CASSANDRA-1118)
 * restructure the startup ordering of Gossiper and MessageService to avoid
   timing anomalies (CASSANDRA-1160)
 * detect incomplete commit log hearders (CASSANDRA-1119)
 * force anti-entropy service to stream files on the stream stage to avoid
   sending streams out of order (CASSANDRA-1169)
 * remove inactive stream managers after AES streams files (CASSANDRA-1169)
 * allow removing entire row through batch_mutate Deletion (CASSANDRA-1027)
 * add JMX metrics for row-level bloom filter false positives (CASSANDRA-1212)
 * added a redhat init script to contrib (CASSANDRA-1201)
 * use midpoint when bootstrapping a new machine into range with not
   much data yet instead of random token (CASSANDRA-1112)
 * kill server on OOM in executor stage as well as Thrift (CASSANDRA-1226)
 * remove opportunistic repairs, when two machines with overlapping replica
   responsibilities happen to finish major compactions of the same CF near
   the same time.  repairs are now fully manual (CASSANDRA-1190)
 * add ability to lower compaction priority (default is no change from 0.6.2)
   (CASSANDRA-1181)


0.6.2
 * fix contrib/word_count build. (CASSANDRA-992)
 * split CommitLogExecutorService into BatchCommitLogExecutorService and 
   PeriodicCommitLogExecutorService (CASSANDRA-1014)
 * add latency histograms to CFSMBean (CASSANDRA-1024)
 * make resolving timestamp ties deterministic by using value bytes
   as a tiebreaker (CASSANDRA-1039)
 * Add option to turn off Hinted Handoff (CASSANDRA-894)
 * fix windows startup (CASSANDRA-948)
 * make concurrent_reads, concurrent_writes configurable at runtime via JMX
   (CASSANDRA-1060)
 * disable GCInspector on non-Sun JVMs (CASSANDRA-1061)
 * fix tombstone handling in sstable rows with no other data (CASSANDRA-1063)
 * fix size of row in spanned index entries (CASSANDRA-1056)
 * install json2sstable, sstable2json, and sstablekeys to Debian package
 * StreamingService.StreamDestinations wouldn't empty itself after streaming
   finished (CASSANDRA-1076)
 * added Collections.shuffle(splits) before returning the splits in 
   ColumnFamilyInputFormat (CASSANDRA-1096)
 * do not recalculate cache capacity post-compaction if it's been manually 
   modified (CASSANDRA-1079)
 * better defaults for flush sorter + writer executor queue sizes
   (CASSANDRA-1100)
 * windows scripts for SSTableImport/Export (CASSANDRA-1051)
 * windows script for nodetool (CASSANDRA-1113)
 * expose PhiConvictThreshold (CASSANDRA-1053)
 * make repair of RF==1 a no-op (CASSANDRA-1090)
 * improve default JVM GC options (CASSANDRA-1014)
 * fix SlicePredicate serialization inside Hadoop jobs (CASSANDRA-1049)
 * close Thrift sockets in Hadoop ColumnFamilyRecordReader (CASSANDRA-1081)


0.6.1
 * fix NPE in sstable2json when no excluded keys are given (CASSANDRA-934)
 * keep the replica set constant throughout the read repair process
   (CASSANDRA-937)
 * allow querying getAllRanges with empty token list (CASSANDRA-933)
 * fix command line arguments inversion in clustertool (CASSANDRA-942)
 * fix race condition that could trigger a false-positive assertion
   during post-flush discard of old commitlog segments (CASSANDRA-936)
 * fix neighbor calculation for anti-entropy repair (CASSANDRA-924)
 * perform repair even for small entropy differences (CASSANDRA-924)
 * Use hostnames in CFInputFormat to allow Hadoop's naive string-based
   locality comparisons to work (CASSANDRA-955)
 * cache read-only BufferedRandomAccessFile length to avoid
   3 system calls per invocation (CASSANDRA-950)
 * nodes with IPv6 (and no IPv4) addresses could not join cluster
   (CASSANDRA-969)
 * Retrieve the correct number of undeleted columns, if any, from
   a supercolumn in a row that had been deleted previously (CASSANDRA-920)
 * fix index scans that cross the 2GB mmap boundaries for both mmap
   and standard i/o modes (CASSANDRA-866)
 * expose drain via nodetool (CASSANDRA-978)


0.6.0-RC1
 * JMX drain to flush memtables and run through commit log (CASSANDRA-880)
 * Bootstrapping can skip ranges under the right conditions (CASSANDRA-902)
 * fix merging row versions in range_slice for CL > ONE (CASSANDRA-884)
 * default write ConsistencyLeven chaned from ZERO to ONE
 * fix for index entries spanning mmap buffer boundaries (CASSANDRA-857)
 * use lexical comparison if time part of TimeUUIDs are the same 
   (CASSANDRA-907)
 * bound read, mutation, and response stages to fix possible OOM
   during log replay (CASSANDRA-885)
 * Use microseconds-since-epoch (UTC) in cli, instead of milliseconds
 * Treat batch_mutate Deletion with null supercolumn as "apply this predicate 
   to top level supercolumns" (CASSANDRA-834)
 * Streaming destination nodes do not update their JMX status (CASSANDRA-916)
 * Fix internal RPC timeout calculation (CASSANDRA-911)
 * Added Pig loadfunc to contrib/pig (CASSANDRA-910)


0.6.0-beta3
 * fix compaction bucketing bug (CASSANDRA-814)
 * update windows batch file (CASSANDRA-824)
 * deprecate KeysCachedFraction configuration directive in favor
   of KeysCached; move to unified-per-CF key cache (CASSANDRA-801)
 * add invalidateRowCache to ColumnFamilyStoreMBean (CASSANDRA-761)
 * send Handoff hints to natural locations to reduce load on
   remaining nodes in a failure scenario (CASSANDRA-822)
 * Add RowWarningThresholdInMB configuration option to warn before very 
   large rows get big enough to threaten node stability, and -x option to
   be able to remove them with sstable2json if the warning is unheeded
   until it's too late (CASSANDRA-843)
 * Add logging of GC activity (CASSANDRA-813)
 * fix ConcurrentModificationException in commitlog discard (CASSANDRA-853)
 * Fix hardcoded row count in Hadoop RecordReader (CASSANDRA-837)
 * Add a jmx status to the streaming service and change several DEBUG
   messages to INFO (CASSANDRA-845)
 * fix classpath in cassandra-cli.bat for Windows (CASSANDRA-858)
 * allow re-specifying host, port to cassandra-cli if invalid ones
   are first tried (CASSANDRA-867)
 * fix race condition handling rpc timeout in the coordinator
   (CASSANDRA-864)
 * Remove CalloutLocation and StagingFileDirectory from storage-conf files 
   since those settings are no longer used (CASSANDRA-878)
 * Parse a long from RowWarningThresholdInMB instead of an int (CASSANDRA-882)
 * Remove obsolete ControlPort code from DatabaseDescriptor (CASSANDRA-886)
 * move skipBytes side effect out of assert (CASSANDRA-899)
 * add "double getLoad" to StorageServiceMBean (CASSANDRA-898)
 * track row stats per CF at compaction time (CASSANDRA-870)
 * disallow CommitLogDirectory matching a DataFileDirectory (CASSANDRA-888)
 * default key cache size is 200k entries, changed from 10% (CASSANDRA-863)
 * add -Dcassandra-foreground=yes to cassandra.bat
 * exit if cluster name is changed unexpectedly (CASSANDRA-769)


0.6.0-beta1/beta2
 * add batch_mutate thrift command, deprecating batch_insert (CASSANDRA-336)
 * remove get_key_range Thrift API, deprecated in 0.5 (CASSANDRA-710)
 * add optional login() Thrift call for authentication (CASSANDRA-547)
 * support fat clients using gossiper and StorageProxy to perform
   replication in-process [jvm-only] (CASSANDRA-535)
 * support mmapped I/O for reads, on by default on 64bit JVMs 
   (CASSANDRA-408, CASSANDRA-669)
 * improve insert concurrency, particularly during Hinted Handoff
   (CASSANDRA-658)
 * faster network code (CASSANDRA-675)
 * stress.py moved to contrib (CASSANDRA-635)
 * row caching [must be explicitly enabled per-CF in config] (CASSANDRA-678)
 * present a useful measure of compaction progress in JMX (CASSANDRA-599)
 * add bin/sstablekeys (CASSNADRA-679)
 * add ConsistencyLevel.ANY (CASSANDRA-687)
 * make removetoken remove nodes from gossip entirely (CASSANDRA-644)
 * add ability to set cache sizes at runtime (CASSANDRA-708)
 * report latency and cache hit rate statistics with lifetime totals
   instead of average over the last minute (CASSANDRA-702)
 * support get_range_slice for RandomPartitioner (CASSANDRA-745)
 * per-keyspace replication factory and replication strategy (CASSANDRA-620)
 * track latency in microseconds (CASSANDRA-733)
 * add describe_ Thrift methods, deprecating get_string_property and 
   get_string_list_property
 * jmx interface for tracking operation mode and streams in general.
   (CASSANDRA-709)
 * keep memtables in sorted order to improve range query performance
   (CASSANDRA-799)
 * use while loop instead of recursion when trimming sstables compaction list 
   to avoid blowing stack in pathological cases (CASSANDRA-804)
 * basic Hadoop map/reduce support (CASSANDRA-342)


0.5.1
 * ensure all files for an sstable are streamed to the same directory.
   (CASSANDRA-716)
 * more accurate load estimate for bootstrapping (CASSANDRA-762)
 * tolerate dead or unavailable bootstrap target on write (CASSANDRA-731)
 * allow larger numbers of keys (> 140M) in a sstable bloom filter
   (CASSANDRA-790)
 * include jvm argument improvements from CASSANDRA-504 in debian package
 * change streaming chunk size to 32MB to accomodate Windows XP limitations
   (was 64MB) (CASSANDRA-795)
 * fix get_range_slice returning results in the wrong order (CASSANDRA-781)
 

0.5.0 final
 * avoid attempting to delete temporary bootstrap files twice (CASSANDRA-681)
 * fix bogus NaN in nodeprobe cfstats output (CASSANDRA-646)
 * provide a policy for dealing with single thread executors w/ a full queue
   (CASSANDRA-694)
 * optimize inner read in MessagingService, vastly improving multiple-node
   performance (CASSANDRA-675)
 * wait for table flush before streaming data back to a bootstrapping node.
   (CASSANDRA-696)
 * keep track of bootstrapping sources by table so that bootstrapping doesn't 
   give the indication of finishing early (CASSANDRA-673)


0.5.0 RC3
 * commit the correct version of the patch for CASSANDRA-663


0.5.0 RC2 (unreleased)
 * fix bugs in converting get_range_slice results to Thrift 
   (CASSANDRA-647, CASSANDRA-649)
 * expose java.util.concurrent.TimeoutException in StorageProxy methods
   (CASSANDRA-600)
 * TcpConnectionManager was holding on to disconnected connections, 
   giving the false indication they were being used. (CASSANDRA-651)
 * Remove duplicated write. (CASSANDRA-662)
 * Abort bootstrap if IP is already in the token ring (CASSANDRA-663)
 * increase default commitlog sync period, and wait for last sync to 
   finish before submitting another (CASSANDRA-668)


0.5.0 RC1
 * Fix potential NPE in get_range_slice (CASSANDRA-623)
 * add CRC32 to commitlog entries (CASSANDRA-605)
 * fix data streaming on windows (CASSANDRA-630)
 * GC compacted sstables after cleanup and compaction (CASSANDRA-621)
 * Speed up anti-entropy validation (CASSANDRA-629)
 * Fix anti-entropy assertion error (CASSANDRA-639)
 * Fix pending range conflicts when bootstapping or moving
   multiple nodes at once (CASSANDRA-603)
 * Handle obsolete gossip related to node movement in the case where
   one or more nodes is down when the movement occurs (CASSANDRA-572)
 * Include dead nodes in gossip to avoid a variety of problems
   and fix HH to removed nodes (CASSANDRA-634)
 * return an InvalidRequestException for mal-formed SlicePredicates
   (CASSANDRA-643)
 * fix bug determining closest neighbor for use in multiple datacenters
   (CASSANDRA-648)
 * Vast improvements in anticompaction speed (CASSANDRA-607)
 * Speed up log replay and writes by avoiding redundant serializations
   (CASSANDRA-652)


0.5.0 beta 2
 * Bootstrap improvements (several tickets)
 * add nodeprobe repair anti-entropy feature (CASSANDRA-193, CASSANDRA-520)
 * fix possibility of partition when many nodes restart at once
   in clusters with multiple seeds (CASSANDRA-150)
 * fix NPE in get_range_slice when no data is found (CASSANDRA-578)
 * fix potential NPE in hinted handoff (CASSANDRA-585)
 * fix cleanup of local "system" keyspace (CASSANDRA-576)
 * improve computation of cluster load balance (CASSANDRA-554)
 * added super column read/write, column count, and column/row delete to
   cassandra-cli (CASSANDRA-567, CASSANDRA-594)
 * fix returning live subcolumns of deleted supercolumns (CASSANDRA-583)
 * respect JAVA_HOME in bin/ scripts (several tickets)
 * add StorageService.initClient for fat clients on the JVM (CASSANDRA-535)
   (see contrib/client_only for an example of use)
 * make consistency_level functional in get_range_slice (CASSANDRA-568)
 * optimize key deserialization for RandomPartitioner (CASSANDRA-581)
 * avoid GCing tombstones except on major compaction (CASSANDRA-604)
 * increase failure conviction threshold, resulting in less nodes
   incorrectly (and temporarily) marked as down (CASSANDRA-610)
 * respect memtable thresholds during log replay (CASSANDRA-609)
 * support ConsistencyLevel.ALL on read (CASSANDRA-584)
 * add nodeprobe removetoken command (CASSANDRA-564)


0.5.0 beta
 * Allow multiple simultaneous flushes, improving flush throughput 
   on multicore systems (CASSANDRA-401)
 * Split up locks to improve write and read throughput on multicore systems
   (CASSANDRA-444, CASSANDRA-414)
 * More efficient use of memory during compaction (CASSANDRA-436)
 * autobootstrap option: when enabled, all non-seed nodes will attempt
   to bootstrap when started, until bootstrap successfully
   completes. -b option is removed.  (CASSANDRA-438)
 * Unless a token is manually specified in the configuration xml,
   a bootstraping node will use a token that gives it half the
   keys from the most-heavily-loaded node in the cluster,
   instead of generating a random token. 
   (CASSANDRA-385, CASSANDRA-517)
 * Miscellaneous bootstrap fixes (several tickets)
 * Ability to change a node's token even after it has data on it
   (CASSANDRA-541)
 * Ability to decommission a live node from the ring (CASSANDRA-435)
 * Semi-automatic loadbalancing via nodeprobe (CASSANDRA-192)
 * Add ability to set compaction thresholds at runtime via
   JMX / nodeprobe.  (CASSANDRA-465)
 * Add "comment" field to ColumnFamily definition. (CASSANDRA-481)
 * Additional JMX metrics (CASSANDRA-482)
 * JSON based export and import tools (several tickets)
 * Hinted Handoff fixes (several tickets)
 * Add key cache to improve read performance (CASSANDRA-423)
 * Simplified construction of custom ReplicationStrategy classes
   (CASSANDRA-497)
 * Graphical application (Swing) for ring integrity verification and 
   visualization was added to contrib (CASSANDRA-252)
 * Add DCQUORUM, DCQUORUMSYNC consistency levels and corresponding
   ReplicationStrategy / EndpointSnitch classes.  Experimental.
   (CASSANDRA-492)
 * Web client interface added to contrib (CASSANDRA-457)
 * More-efficient flush for Random, CollatedOPP partitioners 
   for normal writes (CASSANDRA-446) and bulk load (CASSANDRA-420)
 * Add MemtableFlushAfterMinutes, a global replacement for the old 
   per-CF FlushPeriodInMinutes setting (CASSANDRA-463)
 * optimizations to slice reading (CASSANDRA-350) and supercolumn
   queries (CASSANDRA-510)
 * force binding to given listenaddress for nodes with multiple
   interfaces (CASSANDRA-546)
 * stress.py benchmarking tool improvements (several tickets)
 * optimized replica placement code (CASSANDRA-525)
 * faster log replay on restart (CASSANDRA-539, CASSANDRA-540)
 * optimized local-node writes (CASSANDRA-558)
 * added get_range_slice, deprecating get_key_range (CASSANDRA-344)
 * expose TimedOutException to thrift (CASSANDRA-563)
 

0.4.2
 * Add validation disallowing null keys (CASSANDRA-486)
 * Fix race conditions in TCPConnectionManager (CASSANDRA-487)
 * Fix using non-utf8-aware comparison as a sanity check.
   (CASSANDRA-493)
 * Improve default garbage collector options (CASSANDRA-504)
 * Add "nodeprobe flush" (CASSANDRA-505)
 * remove NotFoundException from get_slice throws list (CASSANDRA-518)
 * fix get (not get_slice) of entire supercolumn (CASSANDRA-508)
 * fix null token during bootstrap (CASSANDRA-501)


0.4.1
 * Fix FlushPeriod columnfamily configuration regression
   (CASSANDRA-455)
 * Fix long column name support (CASSANDRA-460)
 * Fix for serializing a row that only contains tombstones
   (CASSANDRA-458)
 * Fix for discarding unneeded commitlog segments (CASSANDRA-459)
 * Add SnapshotBeforeCompaction configuration option (CASSANDRA-426)
 * Fix compaction abort under insufficient disk space (CASSANDRA-473)
 * Fix reading subcolumn slice from tombstoned CF (CASSANDRA-484)
 * Fix race condition in RVH causing occasional NPE (CASSANDRA-478)


0.4.0
 * fix get_key_range problems when a node is down (CASSANDRA-440)
   and add UnavailableException to more Thrift methods
 * Add example EndPointSnitch contrib code (several tickets)


0.4.0 RC2
 * fix SSTable generation clash during compaction (CASSANDRA-418)
 * reject method calls with null parameters (CASSANDRA-308)
 * properly order ranges in nodeprobe output (CASSANDRA-421)
 * fix logging of certain errors on executor threads (CASSANDRA-425)


0.4.0 RC1
 * Bootstrap feature is live; use -b on startup (several tickets)
 * Added multiget api (CASSANDRA-70)
 * fix Deadlock with SelectorManager.doProcess and TcpConnection.write
   (CASSANDRA-392)
 * remove key cache b/c of concurrency bugs in third-party
   CLHM library (CASSANDRA-405)
 * update non-major compaction logic to use two threshold values
   (CASSANDRA-407)
 * add periodic / batch commitlog sync modes (several tickets)
 * inline BatchMutation into batch_insert params (CASSANDRA-403)
 * allow setting the logging level at runtime via mbean (CASSANDRA-402)
 * change default comparator to BytesType (CASSANDRA-400)
 * add forwards-compatible ConsistencyLevel parameter to get_key_range
   (CASSANDRA-322)
 * r/m special case of blocking for local destination when writing with 
   ConsistencyLevel.ZERO (CASSANDRA-399)
 * Fixes to make BinaryMemtable [bulk load interface] useful (CASSANDRA-337);
   see contrib/bmt_example for an example of using it.
 * More JMX properties added (several tickets)
 * Thrift changes (several tickets)
    - Merged _super get methods with the normal ones; return values
      are now of ColumnOrSuperColumn.
    - Similarly, merged batch_insert_super into batch_insert.



0.4.0 beta
 * On-disk data format has changed to allow billions of keys/rows per
   node instead of only millions
 * Multi-keyspace support
 * Scan all sstables for all queries to avoid situations where
   different types of operation on the same ColumnFamily could
   disagree on what data was present
 * Snapshot support via JMX
 * Thrift API has changed a _lot_:
    - removed time-sorted CFs; instead, user-defined comparators
      may be defined on the column names, which are now byte arrays.
      Default comparators are provided for UTF8, Bytes, Ascii, Long (i64),
      and UUID types.
    - removed colon-delimited strings in thrift api in favor of explicit
      structs such as ColumnPath, ColumnParent, etc.  Also normalized
      thrift struct and argument naming.
    - Added columnFamily argument to get_key_range.
    - Change signature of get_slice to accept starting and ending
      columns as well as an offset.  (This allows use of indexes.)
      Added "ascending" flag to allow reasonably-efficient reverse
      scans as well.  Removed get_slice_by_range as redundant.
    - get_key_range operates on one CF at a time
    - changed `block` boolean on insert methods to ConsistencyLevel enum,
      with options of NONE, ONE, QUORUM, and ALL.
    - added similar consistency_level parameter to read methods
    - column-name-set slice with no names given now returns zero columns
      instead of all of them.  ("all" can run your server out of memory.
      use a range-based slice with a high max column count instead.)
 * Removed the web interface. Node information can now be obtained by 
   using the newly introduced nodeprobe utility.
 * More JMX stats
 * Remove magic values from internals (e.g. special key to indicate
   when to flush memtables)
 * Rename configuration "table" to "keyspace"
 * Moved to crash-only design; no more shutdown (just kill the process)
 * Lots of bug fixes

Full list of issues resolved in 0.4 is at https://issues.apache.org/jira/secure/IssueNavigator.jspa?reset=true&&pid=12310865&fixfor=12313862&resolution=1&sorter/field=issuekey&sorter/order=DESC


0.3.0 RC3
 * Fix potential deadlock under load in TCPConnection.
   (CASSANDRA-220)


0.3.0 RC2
 * Fix possible data loss when server is stopped after replaying
   log but before new inserts force memtable flush.
   (CASSANDRA-204)
 * Added BUGS file


0.3.0 RC1
 * Range queries on keys, including user-defined key collation
 * Remove support
 * Workarounds for a weird bug in JDK select/register that seems
   particularly common on VM environments. Cassandra should deploy
   fine on EC2 now
 * Much improved infrastructure: the beginnings of a decent test suite
   ("ant test" for unit tests; "nosetests" for system tests), code
   coverage reporting, etc.
 * Expanded node status reporting via JMX
 * Improved error reporting/logging on both server and client
 * Reduced memory footprint in default configuration
 * Combined blocking and non-blocking versions of insert APIs
 * Added FlushPeriodInMinutes configuration parameter to force
   flushing of infrequently-updated ColumnFamilies<|MERGE_RESOLUTION|>--- conflicted
+++ resolved
@@ -35,6 +35,7 @@
  * Fix bad default for min/max timestamp in SSTableMetadata (CASSANDRA-5372)
  * Fix cf name extraction from manifest in Directories.migrateFile() 
    (CASSANDRA-5242)
+ * Support pluggable internode authentication (CASSANDRA-5401)
 
 
 1.2.3
@@ -71,7 +72,6 @@
  * cqlsh: Add inet type support on Windows (ipv4-only) (CASSANDRA-4801)
  * Fix race when initializing ColumnFamilyStore (CASSANDRA-5350)
  * Add UseTLAB JVM flag (CASSANDRA-5361)
-<<<<<<< HEAD
 
 
 1.2.2
@@ -153,12 +153,6 @@
  * Adds E notation for floating point numbers (CASSANDRA-4927)
  * Detect (and warn) unintentional use of the cql2 thrift methods when cql3 was
    intended (CASSANDRA-5172)
-=======
- * cli: Quote ks and cf names in schema output when needed (CASSANDRA-5052)
- * Fix bad default for min/max timestamp in SSTableMetadata (CASSANDRA-5372)
- * Fix cf name extraction from manifest in Directories.migrateFile() (CASSANDRA-5242)
- * Support pluggable internode authentication (CASSANDRA-5401)
->>>>>>> 4a010ed9
 
 
 1.1.10
