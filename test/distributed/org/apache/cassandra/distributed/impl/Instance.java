/*
 * Licensed to the Apache Software Foundation (ASF) under one
 * or more contributor license agreements.  See the NOTICE file
 * distributed with this work for additional information
 * regarding copyright ownership.  The ASF licenses this file
 * to you under the Apache License, Version 2.0 (the
 * "License"); you may not use this file except in compliance
 * with the License.  You may obtain a copy of the License at
 *
 *     http://www.apache.org/licenses/LICENSE-2.0
 *
 * Unless required by applicable law or agreed to in writing, software
 * distributed under the License is distributed on an "AS IS" BASIS,
 * WITHOUT WARRANTIES OR CONDITIONS OF ANY KIND, either express or implied.
 * See the License for the specific language governing permissions and
 * limitations under the License.
 */

package org.apache.cassandra.distributed.impl;

import java.io.File;
import java.io.IOException;
import java.util.ArrayList;
import java.util.Collections;
import java.util.List;
import java.util.UUID;
import java.util.concurrent.CompletableFuture;
import java.util.concurrent.ExecutorService;
import java.util.concurrent.Future;
import java.util.concurrent.TimeoutException;
import java.util.function.BiConsumer;
import java.util.function.BiPredicate;

import io.netty.util.concurrent.GlobalEventExecutor;

import org.apache.cassandra.batchlog.BatchlogManager;
import org.apache.cassandra.concurrent.ExecutorLocals;
import org.apache.cassandra.concurrent.ScheduledExecutors;
import org.apache.cassandra.concurrent.SharedExecutorPool;
import org.apache.cassandra.concurrent.Stage;
import org.apache.cassandra.config.Config;
import org.apache.cassandra.config.DatabaseDescriptor;
import org.apache.cassandra.cql3.CQLStatement;
import org.apache.cassandra.cql3.QueryHandler;
import org.apache.cassandra.cql3.QueryOptions;
import org.apache.cassandra.cql3.QueryProcessor;
import org.apache.cassandra.db.ColumnFamilyStore;
import org.apache.cassandra.db.Keyspace;
import org.apache.cassandra.db.Memtable;
import org.apache.cassandra.db.SystemKeyspace;
import org.apache.cassandra.db.SystemKeyspaceMigrator40;
import org.apache.cassandra.db.commitlog.CommitLog;
import org.apache.cassandra.db.compaction.CompactionManager;
import org.apache.cassandra.dht.IPartitioner;
import org.apache.cassandra.dht.Token;
import org.apache.cassandra.distributed.api.ICluster;
import org.apache.cassandra.distributed.api.ICoordinator;
import org.apache.cassandra.distributed.api.IInstanceConfig;
import org.apache.cassandra.distributed.api.IListen;
import org.apache.cassandra.distributed.api.IMessage;
import org.apache.cassandra.gms.ApplicationState;
import org.apache.cassandra.gms.Gossiper;
import org.apache.cassandra.gms.VersionedValue;
import org.apache.cassandra.hints.HintsService;
import org.apache.cassandra.index.SecondaryIndexManager;
import org.apache.cassandra.io.sstable.IndexSummaryManager;
import org.apache.cassandra.io.sstable.format.SSTableReader;
import org.apache.cassandra.io.util.DataInputBuffer;
import org.apache.cassandra.io.util.DataOutputBuffer;
import org.apache.cassandra.locator.InetAddressAndPort;
import org.apache.cassandra.net.Message;
import org.apache.cassandra.net.MessagingService;
<<<<<<< HEAD
import org.apache.cassandra.schema.Schema;
import org.apache.cassandra.schema.SchemaConstants;
import org.apache.cassandra.service.ActiveRepairService;
=======
import org.apache.cassandra.schema.LegacySchemaMigrator;
import org.apache.cassandra.service.CassandraDaemon;
>>>>>>> 0d5ccb9c
import org.apache.cassandra.service.ClientState;
import org.apache.cassandra.service.PendingRangeCalculatorService;
import org.apache.cassandra.service.QueryState;
import org.apache.cassandra.service.StorageService;
import org.apache.cassandra.streaming.async.StreamingInboundHandler;
import org.apache.cassandra.streaming.StreamReceiveTask;
import org.apache.cassandra.streaming.StreamTransferTask;
import org.apache.cassandra.tracing.TraceState;
import org.apache.cassandra.tracing.Tracing;
import org.apache.cassandra.transport.messages.ResultMessage;
import org.apache.cassandra.utils.ExecutorUtils;
import org.apache.cassandra.utils.FBUtilities;
import org.apache.cassandra.utils.Throwables;
import org.apache.cassandra.utils.concurrent.Ref;
import org.apache.cassandra.utils.memory.BufferPool;

import static java.util.concurrent.TimeUnit.MINUTES;
import static org.apache.cassandra.distributed.api.Feature.GOSSIP;
import static org.apache.cassandra.distributed.api.Feature.NETWORK;
import static org.apache.cassandra.distributed.api.Feature.NATIVE_PROTOCOL;

public class Instance extends IsolatedExecutor implements IInvokableInstance
{
    public final IInstanceConfig config;

    // should never be invoked directly, so that it is instantiated on other class loader;
    // only visible for inheritance
    Instance(IInstanceConfig config, ClassLoader classLoader)
    {
        super("node" + config.num(), classLoader);
        this.config = config;
        InstanceIDDefiner.setInstanceId(config.num());
        FBUtilities.setBroadcastInetAddressAndPort(config.broadcastAddressAndPort());
        // Set the config at instance creation, possibly before startup() has run on all other instances.
        // setMessagingVersions below will call runOnInstance which will instantiate
        // the MessagingService and dependencies preventing later changes to network parameters.
        Config.setOverrideLoadConfig(() -> loadConfig(config));

        // Enable streaming inbound handler tracking so they can be closed properly without leaking
        // the blocking IO thread.
        StreamingInboundHandler.trackInboundHandlers();
    }

    @Override
    public IInstanceConfig config()
    {
        return config;
    }

    @Override
    public ICoordinator coordinator()
    {
        return new Coordinator(this);
    }

    public IListen listen()
    {
        return new Listen(this);
    }

    @Override
    public InetAddressAndPort broadcastAddressAndPort() { return config.broadcastAddressAndPort(); }

    @Override
    public Object[][] executeInternal(String query, Object... args)
    {
        return sync(() -> {
            QueryHandler.Prepared prepared = QueryProcessor.prepareInternal(query);
            ResultMessage result = prepared.statement.executeLocally(QueryProcessor.internalQueryState(),
                                                                     QueryProcessor.makeInternalOptions(prepared.statement, args));

            if (result instanceof ResultMessage.Rows)
                return RowUtil.toObjects((ResultMessage.Rows)result);
            else
                return null;
        }).call();
    }

    @Override
    public UUID schemaVersion()
    {
        // we do not use method reference syntax here, because we need to sync on the node-local schema instance
        //noinspection Convert2MethodRef
        return Schema.instance.getVersion();
    }

    public void startup()
    {
        throw new UnsupportedOperationException();
    }

    public boolean isShutdown()
    {
        throw new UnsupportedOperationException();
    }

    @Override
    public void schemaChangeInternal(String query)
    {
        sync(() -> {
            try
            {
                ClientState state = ClientState.forInternalCalls(SchemaConstants.SYSTEM_KEYSPACE_NAME);
                QueryState queryState = new QueryState(state);

                CQLStatement statement = QueryProcessor.parseStatement(query, queryState.getClientState());
                statement.validate(state);

                QueryOptions options = QueryOptions.forInternalCalls(Collections.emptyList());
                statement.executeLocally(queryState, options);
            }
            catch (Exception e)
            {
                throw new RuntimeException("Error setting schema for test (query was: " + query + ")", e);
            }
        }).run();
    }

    private void registerMockMessaging(ICluster cluster)
    {
        BiConsumer<InetAddressAndPort, IMessage> deliverToInstance = (to, message) -> cluster.get(to).receiveMessage(message);
        BiConsumer<InetAddressAndPort, IMessage> deliverToInstanceIfNotFiltered = (to, message) -> {
            if (cluster.filters().permit(this, cluster.get(to), message.verb()))
                deliverToInstance.accept(to, message);
        };

        MessagingService.instance().outboundSink.add(new MessageDeliverySink(deliverToInstanceIfNotFiltered));
    }

    // unnecessary if registerMockMessaging used
    private void registerFilter(ICluster cluster)
    {
        MessagingService.instance().outboundSink.add((message, to) -> cluster.filters().permit(this, cluster.get(to), message.verb().id));
    }

    private class MessageDeliverySink implements BiPredicate<Message<?>, InetAddressAndPort>
    {
        private final BiConsumer<InetAddressAndPort, IMessage> deliver;
        MessageDeliverySink(BiConsumer<InetAddressAndPort, IMessage> deliver)
        {
            this.deliver = deliver;
        }

        @Override
        public boolean test(Message<?> messageOut, InetAddressAndPort to)
        {
            try (DataOutputBuffer out = new DataOutputBuffer(1024))
            {
                InetAddressAndPort from = broadcastAddressAndPort();
                Tracing.instance.traceOutgoingMessage(messageOut, to);
                Message.serializer.serialize(messageOut, out, MessagingService.current_version);
                deliver.accept(to, new MessageImpl(messageOut.verb().id, out.toByteArray(), messageOut.id(), MessagingService.current_version, from));
            }
            catch (IOException e)
            {
                throw new RuntimeException(e);
            }
            return false;
        }
    }

    @Override
    public void receiveMessage(IMessage message)
    {
        sync(() -> {
            try (DataInputBuffer in = new DataInputBuffer(message.bytes()))
            {
                if (message.version() > MessagingService.current_version)
                {
                    throw new IllegalStateException(String.format("Node%d received message version %d but current version is %d",
                                                                  this.config.num(),
                                                                  message.version(),
                                                                  MessagingService.current_version));
                }

                Message<?> messageIn = Message.serializer.deserialize(in, message.from(), message.version());
                Message.Header header = messageIn.header;
                TraceState state = Tracing.instance.initializeFromMessage(header);
                if (state != null) state.trace("{} message received from {}", header.verb, header.from);
                header.verb.stage.execute(
                    ThrowingRunnable.toRunnable(() -> messageIn.verb().handler().doVerb((Message<Object>) messageIn)),
                    ExecutorLocals.create(state));
            }
            catch (Throwable t)
            {
                throw new RuntimeException("Exception occurred on node " + broadcastAddressAndPort(), t);
            }
        }).run();
    }

    public int getMessagingVersion()
    {
        return callsOnInstance(() -> MessagingService.current_version).call();
    }

    public void setMessagingVersion(InetAddressAndPort endpoint, int version)
    {
        MessagingService.instance().versions.set(endpoint, version);
    }

    public void flush(String keyspace)
    {
        runOnInstance(() -> FBUtilities.waitOnFutures(Keyspace.open(keyspace).flush()));
    }

    public void forceCompact(String keyspace, String table)
    {
        runOnInstance(() -> {
            try
            {
                Keyspace.open(keyspace).getColumnFamilyStore(table).forceMajorCompaction();
            }
            catch (Exception e)
            {
                throw new RuntimeException(e);
            }
        });
    }

    @Override
    public void startup(ICluster cluster)
    {
        sync(() -> {
            try
            {
                if (config.has(GOSSIP))
                {
                    // TODO: hacky
                    System.setProperty("cassandra.ring_delay_ms", "5000");
                    System.setProperty("cassandra.consistent.rangemovement", "false");
                    System.setProperty("cassandra.consistent.simultaneousmoves.allow", "true");
                }

                mkdirs();

                assert config.networkTopology().contains(config.broadcastAddressAndPort());
                DistributedTestSnitch.assign(config.networkTopology());

                DatabaseDescriptor.daemonInitialization();
                DatabaseDescriptor.createAllDirectories();

                // We need to persist this as soon as possible after startup checks.
                // This should be the first write to SystemKeyspace (CASSANDRA-11742)
                SystemKeyspace.persistLocalMetadata();
                SystemKeyspaceMigrator40.migrate();

                try
                {
                    // load schema from disk
                    Schema.instance.loadFromDisk();
                }
                catch (Exception e)
                {
                    throw e;
                }

                Keyspace.setInitialized();

                // Replay any CommitLogSegments found on disk
                try
                {
                    CommitLog.instance.recoverSegmentsOnDisk();
                }
                catch (IOException e)
                {
                    throw new RuntimeException(e);
                }

                if (config.has(NETWORK))
                {
                    registerFilter(cluster);
                    MessagingService.instance().listen();
                }
                else
                {
                    // Even though we don't use MessagingService, access the static SocketFactory
                    // instance here so that we start the static event loop state
//                    -- not sure what that means?  SocketFactory.instance.getClass();
                    registerMockMessaging(cluster);
                }

                // TODO: this is more than just gossip
                if (config.has(GOSSIP))
                {
                    StorageService.instance.initServer();
                    StorageService.instance.removeShutdownHook();
                }
                else
                {
                    initializeRing(cluster);
                }

                StorageService.instance.ensureTraceKeyspace();

                SystemKeyspace.finishStartup();

<<<<<<< HEAD
                if (!FBUtilities.getBroadcastAddressAndPort().equals(broadcastAddressAndPort()))
=======
                if (config.has(NATIVE_PROTOCOL))
                {
                    CassandraDaemon.getInstanceForTesting().initializeNativeTransport();
                    CassandraDaemon.getInstanceForTesting().startNativeTransport();
                }

                if (!FBUtilities.getBroadcastAddress().equals(broadcastAddressAndPort().address))
                    throw new IllegalStateException();
                if (DatabaseDescriptor.getStoragePort() != broadcastAddressAndPort().port)
>>>>>>> 0d5ccb9c
                    throw new IllegalStateException();
            }
            catch (Throwable t)
            {
                if (t instanceof RuntimeException)
                    throw (RuntimeException) t;
                throw new RuntimeException(t);
            }
        }).run();
    }

    private void mkdirs()
    {
        new File(config.getString("saved_caches_directory")).mkdirs();
        new File(config.getString("hints_directory")).mkdirs();
        new File(config.getString("commitlog_directory")).mkdirs();
        for (String dir : (String[]) config.get("data_file_directories"))
            new File(dir).mkdirs();
    }

    private static Config loadConfig(IInstanceConfig overrides)
    {
        Config config = new Config();
        overrides.propagate(config);
        return config;
    }

    private void initializeRing(ICluster cluster)
    {
        // This should be done outside instance in order to avoid serializing config
        String partitionerName = config.getString("partitioner");
        List<String> initialTokens = new ArrayList<>();
        List<InetAddressAndPort> hosts = new ArrayList<>();
        List<UUID> hostIds = new ArrayList<>();
        for (int i = 1 ; i <= cluster.size() ; ++i)
        {
            IInstanceConfig config = cluster.get(i).config();
            initialTokens.add(config.getString("initial_token"));
            hosts.add(config.broadcastAddressAndPort());
            hostIds.add(config.hostId());
        }

        try
        {
            IPartitioner partitioner = FBUtilities.newPartitioner(partitionerName);
            StorageService storageService = StorageService.instance;
            List<Token> tokens = new ArrayList<>();
            for (String token : initialTokens)
                tokens.add(partitioner.getTokenFactory().fromString(token));

            for (int i = 0; i < tokens.size(); i++)
            {
                InetAddressAndPort ep = hosts.get(i);
                UUID hostId = hostIds.get(i);
                Token token = tokens.get(i);
                Gossiper.runInGossipStageBlocking(() -> {
                    Gossiper.instance.initializeNodeUnsafe(ep, hostId, 1);
                    Gossiper.instance.injectApplicationState(ep,
                                                             ApplicationState.TOKENS,
                                                             new VersionedValue.VersionedValueFactory(partitioner).tokens(Collections.singleton(token)));
                    storageService.onChange(ep,
                                            ApplicationState.STATUS_WITH_PORT,
                                            new VersionedValue.VersionedValueFactory(partitioner).normal(Collections.singleton(token)));
                    storageService.onChange(ep,
                                            ApplicationState.STATUS,
                                            new VersionedValue.VersionedValueFactory(partitioner).normal(Collections.singleton(token)));
                    Gossiper.instance.realMarkAlive(ep, Gossiper.instance.getEndpointStateForEndpoint(ep));
                });

                int messagingVersion = cluster.get(ep).isShutdown()
                                       ? MessagingService.current_version
                                       : Math.min(MessagingService.current_version, cluster.get(ep).getMessagingVersion());
                MessagingService.instance().versions.set(ep, messagingVersion);
            }

            // check that all nodes are in token metadata
            for (int i = 0; i < tokens.size(); ++i)
                assert storageService.getTokenMetadata().isMember(hosts.get(i));
        }
        catch (Throwable e) // UnknownHostException
        {
            throw new RuntimeException(e);
        }
    }

    public Future<Void> shutdown()
    {
        return shutdown(true);
    }

    @Override
    public Future<Void> shutdown(boolean graceful)
    {
        Future<?> future = async((ExecutorService executor) -> {
            Throwable error = null;

<<<<<<< HEAD
            if (config.has(GOSSIP))
=======
            error = parallelRun(error, executor, CassandraDaemon.getInstanceForTesting()::destroyNativeTransport);

            if (config.has(GOSSIP) || config.has(NETWORK))
>>>>>>> 0d5ccb9c
            {
                StorageService.instance.shutdownServer();
            }

            error = parallelRun(error, executor,
                                () -> Gossiper.instance.stopShutdownAndWait(1L, MINUTES),
                                CompactionManager.instance::forceShutdown,
                                () -> BatchlogManager.instance.shutdownAndWait(1L, MINUTES),
                                HintsService.instance::shutdownBlocking,
                                StreamingInboundHandler::shutdown,
                                () -> StreamReceiveTask.shutdownAndWait(1L, MINUTES),
                                () -> StreamTransferTask.shutdownAndWait(1L, MINUTES),
                                () -> SecondaryIndexManager.shutdownAndWait(1L, MINUTES),
                                () -> IndexSummaryManager.instance.shutdownAndWait(1L, MINUTES),
                                () -> ColumnFamilyStore.shutdownExecutorsAndWait(1L, MINUTES),
                                () -> PendingRangeCalculatorService.instance.shutdownAndWait(1L, MINUTES),
                                () -> BufferPool.shutdownLocalCleaner(1L, MINUTES),
                                () -> Ref.shutdownReferenceReaper(1L, MINUTES),
                                () -> Memtable.MEMORY_POOL.shutdownAndWait(1L, MINUTES),
                                () -> ScheduledExecutors.shutdownAndWait(1L, MINUTES),
                                () -> SSTableReader.shutdownBlocking(1L, MINUTES),
                                () -> shutdownAndWait(Collections.singletonList(ActiveRepairService.repairCommandExecutor)),
                                () -> ScheduledExecutors.shutdownAndWait(1L, MINUTES)
            );

            error = parallelRun(error, executor,
                                CommitLog.instance::shutdownBlocking,
                                () -> MessagingService.instance().shutdown(1L, MINUTES, false, true)
            );
            error = parallelRun(error, executor,
                                () -> GlobalEventExecutor.INSTANCE.awaitInactivity(1l, MINUTES),
                                () -> Stage.shutdownAndWait(1L, MINUTES),
                                () -> SharedExecutorPool.SHARED.shutdownAndWait(1L, MINUTES)
            );

            Throwables.maybeFail(error);
        }).apply(isolatedExecutor);

        return CompletableFuture.runAsync(ThrowingRunnable.toRunnable(future::get), isolatedExecutor)
                                .thenRun(super::shutdown);
    }

<<<<<<< HEAD
    private static void shutdownAndWait(List<ExecutorService> executors) throws TimeoutException, InterruptedException
    {
        ExecutorUtils.shutdownNow(executors);
        ExecutorUtils.awaitTermination(1L, MINUTES, executors);
    }

=======
    public int liveMemberCount()
    {
        return sync(() -> {
            if (!DatabaseDescriptor.isDaemonInitialized() || !Gossiper.instance.isEnabled())
                return 0;
            return Gossiper.instance.getLiveMembers().size();
        }).call();
    }


>>>>>>> 0d5ccb9c
    private static Throwable parallelRun(Throwable accumulate, ExecutorService runOn, ThrowingRunnable ... runnables)
    {
        List<Future<Throwable>> results = new ArrayList<>();
        for (ThrowingRunnable runnable : runnables)
        {
            results.add(runOn.submit(() -> {
                try
                {
                    runnable.run();
                    return null;
                }
                catch (Throwable t)
                {
                    return t;
                }
            }));
        }
        for (Future<Throwable> future : results)
        {
            try
            {
                Throwable t = future.get();
                if (t != null)
                    throw t;
            }
            catch (Throwable t)
            {
                accumulate = Throwables.merge(accumulate, t);
            }
        }
        return accumulate;
    }
}<|MERGE_RESOLUTION|>--- conflicted
+++ resolved
@@ -70,14 +70,10 @@
 import org.apache.cassandra.locator.InetAddressAndPort;
 import org.apache.cassandra.net.Message;
 import org.apache.cassandra.net.MessagingService;
-<<<<<<< HEAD
 import org.apache.cassandra.schema.Schema;
 import org.apache.cassandra.schema.SchemaConstants;
 import org.apache.cassandra.service.ActiveRepairService;
-=======
-import org.apache.cassandra.schema.LegacySchemaMigrator;
 import org.apache.cassandra.service.CassandraDaemon;
->>>>>>> 0d5ccb9c
 import org.apache.cassandra.service.ClientState;
 import org.apache.cassandra.service.PendingRangeCalculatorService;
 import org.apache.cassandra.service.QueryState;
@@ -374,19 +370,16 @@
 
                 SystemKeyspace.finishStartup();
 
-<<<<<<< HEAD
-                if (!FBUtilities.getBroadcastAddressAndPort().equals(broadcastAddressAndPort()))
-=======
                 if (config.has(NATIVE_PROTOCOL))
                 {
+                    // Start up virtual table support
+                    CassandraDaemon.getInstanceForTesting().setupVirtualKeyspaces();
+
                     CassandraDaemon.getInstanceForTesting().initializeNativeTransport();
                     CassandraDaemon.getInstanceForTesting().startNativeTransport();
                 }
 
-                if (!FBUtilities.getBroadcastAddress().equals(broadcastAddressAndPort().address))
-                    throw new IllegalStateException();
-                if (DatabaseDescriptor.getStoragePort() != broadcastAddressAndPort().port)
->>>>>>> 0d5ccb9c
+                if (!FBUtilities.getBroadcastAddressAndPort().equals(broadcastAddressAndPort()))
                     throw new IllegalStateException();
             }
             catch (Throwable t)
@@ -483,13 +476,9 @@
         Future<?> future = async((ExecutorService executor) -> {
             Throwable error = null;
 
-<<<<<<< HEAD
-            if (config.has(GOSSIP))
-=======
             error = parallelRun(error, executor, CassandraDaemon.getInstanceForTesting()::destroyNativeTransport);
 
             if (config.has(GOSSIP) || config.has(NETWORK))
->>>>>>> 0d5ccb9c
             {
                 StorageService.instance.shutdownServer();
             }
@@ -532,14 +521,6 @@
                                 .thenRun(super::shutdown);
     }
 
-<<<<<<< HEAD
-    private static void shutdownAndWait(List<ExecutorService> executors) throws TimeoutException, InterruptedException
-    {
-        ExecutorUtils.shutdownNow(executors);
-        ExecutorUtils.awaitTermination(1L, MINUTES, executors);
-    }
-
-=======
     public int liveMemberCount()
     {
         return sync(() -> {
@@ -549,8 +530,12 @@
         }).call();
     }
 
-
->>>>>>> 0d5ccb9c
+    private static void shutdownAndWait(List<ExecutorService> executors) throws TimeoutException, InterruptedException
+    {
+        ExecutorUtils.shutdownNow(executors);
+        ExecutorUtils.awaitTermination(1L, MINUTES, executors);
+    }
+
     private static Throwable parallelRun(Throwable accumulate, ExecutorService runOn, ThrowingRunnable ... runnables)
     {
         List<Future<Throwable>> results = new ArrayList<>();
