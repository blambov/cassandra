--- conflicted
+++ resolved
@@ -547,7 +547,6 @@
         );
     }
 
-<<<<<<< HEAD
     /** Test for Cassandra issue 10958 **/
     @Test
     public void restrictionOnRegularColumnWithStaticColumnPresentTest() throws Throwable
@@ -586,7 +585,7 @@
         assertRows(execute("SELECT id, age FROM %s WHERE age > 3 ALLOW FILTERING"),
                    row(4, 4));
     }
-=======
+
     @Test
     public void testSStableTimestampOrdering() throws Throwable
     {
@@ -606,5 +605,4 @@
 
         assertRows(execute("SELECT * FROM %s WHERE k1=1"), row(1, 1, 2));
     } 
->>>>>>> a9225f90
 }