--- conflicted
+++ resolved
@@ -24,7 +24,6 @@
 import java.io.IOException;
 import java.nio.ByteBuffer;
 import java.util.Arrays;
-import java.util.Collections;
 import java.util.Iterator;
 import java.util.List;
 import java.util.concurrent.TimeUnit;
@@ -34,16 +33,13 @@
 
 import org.junit.After;
 import org.junit.Before;
-import org.junit.BeforeClass;
 import org.junit.Test;
 
 import com.datastax.driver.core.ResultSet;
 import com.datastax.driver.core.exceptions.InvalidConfigurationInQueryException;
 import com.datastax.driver.core.exceptions.InvalidQueryException;
 import com.datastax.driver.core.exceptions.ReadFailureException;
-import org.apache.cassandra.config.CassandraRelevantProperties;
 import org.apache.cassandra.cql3.CQL3Type;
-import org.apache.cassandra.cql3.CQLTester;
 import org.apache.cassandra.cql3.ColumnIdentifier;
 import org.apache.cassandra.cql3.restrictions.IndexRestrictions;
 import org.apache.cassandra.db.ColumnFamilyStore;
@@ -64,8 +60,8 @@
 import org.apache.cassandra.index.sai.StorageAttachedIndexBuilder;
 import org.apache.cassandra.index.sai.disk.format.IndexComponent;
 import org.apache.cassandra.index.sai.disk.format.Version;
+import org.apache.cassandra.index.sai.disk.v1.SegmentBuilder;
 import org.apache.cassandra.index.sai.disk.v1.bitpack.NumericValuesWriter;
-import org.apache.cassandra.index.sai.disk.v1.SegmentBuilder;
 import org.apache.cassandra.index.sai.utils.SuppressLeakCheck;
 import org.apache.cassandra.index.sai.view.View;
 import org.apache.cassandra.inject.ActionBuilder;
@@ -121,12 +117,6 @@
                                                                          .add(ActionBuilder.newActionBuilder().actions().doThrow(RuntimeException.class, Expression.quote("Injected failure!")))
                                                                          .build();
 
-    @BeforeClass
-    public static void init()
-    {
-        System.setProperty(CassandraRelevantProperties.VALIDATE_MAX_TERM_SIZE_AT_COORDINATOR.getKey(), Boolean.TRUE.toString());
-    }
-
     @Before
     public void setup() throws Throwable
     {
@@ -670,7 +660,6 @@
     }
 
     @Test
-<<<<<<< HEAD
     public void testMaxTermSizeRejectionsAtWrite()
     {
         createTable(KEYSPACE, "CREATE TABLE %s (k int PRIMARY KEY, v text, m map<text, text>, frozen_m frozen<map<text, text>>)");
@@ -694,46 +683,6 @@
         .hasMessage(String.format("Term of column frozen_m exceeds the byte limit for index. Term size 32.015KiB. Max allowed size %s.",
                                   FBUtilities.prettyPrintMemory(IndexContext.MAX_FROZEN_TERM_SIZE)))
         .isInstanceOf(InvalidQueryException.class);
-=======
-    public void testMaxTermSize() throws Throwable
-    {
-        createTable(KEYSPACE, "CREATE TABLE %s (k int PRIMARY KEY, v text, m map<text, text>,)");
-        createIndex("CREATE CUSTOM INDEX ON %s(v) USING 'StorageAttachedIndex'");
-        createIndex("CREATE CUSTOM INDEX ON %s(ENTRIES(m)) USING 'StorageAttachedIndex'");
-        waitForIndex(KEYSPACE, "REMOVE ME", "idx");
-
-        String largeTerm = UTF8Type.instance.compose(ByteBuffer.allocate(FBUtilities.MAX_UNSIGNED_SHORT / 2 + 1));
-        ResultSet resultSet = executeNet("INSERT INTO %s (k, v, m) VALUES (0, ?, {'" + largeTerm + "': ''})", largeTerm);
-        List<String> warnings = CQLTester.warningsFromResultSet(Collections.emptyList(), resultSet);
-        warnings.sort(String::compareTo);
-
-        assertEquals(2, warnings.size());
-        assertTrue(warnings.get(0).contains("Can't add term of column m"));
-        assertTrue(warnings.get(1).contains("Can't add term of column v"));
-
-        // verify memtable index can not be read
-        assertRows(execute("SELECT k,v,m FROM %s"), row(0, largeTerm, map(largeTerm, "")));
-        assertEmpty(execute("SELECT k,v,m FROM %s WHERE v = ?", largeTerm));
-        assertEmpty(execute("SELECT k,v,m FROM %s WHERE m[?] = ''", largeTerm));
-        flush();
-
-        // verify on-disk index can not be read
-        assertRows(execute("SELECT k,v,m FROM %s"), row(0, largeTerm, map(largeTerm, "")));
-        assertEmpty(execute("SELECT k,v,m FROM %s WHERE v = ?", largeTerm));
-        assertEmpty(execute("SELECT k,v,m FROM %s WHERE m[?] = ''", largeTerm));
-
-
-        executeNet("INSERT INTO %s (k, v, m) VALUES (0, ?, {'" + largeTerm + "': ''})", largeTerm);
-        flush();
-
-        // max term size was applied during compaction or building index on existing sstable.
-        compact();
-
-        // verify on-disk index can not be read after compaction
-        assertRows(execute("SELECT k,v,m FROM %s"), row(0, largeTerm, map(largeTerm, "")));
-        assertEmpty(execute("SELECT k,v,m FROM %s WHERE v = ?", largeTerm));
-        assertEmpty(execute("SELECT k,v,m FROM %s WHERE m[?] = ''", largeTerm));
->>>>>>> e9d02f9d
     }
 
     @Test
