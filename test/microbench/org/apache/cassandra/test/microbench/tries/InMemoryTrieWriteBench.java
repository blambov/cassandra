--- conflicted
+++ resolved
@@ -48,6 +48,10 @@
 
     final static InMemoryDTrie.UpsertTransformer<Byte, Byte> resolver = (x, y) -> y;
 
+    // Set this to true to print the trie sizes after insertions for sanity checking.
+    // This might affect the timings, do not commit with this set to true.
+    final static boolean PRINT_SIZES = false;
+
     @Benchmark
     public void putSequential(Blackhole bh) throws InMemoryDTrie.SpaceExhaustedException
     {
@@ -60,15 +64,12 @@
             buf.putLong(keyLength - 8, l);
             trie.putRecursive(ByteComparable.fixedLength(buf), Byte.valueOf((byte) (l >> 56)), resolver);
         }
-<<<<<<< HEAD
         if (PRINT_SIZES)
         {
             System.out.println(String.format("Size on heap %s off heap %s",
                                              FBUtilities.prettyPrintMemory(trie.sizeOnHeap()),
                                              FBUtilities.prettyPrintMemory(trie.sizeOffHeap())));
         }
-=======
->>>>>>> 19cacea3
         bh.consume(trie);
     }
 
@@ -84,15 +85,12 @@
             rand.nextBytes(buf);
             trie.putRecursive(ByteComparable.fixedLength(buf), Byte.valueOf(buf[0]), resolver);
         }
-<<<<<<< HEAD
         if (PRINT_SIZES)
         {
             System.out.println(String.format("Size on heap %s off heap %s",
                                              FBUtilities.prettyPrintMemory(trie.sizeOnHeap()),
                                              FBUtilities.prettyPrintMemory(trie.sizeOffHeap())));
         }
-=======
->>>>>>> 19cacea3
         bh.consume(trie);
     }
 
@@ -108,15 +106,12 @@
             buf.putLong(keyLength - 8, l);
             trie.putSingleton(ByteComparable.fixedLength(buf), Byte.valueOf((byte) (l >> 56)), resolver);
         }
-<<<<<<< HEAD
         if (PRINT_SIZES)
         {
             System.out.println(String.format("Size on heap %s off heap %s",
                                              FBUtilities.prettyPrintMemory(trie.sizeOnHeap()),
                                              FBUtilities.prettyPrintMemory(trie.sizeOffHeap())));
         }
-=======
->>>>>>> 19cacea3
         bh.consume(trie);
     }
 
@@ -132,15 +127,12 @@
             rand.nextBytes(buf);
             trie.putSingleton(ByteComparable.fixedLength(buf), Byte.valueOf(buf[0]), resolver);
         }
-<<<<<<< HEAD
         if (PRINT_SIZES)
         {
             System.out.println(String.format("Size on heap %s off heap %s",
                                              FBUtilities.prettyPrintMemory(trie.sizeOnHeap()),
                                              FBUtilities.prettyPrintMemory(trie.sizeOffHeap())));
         }
-=======
->>>>>>> 19cacea3
         bh.consume(trie);
     }
 }